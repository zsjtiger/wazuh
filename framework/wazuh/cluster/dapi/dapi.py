# Copyright (C) 2015-2019, Wazuh Inc.
# Created by Wazuh, Inc. <info@wazuh.com>.
# This program is free software; you can redistribute it and/or modify it under the terms of GPLv2
import asyncio
import itertools
import json
import logging
import operator
import os
import random
import time
from functools import reduce
from operator import or_
from typing import Callable, Dict, Tuple

import wazuh.results as wresults
from wazuh import exception, agent, common
from wazuh import manager
from wazuh.cluster import local_client, cluster, common as c_common
from wazuh.exception import WazuhException
from wazuh.wlogging import WazuhLogger


class DistributedAPI:
    """
    Represents a distributed API request
    """
    def __init__(self, f: Callable, logger: logging.getLogger, f_kwargs: Dict = None, node: c_common.Handler = None,
                 debug: bool = False, pretty: bool = False, request_type: str = "local_master",
                 wait_for_complete: bool = False, from_cluster: bool = False, is_async: bool = False,
                 broadcasting: bool = False, basic_services: tuple = None, local_client_arg: str = None):
        """
        Class constructor

        :param f: function to be executed
        :param f_kwargs: arguments to be passed to function `f`
        :param logger: Logging logger to use
        :param node: Asyncio protocol object to use when sending requests to other nodes
        :param debug: Enable debug messages and raise exceptions.
        :param pretty: Return request result with pretty indent
        :param wait_for_complete: true to disable timeout, false otherwise
        """
        self.logger = logger
        self.f = f
        self.f_kwargs = f_kwargs if f_kwargs is not None else {}
        self.node = node if node is not None else local_client
        self.cluster_items = cluster.get_cluster_items() if node is None else node.cluster_items
        self.debug = debug
        self.pretty = pretty
        self.node_info = cluster.get_node() if node is None else node.get_node()
        self.request_id = str(random.randint(0, 2**10 - 1))
        self.request_type = request_type
        self.wait_for_complete = wait_for_complete
        self.from_cluster = from_cluster
        self.is_async = is_async
        self.broadcasting = broadcasting
        self.basic_services = ('wazuh-modulesd', 'ossec-remoted', 'ossec-analysisd', 'ossec-execd', 'wazuh-db') \
            if basic_services is None else basic_services
        self.local_clients = []
        self.local_client_arg = local_client_arg

    async def distribute_function(self) -> [Dict, exception.WazuhException]:
        """
        Distributes an API call

        :return: Dictionary with API response or WazuhException in case of error
        """

        try:
            self.logger.debug("Receiving parameters {}".format(self.f_kwargs))
            is_dapi_enabled = self.cluster_items['distributed_api']['enabled']
            is_cluster_disabled = self.node == local_client and cluster.check_cluster_status()

            # if it is a cluster API request and the cluster is not enabled, raise an exception
            if is_cluster_disabled and 'cluster' in self.f.__name__ and \
                    self.f.__name__ != '/cluster/status' and \
                    self.f.__name__ != '/cluster/config' and \
                    self.f.__name__ != '/cluster/node':
                raise exception.WazuhError(3013)

            # First case: execute the request local.
            # If the distributed api is not enabled
            # If the cluster is disabled or the request type is local_any
            # if the request was made in the master node and the request type is local_master
            # if the request came forwarded from the master node and its type is distributed_master

            if not is_dapi_enabled or is_cluster_disabled or self.request_type == 'local_any' or \
                    (self.request_type == 'local_master' and self.node_info['type'] == 'master') or \
                    (self.request_type == 'distributed_master' and self.from_cluster):
                response = await self.execute_local_request()

            # Second case: forward the request
            # Only the master node will forward a request, and it will only be forwarded if its type is distributed_
            # master
            elif self.request_type == 'distributed_master' and self.node_info['type'] == 'master':
                response = await self.forward_request()

            # Last case: execute the request remotely.
            # A request will only be executed remotely if it was made in a worker node and its type isn't local_any
            else:
                response = await self.execute_remote_request()

            try:
                response = json.loads(response, object_hook=c_common.as_wazuh_object) if isinstance(response, str) else response
            except json.decoder.JSONDecodeError:
                response = {'message': response}

            return response if isinstance(response, (wresults.WazuhResult, exception.WazuhException)) else wresults.WazuhResult(response)

        except exception.WazuhError as e:
            e.dapi_errors = self.get_error_info(e)
            return e
        except exception.WazuhInternalError as e:
            e.dapi_errors = self.get_error_info(e)
            if self.debug:
                raise
            self.logger.error(f'{e.message}', exc_info=True)
            return e
        except Exception as e:
            if self.debug:
                raise

            self.logger.error(f'Unhandled exception: {str(e)}', exc_info=True)
            return exception.WazuhInternalError(1000,
                                                dapi_errors=self.get_error_info(e))

    def check_wazuh_status(self):
        """
        There are some services that are required for wazuh to correctly process API requests. If any of those services
        is not running, the API must raise an exception indicating that:
            * It's not ready yet to process requests if services are restarting
            * There's an error in any of those services that must be adressed before using the API if any service is
              in failed status.
            * Wazuh must be started before using the API is the services are stopped.

        The basic services wazuh needs to be running are: wazuh-modulesd, ossec-remoted, ossec-analysisd, ossec-execd and wazuh-db
        """
        if self.f == manager.status:
            return
<<<<<<< HEAD
=======

        if not basic_services:
            basic_services = ('wazuh-modulesd', 'ossec-analysisd', 'ossec-execd', 'wazuh-db')
            if common.install_type != "local":
                basic_services += ('ossec-remoted', )
>>>>>>> e3615c71

        status = manager.status()

        not_ready_daemons = {k: status[k] for k in self.basic_services if status[k] in ('failed',
                                                                                        'restarting',
                                                                                        'stopped')}

        if not_ready_daemons:
            extra_info = {'node_name': self.node_info.get('node', 'UNKNOWN NODE'),
                          'not_ready_daemons': ', '.join([f'{key}->{value}' for key, value in not_ready_daemons.items()])}
            raise exception.WazuhError(1017, extra_message=extra_info)

    async def execute_local_request(self) -> str:
        """
        Executes an API request locally.

        :return: a JSON response.
        """
        def run_local():
            self.logger.debug("Starting to execute request locally")
            data = self.f(**self.f_kwargs)
            self.logger.debug("Finished executing request locally")
            return data
        try:
            before = time.time()

            self.check_wazuh_status()

            timeout = None if self.wait_for_complete \
                           else self.cluster_items['intervals']['communication']['timeout_api_exe']

            # LocalClient only for control functions
            if self.local_client_arg is not None:
                lc = local_client.LocalClient()
                self.f_kwargs[self.local_client_arg] = lc
            else:
                lc = None

            if self.is_async:
                task = run_local()
            else:
                loop = asyncio.get_running_loop()
                task = loop.run_in_executor(None, run_local)

            try:
                data = await asyncio.wait_for(task, timeout=timeout)
            except asyncio.TimeoutError:
                raise exception.WazuhException(3021)
            finally:
                if self.local_client_arg is not None:
                    lc.transport.close()

            after = time.time()
            self.logger.debug("Time calculating request result: {}s".format(after - before))
            return data
        except exception.WazuhError as e:
            e.dapi_errors = self.get_error_info(e)
            if self.debug:
                raise
            return json.dumps(e, cls=c_common.WazuhJSONEncoder)
        except exception.WazuhInternalError as e:
            e.dapi_errors = self.get_error_info(e)
            self.logger.error(f"{e.message}", exc_info=True)
            if self.debug:
                raise
            return json.dumps(e, cls=c_common.WazuhJSONEncoder)
        except Exception as e:
            self.logger.error(f'Error executing API request locally: {str(e)}', exc_info=True)
            if self.debug:
                raise
            return json.dumps(exception.WazuhInternalError(1000,
                                                           dapi_errors=self.get_error_info(e)),
                              cls=c_common.WazuhJSONEncoder)

    def release_local_clients(self):
        """
        Close all local clients created.

        This method should only be called when all local clients connected to the LocalServer have finished sending
        requests. Otherwise, errors will arise on subsequent requests.
        """
        for lc in self.local_clients:
            lc.transport.close()

    def get_client(self) -> c_common.Handler:
        """
        Create another LocalClient if necessary and stores it to be closed later.

        :return: client. Maybe an instance of LocalClient, WorkerHandler or MasterHandler
        """
        if self.node == local_client:
            client = local_client.LocalClient()
            self.local_clients.append(client)
        else:
            client = self.node

        return client

    def to_dict(self):
        return {"f": self.f,
                "f_kwargs": self.f_kwargs,
                "request_type": self.request_type,
                "wait_for_complete": self.wait_for_complete,
                "from_cluster": self.from_cluster,
                "is_async": self.is_async,
                "local_client_arg": self.local_client_arg,
                "basic_services": self.basic_services
                }

    def get_error_info(self, e) -> Dict:
        """
        Builds a response given an Exception

        :param e: Exception

        :return: dict where keys are nodes and values are error information
        """
        error_message = e.message if isinstance(e, exception.WazuhException) else exception.GENERIC_ERROR_MSG
        result = {self.node_info['node']: {'error': error_message}
                  }

        # Give log path only in case of WazuhInternalError
        if not isinstance(e, exception.WazuhError):
            log_filename = None
            for h in self.logger.handlers or self.logger.parent.handlers:
                if hasattr(h, 'baseFilename'):
                    log_filename = os.path.join('WAZUH_HOME', os.path.relpath(h.baseFilename, start=common.ossec_path))
            result[self.node_info['node']]['logfile'] = log_filename

        return result

    async def send_tmp_file(self, node_name=None):
        # POST/agent/group/:group_id/configuration and POST/agent/group/:group_id/file/:file_name API calls write
        # a temporary file in /var/ossec/tmp which needs to be sent to the master before forwarding the request
        client = self.get_client()
        res = json.loads(await client.send_file(os.path.join(common.ossec_path,
                                                             self.f_kwargs['tmp_file']),
                                                node_name),
                         object_hook=c_common.as_wazuh_object)
        os.remove(os.path.join(common.ossec_path, self.f_kwargs['tmp_file']))

    async def execute_remote_request(self) -> Dict:
        """
        Executes a remote request. This function is used by worker nodes to execute master_only API requests.

        :return: JSON response
        """
        if 'tmp_file' in self.f_kwargs:
            await self.send_tmp_file()

        client = self.get_client()
        node_response = await client.execute(command=b'dapi',
                                             data=json.dumps(self.to_dict(),
                                                             cls=c_common.WazuhJSONEncoder).encode(),
                                             wait_for_complete=self.wait_for_complete)

        self.release_local_clients()

        return json.loads(node_response,
                          object_hook=c_common.as_wazuh_object)

    async def forward_request(self) -> [wresults.WazuhResult, exception.WazuhException]:
        """
        Forwards a request to the node who has all available information to answer it. This function is called when a
        distributed_master function is used. Only the master node calls this function. An API request will only be
        forwarded to worker nodes.

        :return: a JSON response.
        """
        async def forward(node_name: Tuple) -> Dict:
            """
            Forwards a request to a node.
            :param node_name: Node to forward a request to.
            :return: a JSON response
            """
            node_name, agent_id = node_name
            if agent_id and ('agent_id' not in self.f_kwargs or isinstance(self.f_kwargs['agent_id'], list)):
                self.f_kwargs['agent_id'] = agent_id
            if node_name == 'unknown' or node_name == '' or node_name == self.node_info['node']:
                # The request will be executed locally if the the node to forward to is unknown, empty or the master
                # itself
                result = await self.distribute_function()
            else:
                if 'tmp_file' in self.f_kwargs:
                    await self.send_tmp_file(node_name)

                client = self.get_client()
                result = json.loads(await client.execute(b'dapi_forward',
                                                         "{} {}".format(node_name,
                                                                        json.dumps(self.to_dict(),
                                                                                   cls=c_common.WazuhJSONEncoder)
                                                                        ).encode(),
                                                         self.wait_for_complete),
                                    object_hook=c_common.as_wazuh_object)
            return result if isinstance(result, (wresults.WazuhResult, exception.WazuhException)) else wresults.WazuhResult(result)

        # get the node(s) who has all available information to answer the request.
        nodes = await self.get_solver_node()
        self.from_cluster = True
        if len(nodes) > 1:
            results = await asyncio.shield(asyncio.gather(*[forward(node) for node in nodes.items()]))

            response = reduce(or_, results)
            if isinstance(response, wresults.WazuhResult):
                response = response.limit(limit=self.f_kwargs.get('limit', common.database_limit),
                                          offset=self.f_kwargs.get('offset', 0))\
                                   .sort(fields=self.f_kwargs.get('fields', []),
                                         order=self.f_kwargs.get('order', 'asc'))
        else:
            response = await forward(next(iter(nodes.items())))

        self.release_local_clients()

        return response

    async def get_solver_node(self) -> Dict:
        """
        Gets the node(s) that can solve a request, the node(s) that has all the necessary information to answer it.
        Only called when the request type is 'master_distributed' and the node_type is master.

        :return: node name and whether the result is list or not
        """
        select_node = ['node_name']
        if 'agent_id' in self.f_kwargs:
            # the request is for multiple agents
            if isinstance(self.f_kwargs['agent_id'], list):
                agents = agent.Agent.get_agents_overview(select=select_node, limit=None,
                                                         filters={'id': self.f_kwargs['agent_id']},
                                                         sort={'fields': ['node_name'], 'order': 'desc'})['items']
                node_name = {k: list(map(operator.itemgetter('id'), g)) for k, g in
                             itertools.groupby(agents, key=operator.itemgetter('node_name'))}

                # add non existing ids in the master's dictionary entry
                non_existent_ids = list(set(self.f_kwargs['agent_id']) -
                                        set(map(operator.itemgetter('id'), agents)))
                if non_existent_ids:
                    if self.node_info['node'] in node_name:
                        node_name[self.node_info['node']].extend(non_existent_ids)
                    else:
                        node_name[self.node_info['node']] = non_existent_ids

                return node_name
            # if the request is only for one agent
            else:
                # Get the node where the agent 'agent_id' is reporting
                node_name = agent.Agent.get_agent(self.f_kwargs['agent_id'],
                                                  select=select_node)['node_name']
                return {node_name: [self.f_kwargs['agent_id']]}

        elif 'node_id' in self.f_kwargs:
            node_id = self.f_kwargs['node_id']
            del self.f_kwargs['node_id']
            return {node_id: []}

        else:
            if self.broadcasting:
                client = self.get_client()
                nodes = json.loads(await client.execute(command=b'get_nodes',
                                                        data=json.dumps({}).encode(),
                                                        wait_for_complete=False),
                                   object_hook=c_common.as_wazuh_object)
                node_name = {item['name']: [] for item in nodes['items']}
            else:
                # agents, syscheck, rootcheck and syscollector
                # API calls that affect all agents. For example, PUT/agents/restart, DELETE/rootcheck, etc...
                agents = agent.Agent.get_agents_overview(select=select_node, limit=None,
                                                         sort={'fields': ['node_name'], 'order': 'desc'})['items']
                node_name = {k: [] for k, _ in itertools.groupby(agents, key=operator.itemgetter('node_name'))}
            return node_name


class APIRequestQueue:
    """
    Represents a queue of API requests. This thread will be always in background, it will remain blocked until a
    request is pushed into its request_queue. Then, it will answer the request and get blocked again.
    """
    def __init__(self, server):
        self.request_queue = asyncio.Queue()
        self.server = server
        self.logger = logging.getLogger('wazuh').getChild('dapi')
        self.logger.addFilter(cluster.ClusterFilter(tag='Cluster', subtag='D API'))
        self.pending_requests = {}

    async def run(self):
        while True:
            names, request = (await self.request_queue.get()).split(' ', 1)
            names = names.split('*', 1)
            # name    -> node name the request must be sent to. None if called from a worker node.
            # id      -> id of the request.
            # request -> JSON containing request's necessary information
            name_2 = '' if len(names) == 1 else names[1] + ' '

            # Get reference to MasterHandler or WorkerHandler
            node = self.server.client if names[0] == 'master' else self.server.clients[names[0]]
            try:
                request = json.loads(request, object_hook=c_common.as_wazuh_object)
                self.logger.info("Receiving request: {} from {}".format(
                    request['f'].__name__, names[0] if not name_2 else '{} ({})'.format(names[0], names[1])))

                result = await DistributedAPI(**request,
                                              logger=self.logger,
                                              node=node).distribute_function()
                task_id = await node.send_string(json.dumps(result, cls=c_common.WazuhJSONEncoder).encode())
            except Exception as e:
                self.logger.error("Error in distributed API: {}".format(e), exc_info=True)
                task_id = b'Error in distributed API: ' + str(e).encode()

            if task_id.startswith(b'Error'):
                self.logger.error(task_id.decode())
                result = await node.send_request(b'dapi_err', name_2.encode() + task_id)
            else:
                result = await node.send_request(b'dapi_res', name_2.encode() + task_id)
            if not isinstance(result, WazuhException):
                if result.startswith(b'Error'):
                    self.logger.error(result.decode())
            else:
                self.logger.error(result.message)

    def add_request(self, request: bytes):
        """
        Adds request to the queue

        :param request: Request to add
        """
        self.logger.debug("Received request: {}".format(request))
        self.request_queue.put_nowait(request.decode())<|MERGE_RESOLUTION|>--- conflicted
+++ resolved
@@ -54,8 +54,10 @@
         self.from_cluster = from_cluster
         self.is_async = is_async
         self.broadcasting = broadcasting
-        self.basic_services = ('wazuh-modulesd', 'ossec-remoted', 'ossec-analysisd', 'ossec-execd', 'wazuh-db') \
-            if basic_services is None else basic_services
+        if not basic_services:
+            self.basic_services = ('wazuh-modulesd', 'ossec-analysisd', 'ossec-execd', 'wazuh-db')
+            if common.install_type != "local":
+                self.basic_services += ('ossec-remoted',)
         self.local_clients = []
         self.local_client_arg = local_client_arg
 
@@ -137,14 +139,6 @@
         """
         if self.f == manager.status:
             return
-<<<<<<< HEAD
-=======
-
-        if not basic_services:
-            basic_services = ('wazuh-modulesd', 'ossec-analysisd', 'ossec-execd', 'wazuh-db')
-            if common.install_type != "local":
-                basic_services += ('ossec-remoted', )
->>>>>>> e3615c71
 
         status = manager.status()
 
