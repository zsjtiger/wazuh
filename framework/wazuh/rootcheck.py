--- conflicted
+++ resolved
@@ -29,13 +29,8 @@
         backend = SQLiteBackend(db_path[0])
         WazuhDBQuery.__init__(self, offset=offset, limit=limit, table='pm_event', sort=sort, search=search, select=select,
                               fields=fields, default_sort_field=default_sort_field, default_sort_order='DESC', filters=filters,
-<<<<<<< HEAD
                               query=query, backend=backend, min_select_fields=set(), count=count, get_data=get_data,
-                              date_fields={'oldDay', 'readDate'})
-=======
-                              query=query, db_path=db_path[0], min_select_fields=set(), count=count, get_data=get_data,
-                              date_fields={'oldDay','readDay'})
->>>>>>> f3fcc09f
+                              date_fields={'oldDay', 'readDay'})
 
     def _parse_filters(self):
         WazuhDBQuery._parse_filters(self)
@@ -73,8 +68,8 @@
             else:
                 return value
 
-        return {'items': [{key: format_fields(key, value) for key, value in zip(self.select['fields'] | self.min_select_fields, db_tuple)
-                           if value is not None} for db_tuple in self.conn], 'totalItems': self.total_items}
+        return {'items': [{field: format_fields(field, db_tuple[field]) for field in self.select['fields'] | self.min_select_fields
+                           if field in db_tuple and db_tuple[field] is not None} for db_tuple in self._data], 'totalItems': self.total_items}
 
     @staticmethod
     def _pass_filter(db_filter):
@@ -281,23 +276,13 @@
     # end time
     query = "SELECT max(date_last) FROM pm_event WHERE log = 'Ending rootcheck scan.'"
     conn.execute(query)
-<<<<<<< HEAD
-    for tuple in conn:
-        data['end'] = tuple['max(date_last)'] if tuple['max(date_last)'] is not None else "ND"
-=======
     for tup in conn:
         data['end'] = datetime.utcfromtimestamp(tup[0]).strftime("%Y-%m-%d %H:%M:%S") if tup[0] is not None else "ND"
->>>>>>> f3fcc09f
 
     # start time
     query = "SELECT max(date_last) FROM pm_event WHERE log = 'Starting rootcheck scan.'"
     conn.execute(query)
-<<<<<<< HEAD
-    for tuple in conn:
-        data['start'] = tuple['max(date_last)'] if tuple['max(date_last)'] is not None else "ND"
-=======
     for tup in conn:
         data['start'] = datetime.utcfromtimestamp(tup[0]).strftime("%Y-%m-%d %H:%M:%S") if tup[0] is not None else "ND"
->>>>>>> f3fcc09f
 
     return data