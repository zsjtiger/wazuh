--- conflicted
+++ resolved
@@ -11,12 +11,8 @@
 
 from api.api_exception import APIException, APIError
 from wazuh.core.common import ossec_path as WAZUH_PATH
-<<<<<<< HEAD
 from wazuh.core.exception import WazuhException, WazuhInternalError, WazuhError, WazuhPermissionError
 from api.api_exception import APIException, APIError
-=======
-from wazuh.core.exception import WazuhException, WazuhInternalError, WazuhError
->>>>>>> 5d83b509
 
 
 def serialize(item):
@@ -266,21 +262,12 @@
         ext = remove_nones_to_dict({'code': exc.code})
     else:
         ext = None
-<<<<<<< HEAD
     if isinstance(exc, (WazuhInternalError, APIException)):
         raise ProblemException(status=500, type=exc.type, title=exc.title, detail=exc.message, ext=ext)
     elif isinstance(exc, WazuhPermissionError):
         raise ProblemException(status=403, type=exc.type, title=exc.title, detail=exc.message, ext=ext)
     elif isinstance(exc, (WazuhError, APIError)):
         raise ProblemException(status=400, type=exc.type, title=exc.title, detail=exc.message, ext=ext)
-=======
-    if isinstance(exc, (WazuhError, APIError)):
-        raise ProblemException(status=400 if not code else code, title='Wazuh Error', detail=exc.message, ext=ext)
-    elif isinstance(exc, (WazuhInternalError, WazuhException, APIException)):
-        raise ProblemException(status=500 if not code else code, title='Wazuh Internal Error', detail=exc.message,
-                               ext=ext)
-
->>>>>>> 5d83b509
     raise exc
 
 
