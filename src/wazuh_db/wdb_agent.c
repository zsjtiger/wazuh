/*
 * Wazuh SQLite integration
 * Copyright (C) 2015-2019, Wazuh Inc.
 * July 5, 2016.
 *
 * This program is free software; you can redistribute it
 * and/or modify it under the terms of the GNU General Public
 * License (version 2) as published by the FSF - Free Software
 * Foundation.
 */

#include "wdb.h"
#include "defs.h"

#ifdef WIN32
#define chown(x, y, z) 0
#endif

static const char *SQL_INSERT_AGENT = "INSERT INTO agent (id, name, ip, register_ip, internal_key, date_add, `group`) VALUES (?, ?, ?, ?, ?, ?, ?);";
static const char *SQL_UPDATE_AGENT_NAME = "UPDATE agent SET name = ? WHERE id = ?;";
static const char *SQL_UPDATE_AGENT_VERSION = "UPDATE agent SET os_name = ?, os_version = ?, os_major = ?, os_minor = ?, os_codename = ?, os_platform = ?, os_build = ?, os_uname = ?, os_arch = ?, version = ?, config_sum = ?, merged_sum = ?, manager_host = ?, node_name = ? WHERE id = ?;";
static const char *SQL_UPDATE_AGENT_VERSION_IP = "UPDATE agent SET os_name = ?, os_version = ?, os_major = ?, os_minor = ?, os_codename = ?, os_platform = ?, os_build = ?, os_uname = ?, os_arch = ?, version = ?, config_sum = ?, merged_sum = ?, manager_host = ?, node_name = ? , ip = ? WHERE id = ?;";
static const char *SQL_UPDATE_AGENT_KEEPALIVE = "UPDATE agent SET last_keepalive = ? WHERE id = ?;";
static const char *SQL_SELECT_AGENT_STATUS = "SELECT status FROM agent WHERE id = ?;";
static const char *SQL_UPDATE_AGENT_STATUS = "UPDATE agent SET status = ? WHERE id = ?;";
static const char *SQL_UPDATE_AGENT_GROUP = "UPDATE agent SET `group` = ? WHERE id = ?;";
static const char *SQL_INSERT_AGENT_GROUP = "INSERT INTO `group` (name) VALUES(?)";
static const char *SQL_SELECT_AGENT_GROUP = "SELECT `group` FROM agent WHERE id = ?;";
static const char *SQL_INSERT_AGENT_BELONG = "INSERT INTO belongs (id_group, id_agent) VALUES(?, ?)";
static const char *SQL_DELETE_AGENT_BELONG = "DELETE FROM belongs WHERE id_agent = ?";
static const char *SQL_DELETE_GROUP_BELONG = "DELETE FROM belongs WHERE id_group = (SELECT id FROM 'group' WHERE name = ? );";
static const char *SQL_SELECT_FIM_OFFSET = "SELECT fim_offset FROM agent WHERE id = ?;";
static const char *SQL_SELECT_REG_OFFSET = "SELECT reg_offset FROM agent WHERE id = ?;";
static const char *SQL_UPDATE_FIM_OFFSET = "UPDATE agent SET fim_offset = ? WHERE id = ?;";
static const char *SQL_UPDATE_REG_OFFSET = "UPDATE agent SET reg_offset = ? WHERE id = ?;";
static const char *SQL_DELETE_AGENT = "DELETE FROM agent WHERE id = ?;";
static const char *SQL_SELECT_AGENT = "SELECT name FROM agent WHERE id = ?;";
static const char *SQL_SELECT_AGENTS = "SELECT id FROM agent WHERE id != 0;";
<<<<<<< HEAD
static const char *SQL_FIND_AGENT = "SELECT id FROM agent WHERE name = ? AND ip = ?;";
static const char *SQL_FIND_AGENT_NAME = "SELECT id FROM agent WHERE name = ?;";
=======
static const char *SQL_FIND_AGENT = "SELECT id FROM agent WHERE name = ? AND (register_ip = ? OR register_ip LIKE ?2 || '/_%');";
>>>>>>> 413b72b1
static const char *SQL_FIND_GROUP = "SELECT id FROM `group` WHERE name = ?;";
static const char *SQL_SELECT_GROUPS = "SELECT name FROM `group`;";
static const char *SQL_DELETE_GROUP = "DELETE FROM `group` WHERE name = ?;";

/* Insert agent. It opens and closes the DB. Returns 0 on success or -1 on error. */
int wdb_insert_agent(int id, const char *name, const char *ip, const char *register_ip, const char *key, const char *group, int keep_date) {
    int result = 0;
    sqlite3_stmt *stmt;
    const char * sql = SQL_INSERT_AGENT;
    time_t date;

    if (wdb_open_global() < 0)
        return -1;

    if(keep_date) {
        date = get_agent_date_added(id);
    } else {
        time(&date);
    }

    if (wdb_prepare(wdb_global, sql, -1, &stmt, NULL)) {
        mdebug1("SQLite: %s", sqlite3_errmsg(wdb_global));
        return -1;
    }

    sqlite3_bind_int(stmt, 1, id);
    sqlite3_bind_text(stmt, 2, name, -1, NULL);

    if (ip){
        sqlite3_bind_text(stmt, 3, ip, -1, NULL);
    }
    else {
        sqlite3_bind_null(stmt, 3);
    }

    if(register_ip){
        sqlite3_bind_text(stmt, 4, register_ip, -1, NULL);
    }
    else{
        sqlite3_bind_null(stmt, 4);
    }

    if (key)
        sqlite3_bind_text(stmt, 5, key, -1, NULL);
    else
        sqlite3_bind_null(stmt, 5);

    sqlite3_bind_int64(stmt, 6, (long) date);
    sqlite3_bind_text(stmt, 7, group, -1, NULL);

    result = wdb_step(stmt) == SQLITE_DONE ? wdb_create_agent_db(id, name) : -1;
    sqlite3_finalize(stmt);

    return result;
}

/* Update agent name. It doesn't rename agent DB file. It opens and closes the DB. Returns 0 on success or -1 on error. */
int wdb_update_agent_name(int id, const char *name) {
    int result = 0;
    sqlite3_stmt *stmt;

    if (wdb_open_global() < 0)
        return -1;

    if (wdb_prepare(wdb_global, SQL_UPDATE_AGENT_NAME, -1, &stmt, NULL)) {
        mdebug1("SQLite: %s", sqlite3_errmsg(wdb_global));
        return -1;
    }

    sqlite3_bind_text(stmt, 1, name, -1, NULL);
    sqlite3_bind_int(stmt, 2, id);

    result = wdb_step(stmt) == SQLITE_DONE ? 0 : -1;
    sqlite3_finalize(stmt);

    return result;
}

/* Update agent version. It opens and closes the DB. Returns number of affected rows or -1 on error. */
int wdb_update_agent_version(int id, const char *os_name, const char *os_version, const char *os_major, const char *os_minor, const char *os_codename, const char *os_platform, const char *os_build, const char *os_uname, const char *os_arch, const char *version, const char *config_sum, const char *merged_sum, const char *manager_host, const char *node_name, const char *agent_ip) {
    int result = 0;
    sqlite3_stmt *stmt;
    const char * sql = SQL_UPDATE_AGENT_VERSION;

    if (wdb_open_global() < 0)
        return -1;

    if(agent_ip) {
        sql = SQL_UPDATE_AGENT_VERSION_IP;
    }

    if (wdb_prepare(wdb_global, sql, -1, &stmt, NULL)) {
        mdebug1("SQLite: %s", sqlite3_errmsg(wdb_global));
        return -1;
    }

    sqlite3_bind_text(stmt, 1, os_name, -1, NULL);
    sqlite3_bind_text(stmt, 2, os_version, -1, NULL);
    sqlite3_bind_text(stmt, 3, os_major, -1, NULL);
    sqlite3_bind_text(stmt, 4, os_minor, -1, NULL);
    sqlite3_bind_text(stmt, 5, os_codename, -1, NULL);
    sqlite3_bind_text(stmt, 6, os_platform, -1, NULL);
    sqlite3_bind_text(stmt, 7, os_build, -1, NULL);
    sqlite3_bind_text(stmt, 8, os_uname, -1, NULL);
    sqlite3_bind_text(stmt, 9, os_arch, -1, NULL);
    sqlite3_bind_text(stmt, 10, version, -1, NULL);
    sqlite3_bind_text(stmt, 11, config_sum, -1, NULL);
    sqlite3_bind_text(stmt, 12, merged_sum, -1, NULL);
    sqlite3_bind_text(stmt, 13, manager_host, -1, NULL);
    sqlite3_bind_text(stmt, 14, node_name, -1, NULL);
    if (agent_ip) {
        sqlite3_bind_text(stmt, 15, agent_ip, -1, NULL);
        sqlite3_bind_int(stmt, 16, id);
    } else {
        sqlite3_bind_int(stmt, 15, id);
    }

    result = wdb_step(stmt) == SQLITE_DONE ? (int)sqlite3_changes(wdb_global) : -1;
    sqlite3_finalize(stmt);

    return result;
}

/* Update agent's last keepalive time. It opens and closes the DB. Returns number of affected rows or -1 on error. */
int wdb_update_agent_keepalive(int id, long keepalive) {
    int result = 0;
    sqlite3_stmt *stmt;

    if (wdb_open_global() < 0)
        return -1;

    if (wdb_prepare(wdb_global, SQL_UPDATE_AGENT_KEEPALIVE, -1, &stmt, NULL)) {
        mdebug1("SQLite: %s", sqlite3_errmsg(wdb_global));
        return -1;
    }

    sqlite3_bind_int64(stmt, 1, keepalive);
    sqlite3_bind_int(stmt, 2, id);

    result = wdb_step(stmt) == SQLITE_DONE ? (int)sqlite3_changes(wdb_global) : -1;
    sqlite3_finalize(stmt);

    return result;
}

/* Delete agent. It opens and closes the DB. Returns 0 on success or -1 on error. */
int wdb_remove_agent(int id) {
    int result;
    sqlite3_stmt *stmt;
    char * name;

    if (wdb_open_global() < 0)
        return -1;

    if (wdb_prepare(wdb_global, SQL_DELETE_AGENT, -1, &stmt, NULL)) {
        mdebug1("SQLite: %s", sqlite3_errmsg(wdb_global));
        return -1;
    }

    name = wdb_agent_name(id);

    sqlite3_bind_int(stmt, 1, id);
    result = wdb_step(stmt) == SQLITE_DONE;
    sqlite3_finalize(stmt);
    wdb_delete_agent_belongs(id);

    result = result && name ? wdb_remove_agent_db(id, name) : -1;

    free(name);
    return result;
}

/* Get name from agent. The string must be freed after using. Returns NULL on error. */
char* wdb_agent_name(int id) {
    sqlite3_stmt *stmt = NULL;
    char *result = NULL;

    if (wdb_open_global() < 0)
        return NULL;

    if (wdb_prepare(wdb_global, SQL_SELECT_AGENT, -1, &stmt, NULL)) {
        mdebug1("SQLite: %s", sqlite3_errmsg(wdb_global));
        return NULL;
    }

    sqlite3_bind_int(stmt, 1, id);

    switch (wdb_step(stmt)) {
    case SQLITE_ROW:
        result = strdup((char*)sqlite3_column_text(stmt, 0));
        break;
    case SQLITE_DONE:
        result = NULL;
        break;
    default:
        mdebug1("SQLite: %s", sqlite3_errmsg(wdb_global));
        result = NULL;
    }

    sqlite3_finalize(stmt);

    return result;
}

/* Get group from agent. The string must be freed after using. Returns NULL on error. */
char* wdb_agent_group(int id) {
    sqlite3_stmt *stmt = NULL;
    char *result = NULL;

    if (wdb_open_global() < 0)
        return NULL;

    if (wdb_prepare(wdb_global, SQL_SELECT_AGENT_GROUP, -1, &stmt, NULL)) {
        mdebug1("SQLite: %s", sqlite3_errmsg(wdb_global));
        return NULL;
    }

    sqlite3_bind_int(stmt, 1, id);

    switch (wdb_step(stmt)) {
    case SQLITE_ROW:
        result = (char*)sqlite3_column_text(stmt, 0);
        if(result){
            result = strdup((char*)sqlite3_column_text(stmt, 0));
        }
        break;
    case SQLITE_DONE:
        result = NULL;
        break;
    default:
        mdebug1("SQLite: %s", sqlite3_errmsg(wdb_global));
        result = NULL;
    }

    sqlite3_finalize(stmt);

    return result;
}

/* Create database for agent from profile. Returns 0 on success or -1 on error. */
int wdb_create_agent_db(int id, const char *name) {
    const char *ROOT = "root";
    char path[OS_FLSIZE + 1];
    char buffer[4096];
    FILE *source;
    FILE *dest;
    size_t nbytes;
    int result = 0;
    uid_t uid;
    gid_t gid;

    if (!name)
        return -1;

    snprintf(path, OS_FLSIZE, "%s/%s", WDB_DIR, WDB_PROF_NAME);

    if (!(source = fopen(path, "r"))) {
        mdebug1("Profile database not found, creating.");

        if (wdb_create_profile(path) < 0)
            return -1;

        // Retry to open

        if (!(source = fopen(path, "r"))) {
            merror("Couldn't open profile '%s'.", path);
            return -1;
        }
    }

    snprintf(path, OS_FLSIZE, "%s%s/agents/%03d-%s.db", isChroot() ? "/" : "", WDB_DIR, id, name);

    if (!(dest = fopen(path, "w"))) {
        fclose(source);
        merror("Couldn't create database '%s'.", path);
        return -1;
    }

    while (nbytes = fread(buffer, 1, 4096, source), nbytes) {
        if (fwrite(buffer, 1, nbytes, dest) != nbytes) {
            result = -1;
            break;
        }
    }

    fclose(source);
    if (fclose(dest) == -1) {
        merror("Couldn't write/close file %s completely ", path);
        return -1;
    }

    if (result < 0)
        return -1;

    uid = Privsep_GetUser(ROOT);
    gid = Privsep_GetGroup(GROUPGLOBAL);

    if (uid == (uid_t) - 1 || gid == (gid_t) - 1) {
        merror(USER_ERROR, ROOT, GROUPGLOBAL);
        return -1;
    }

    if (chown(path, uid, gid) < 0) {
        merror(CHOWN_ERROR, path, errno, strerror(errno));
        return -1;
    }

    if (chmod(path, 0660) < 0) {
        merror(CHMOD_ERROR, path, errno, strerror(errno));
        return -1;
    }

    return 0;
}

/* Create database for agent from profile. Returns 0 on success or -1 on error. */
int wdb_remove_agent_db(int id, const char * name) {
    char path[PATH_MAX];
    char path_aux[PATH_MAX];

    snprintf(path, PATH_MAX, "%s%s/agents/%03d-%s.db", isChroot() ? "/" : "", WDB_DIR, id, name);

    if (!remove(path)) {
        snprintf(path_aux, PATH_MAX, "%s%s/agents/%03d-%s.db-shm", isChroot() ? "/" : "", WDB_DIR, id, name);
        if (remove(path_aux) < 0) {
            mdebug2(DELETE_ERROR, path_aux, errno, strerror(errno));
        }
        snprintf(path_aux, PATH_MAX, "%s%s/agents/%03d-%s.db-wal", isChroot() ? "/" : "", WDB_DIR, id, name);
        if (remove(path_aux) < 0) {
            mdebug2(DELETE_ERROR, path_aux, errno, strerror(errno));
        }
        return 0;
    } else
        return -1;
}

/* Get an array containing the ID of every agent (except 0), ended with -1 */
int* wdb_get_all_agents() {
    int i;
    int n = 1;
    int *array;
    sqlite3_stmt *stmt = NULL;

    if (!(array = malloc(sizeof(int)))) {
        merror("wdb_get_all_agents(): memory error");
        return NULL;
    }

    if (wdb_open_global() < 0) {
        free(array);
        return NULL;
    }

    if (wdb_prepare(wdb_global, SQL_SELECT_AGENTS, -1, &stmt, NULL)) {
        mdebug1("SQLite: %s", sqlite3_errmsg(wdb_global));
        wdb_close_global();
        free(array);
        return NULL;
    }

    for (i = 0; wdb_step(stmt) == SQLITE_ROW; i++) {
        if (i + 1 == n) {
            int *newarray;

            if (!(newarray = realloc(array, sizeof(int) * (n *= 2)))) {
                merror("wdb_get_all_agents(): memory error");
                free(array);
                sqlite3_finalize(stmt);
                wdb_close_global();
                return NULL;
            }

            array = newarray;
        }

        array[i] = sqlite3_column_int(stmt, 0);
    }

    array[i] = -1;

    sqlite3_finalize(stmt);

    return array;
}

/* Find agent by name and address. Returns id if success, -1 on failure or -2 if it has not been found. */
int wdb_find_agent(const char *name, const char *ip) {
    sqlite3_stmt *stmt = NULL;
    int result;

    if (wdb_open_global() < 0)
        return -1;

    if (ip) {
        if (wdb_prepare(wdb_global, SQL_FIND_AGENT, -1, &stmt, NULL)) {
            mdebug1("SQLite: %s", sqlite3_errmsg(wdb_global));
            wdb_close_global();
            return -1;
        }
    } else {
        if (wdb_prepare(wdb_global, SQL_FIND_AGENT_NAME, -1, &stmt, NULL)) {
            mdebug1("SQLite: %s", sqlite3_errmsg(wdb_global));
            wdb_close_global();
            return -1;
        }
    }

    sqlite3_bind_text(stmt, 1, name, -1, NULL);
    if (ip) {
        sqlite3_bind_text(stmt, 2, ip, -1, NULL);
    }

    if (result = wdb_step(stmt), result == SQLITE_ROW) {
        result = sqlite3_column_int(stmt, 0);
    } else if (result == SQLITE_DONE) {
        result = -2;
    } else {
        result = -1;
    }

    sqlite3_finalize(stmt);
    return result;
}

/* Get the file offset. Returns -1 on error or NULL. */
long wdb_get_agent_offset(int id_agent, int type) {
    int result;
    const char *sql;
    sqlite3_stmt *stmt;

    switch (type) {
    case WDB_SYSCHECK:
        sql = SQL_SELECT_FIM_OFFSET;
        break;
    case WDB_SYSCHECK_REGISTRY:
        sql = SQL_SELECT_REG_OFFSET;
        break;
    default:
        return -1;
    }

    if (wdb_open_global() < 0)
        return -1;

    if (wdb_prepare(wdb_global, sql, -1, &stmt, NULL)) {
        mdebug1("SQLite: %s", sqlite3_errmsg(wdb_global));
        return -1;
    }

    sqlite3_bind_int(stmt, 1, id_agent);
    result = wdb_step(stmt) == SQLITE_ROW ? sqlite3_column_int64(stmt, 0) : -1;
    sqlite3_finalize(stmt);

    return result;
}

/* Set the file offset. Returns number of affected rows, or -1 on failure. */
int wdb_set_agent_offset(int id_agent, int type, long offset) {
    int result;
    const char *sql;
    sqlite3_stmt *stmt;

    switch (type) {
    case WDB_SYSCHECK:
        sql = SQL_UPDATE_FIM_OFFSET;
        break;
    case WDB_SYSCHECK_REGISTRY:
        sql = SQL_UPDATE_REG_OFFSET;
        break;
    default:
        return -1;
    }

    if (wdb_open_global() < 0)
        return -1;

    if (wdb_prepare(wdb_global, sql, -1, &stmt, NULL)) {
        mdebug1("SQLite: %s", sqlite3_errmsg(wdb_global));
        return -1;
    }

    sqlite3_bind_int64(stmt, 1, offset);
    sqlite3_bind_int(stmt, 2, id_agent);

    result = wdb_step(stmt) == SQLITE_DONE ? (int)sqlite3_changes(wdb_global) : -1;
    sqlite3_finalize(stmt);

    return result;
}

/* Set agent updating status. Returns WDB_AGENT_*, or -1 on error. */
int wdb_get_agent_status(int id_agent) {
    int result;
    const char *status;
    sqlite3_stmt *stmt;

    if (wdb_open_global() < 0)
        return -1;

    if (wdb_prepare(wdb_global, SQL_SELECT_AGENT_STATUS, -1, &stmt, NULL)) {
        mdebug1("SQLite: %s", sqlite3_errmsg(wdb_global));
        return -1;
    }

    sqlite3_bind_int(stmt, 1, id_agent);

    if (wdb_step(stmt) == SQLITE_ROW) {
        status = (const char*)sqlite3_column_text(stmt, 0);
        result = !strcmp(status, "empty") ? WDB_AGENT_EMPTY : !strcmp(status, "pending") ? WDB_AGENT_PENDING : WDB_AGENT_UPDATED;
    } else
        result = -1;

    sqlite3_finalize(stmt);

    return result;
}

/* Set agent updating status. Returns number of affected rows, or -1 on error. */
int wdb_set_agent_status(int id_agent, int status) {
    int result;
    const char *str_status;
    sqlite3_stmt *stmt;

    switch (status) {
    case WDB_AGENT_EMPTY:
        str_status = "empty";
        break;
    case WDB_AGENT_PENDING:
        str_status = "pending";
        break;
    case WDB_AGENT_UPDATED:
        str_status = "updated";
        break;
    default:
        return -1;
    }

    if (wdb_open_global() < 0)
        return -1;

    if (wdb_prepare(wdb_global, SQL_UPDATE_AGENT_STATUS, -1, &stmt, NULL)) {
        mdebug1("SQLite: %s", sqlite3_errmsg(wdb_global));
        return -1;
    }

    sqlite3_bind_text(stmt, 1, str_status, -1, NULL);
    sqlite3_bind_int(stmt, 2, id_agent);

    result = wdb_step(stmt) == SQLITE_DONE ? (int)sqlite3_changes(wdb_global) : -1;
    sqlite3_finalize(stmt);

    return result;
}

/* Update agent group. It opens and closes the DB. Returns number of affected rows or -1 on error. */
int wdb_update_agent_group(int id, char *group) {
    int result = 0;
    sqlite3_stmt *stmt;

    if (wdb_open_global() < 0)
        return -1;

    if (wdb_prepare(wdb_global, SQL_UPDATE_AGENT_GROUP, -1, &stmt, NULL)) {
        mdebug1("SQLite: %s", sqlite3_errmsg(wdb_global));
        return -1;
    }

    sqlite3_bind_text(stmt, 1, group, -1, NULL);
    sqlite3_bind_int(stmt, 2, id);

    result = wdb_step(stmt) == SQLITE_DONE ? (int)sqlite3_changes(wdb_global) : -1;
    sqlite3_finalize(stmt);

    if(wdb_update_agent_multi_group(id,group) < 0){
        return -1;
    }

    return result;
}

/* Update agent multi group. It opens and closes the DB. Returns number of affected rows or -1 on error. */
int wdb_update_agent_multi_group(int id, char *group) {
    int result = 0;

    /* Wipe out the agent multi groups relation for this agent */
    if (wdb_delete_agent_belongs(id) < 0) {
        return -1;
    }

    /* Update the belongs table if multi group */
    const char delim[2] = ",";
    if (group) {
        char *multi_group;
        char *save_ptr = NULL;

        multi_group = strchr(group, MULTIGROUP_SEPARATOR);

        if (multi_group) {

            /* Get the first group */
            multi_group = strtok_r(group, delim, &save_ptr);

            while( multi_group != NULL ) {

                /* Update de groups table */
                int id_group = wdb_find_group(multi_group);

                if(id_group <= 0){
                    id_group = wdb_insert_group(multi_group);
                }

                if (wdb_update_agent_belongs(id_group,id) < 0){
                    return -1;
                }

                multi_group = strtok_r(NULL, delim, &save_ptr);
            }
        } else {

            /* Update de groups table */
            int id_group = wdb_find_group(group);

            if(id_group <= 0){
                id_group = wdb_insert_group(group);
            }

            if ( wdb_update_agent_belongs(id_group,id) < 0){
                return -1;
            }
        }
    }

    return result;
}

/* Find group by name. Returns id if success or -1 on failure. */
int wdb_find_group(const char *name) {
    sqlite3_stmt *stmt = NULL;
    int result;

    if (wdb_open_global() < 0)
        return -1;

    if (wdb_prepare(wdb_global, SQL_FIND_GROUP, -1, &stmt, NULL)) {
        mdebug1("SQLite: %s", sqlite3_errmsg(wdb_global));
        wdb_close_global();
        return -1;
    }

    sqlite3_bind_text(stmt, 1, name, -1, NULL);

    result = wdb_step(stmt) == SQLITE_ROW ? sqlite3_column_int(stmt, 0) : -1;
    sqlite3_finalize(stmt);
    return result;
}

/* Insert a new group. Returns id if success or -1 on failure. */
int wdb_insert_group(const char *name) {
    sqlite3_stmt *stmt = NULL;
    int result;

    if (wdb_open_global() < 0)
        return -1;

    if (wdb_prepare(wdb_global, SQL_INSERT_AGENT_GROUP, -1, &stmt, NULL)) {
        mdebug1("SQLite: %s", sqlite3_errmsg(wdb_global));
        wdb_close_global();
        return -1;
    }

    sqlite3_bind_text(stmt, 1, name, -1, NULL);

    if (wdb_step(stmt) == SQLITE_DONE)
        result = (int)sqlite3_last_insert_rowid(wdb_global);
    else {
        mdebug1("SQLite: %s", sqlite3_errmsg(wdb_global));
        result = -1;
    }

    sqlite3_finalize(stmt);
    return result;
}

/* Update agent belongs table. It opens and closes the DB. Returns number of affected rows or -1 on error. */
int wdb_update_agent_belongs(int id_group, int id_agent) {
    int result = 0;
    sqlite3_stmt *stmt;

    if (wdb_open_global() < 0)
        return -1;

    if (wdb_prepare(wdb_global, SQL_INSERT_AGENT_BELONG, -1, &stmt, NULL)) {
        mdebug1("SQLite: %s", sqlite3_errmsg(wdb_global));
        return -1;
    }

    sqlite3_bind_int(stmt, 1, id_group);
    sqlite3_bind_int(stmt, 2, id_agent);

    result = wdb_step(stmt) == SQLITE_DONE ? (int)sqlite3_changes(wdb_global) : -1;
    sqlite3_finalize(stmt);

    return result;
}

/* Delete agent belongs table. It opens and closes the DB. Returns number of affected rows or -1 on error. */
int wdb_delete_agent_belongs(int id_agent) {
    int result = 0;
    sqlite3_stmt *stmt;

    if (wdb_open_global() < 0)
        return -1;

    if (wdb_prepare(wdb_global, SQL_DELETE_AGENT_BELONG, -1, &stmt, NULL)) {
        mdebug1("SQLite: %s", sqlite3_errmsg(wdb_global));
        return -1;
    }

    sqlite3_bind_int(stmt, 1, id_agent);

    result = wdb_step(stmt) == SQLITE_DONE ? (int)sqlite3_changes(wdb_global) : -1;
    sqlite3_finalize(stmt);

    return result;
}

int wdb_update_groups(const char *dirname) {
    int result =  0;
    int i;
    int n = 1;
    char **array;
    sqlite3_stmt *stmt = NULL;

    if (!(array = (char**) calloc(1, sizeof(char*)))) {
        merror("wdb_update_groups(): memory error");
        return -1;
    }

    if (wdb_open_global() < 0) {
        free(array);
        return -1;
    }

    if (wdb_prepare(wdb_global, SQL_SELECT_GROUPS, -1, &stmt, NULL)) {
        mdebug1("SQLite: %s", sqlite3_errmsg(wdb_global));
        wdb_close_global();
        free(array);
        return -1;
    }

    for (i = 0; wdb_step(stmt) == SQLITE_ROW; i++) {
        if (i + 1 == n) {
            char **newarray;

            if (!(newarray = (char **)realloc(array, sizeof(char *) * (n *= 2)))) {
                merror("wdb_update_groups(): memory error");
                sqlite3_finalize(stmt);
                wdb_close_global();
                free(array);
                return -1;
            }

            array = newarray;
        }
        os_strdup((char*)sqlite3_column_text(stmt, 0),array[i]);
    }

    array[i] = NULL;

    sqlite3_finalize(stmt);

    for(i=0;array[i];i++){
        /* Check if the group exists in dir */
        char group_path[PATH_MAX + 1] = {0};
        DIR *dp;

        if (snprintf(group_path, PATH_MAX + 1, "%s/%s", dirname,array[i]) > PATH_MAX) {
            merror("At wdb_update_groups(): path too long.");
            continue;
        }

        dp = opendir(group_path);

        /* Group doesnt exists anymore, delete it */
        if (!dp) {
            if (wdb_remove_group_db((char *)array[i]) < 0) {
                free_strarray(array);
                return -1;
            }
        } else {
            closedir(dp);
        }
    }

    free_strarray(array);

    /* Add new groups from the folder /etc/shared if they dont exists on database */
    DIR *dir;
    struct dirent *dirent = NULL;

    if (!(dir = opendir(dirname))) {
        merror("Couldn't open directory '%s': %s.", dirname, strerror(errno));
        return -1;
    }

    while ((dirent = readdir(dir))){
        if (dirent->d_name[0] != '.'){
            char path[PATH_MAX];
            snprintf(path,PATH_MAX,"%s/%s",dirname,dirent->d_name);

            if (!IsDir(path)) {
                if(wdb_find_group(dirent->d_name) <= 0){
                    wdb_insert_group(dirent->d_name);
                }
            }
        }
    }
    closedir(dir);

    return result;
}

/* Delete group from belongs table. It opens and closes the DB. Returns 0 on success or -1 on error. */
int wdb_remove_group_from_belongs_db(const char *name) {

    int result;
    sqlite3_stmt *stmt;

    if (wdb_open_global() < 0)
        return -1;

    // Delete from belongs
    if (wdb_prepare(wdb_global, SQL_DELETE_GROUP_BELONG, -1, &stmt, NULL)) {
        mdebug1("SQLite: %s", sqlite3_errmsg(wdb_global));
        return -1;
    }

    sqlite3_bind_text(stmt, 1, name, -1, NULL);

    result = wdb_step(stmt) == SQLITE_DONE ? (int)sqlite3_changes(wdb_global) : -1;
    sqlite3_finalize(stmt);

    return result;
}

/* Delete group. It opens and closes the DB. Returns 0 on success or -1 on error. */
int wdb_remove_group_db(const char *name) {

    if(wdb_remove_group_from_belongs_db(name) == -1){
        merror("At wdb_remove_group_from_belongs_db(): couldn't delete '%s' from 'belongs' table.", name);
        return -1;
    }

    int result;
    sqlite3_stmt *stmt;

    if (wdb_open_global() < 0)
        return -1;

    if (wdb_prepare(wdb_global, SQL_DELETE_GROUP, -1, &stmt, NULL)) {
        mdebug1("SQLite: %s", sqlite3_errmsg(wdb_global));
        return -1;
    }

    sqlite3_bind_text(stmt, 1, name, -1, NULL);

    result = wdb_step(stmt) == SQLITE_DONE ? (int)sqlite3_changes(wdb_global) : -1;
    sqlite3_finalize(stmt);

    return result;
}

int wdb_agent_belongs_first_time(){
    int i;
    char *group;
    int *agents;

    if ((agents = wdb_get_all_agents())) {

        for (i = 0; agents[i] != -1; i++) {
            group = wdb_agent_group(agents[i]);

            if(group){
                wdb_update_agent_multi_group(agents[i],group);
                free(group);
            }
        }
        free(agents);
    }

    return 0;
}

time_t get_agent_date_added(int agent_id) {
    char path[PATH_MAX + 1] = {0};
    char line[OS_BUFFER_SIZE] = {0};
    char * sep;
    FILE *fp;
    struct tm t;
    time_t t_of_sec;

    snprintf(path, PATH_MAX, "%s", isChroot() ? TIMESTAMP_FILE : DEFAULTDIR TIMESTAMP_FILE);

    fp = fopen(path, "r");

    if (!fp) {
        return 0;
    }

    while (fgets(line, OS_BUFFER_SIZE, fp)) {
        if (sep = strchr(line, ' '), sep) {
            *sep = '\0';
        } else {
            continue;
        }

        if(atoi(line) == agent_id){
            /* Extract date */
            char **data;
            char * date = NULL;
            *sep = ' ';

            data = OS_StrBreak(' ', line, 5);

            if(data == NULL) {
                fclose(fp);
                return 0;
            }

            /* Date is 3 and 4 */
            wm_strcat(&date,data[3], ' ');
            wm_strcat(&date,data[4], ' ');

            if(date == NULL) {
                fclose(fp);
                free_strarray(data);
                return 0;
            }

            char *endl = strchr(date, '\n');

            if (endl) {
                *endl = '\0';
            }

            if (sscanf(date, "%d-%d-%d %d:%d:%d",&t.tm_year, &t.tm_mon, &t.tm_mday, &t.tm_hour, &t.tm_min, &t.tm_sec)<6) {
                merror("Invalid date format in file '%s' for agent '%d'", TIMESTAMP_FILE, agent_id);
                free(date);
                free_strarray(data);
                fclose(fp);
                return 0;
            }
            t.tm_year -= 1900;
            t.tm_mon -= 1;
            t.tm_isdst = 0;
            t_of_sec = mktime(&t);

            free(date);
            fclose(fp);
            free_strarray(data);

            return t_of_sec;
        }
    }

    fclose(fp);
    return 0;
}<|MERGE_RESOLUTION|>--- conflicted
+++ resolved
@@ -36,12 +36,8 @@
 static const char *SQL_DELETE_AGENT = "DELETE FROM agent WHERE id = ?;";
 static const char *SQL_SELECT_AGENT = "SELECT name FROM agent WHERE id = ?;";
 static const char *SQL_SELECT_AGENTS = "SELECT id FROM agent WHERE id != 0;";
-<<<<<<< HEAD
-static const char *SQL_FIND_AGENT = "SELECT id FROM agent WHERE name = ? AND ip = ?;";
+static const char *SQL_FIND_AGENT = "SELECT id FROM agent WHERE name = ? AND (register_ip = ? OR register_ip LIKE ?2 || '/_%');";
 static const char *SQL_FIND_AGENT_NAME = "SELECT id FROM agent WHERE name = ?;";
-=======
-static const char *SQL_FIND_AGENT = "SELECT id FROM agent WHERE name = ? AND (register_ip = ? OR register_ip LIKE ?2 || '/_%');";
->>>>>>> 413b72b1
 static const char *SQL_FIND_GROUP = "SELECT id FROM `group` WHERE name = ?;";
 static const char *SQL_SELECT_GROUPS = "SELECT name FROM `group`;";
 static const char *SQL_DELETE_GROUP = "DELETE FROM `group` WHERE name = ?;";
