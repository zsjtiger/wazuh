/*
 * SQL Schema for global database
 * Copyright (C) 2015, Wazuh Inc.
 * June 30, 2016.
 * This program is a free software, you can redistribute it
 * and/or modify it under the terms of GPLv2.
 */

CREATE TABLE IF NOT EXISTS fim_entry (
    full_path TEXT NOT NULL PRIMARY KEY,
    file TEXT,
    type TEXT NOT NULL CHECK (type IN ('file', 'registry_key', 'registry_value')),
    date INTEGER NOT NULL DEFAULT (strftime('%s', 'now')),
    changes INTEGER NOT NULL DEFAULT 1,
    arch TEXT CHECK (arch IN (NULL, '[x64]', '[x32]')),
    value_name TEXT,
    value_type TEXT,
    size INTEGER,
    perm TEXT,
    uid TEXT,
    gid TEXT,
    md5 TEXT,
    sha1 TEXT,
    uname TEXT,
    gname TEXT,
    mtime INTEGER,
    inode INTEGER,
    sha256 TEXT,
    attributes TEXT,
    symbolic_path TEXT,
    checksum TEXT
);

CREATE INDEX IF NOT EXISTS fim_full_path_index ON fim_entry (full_path);
CREATE INDEX IF NOT EXISTS fim_file_index ON fim_entry (file);
CREATE INDEX IF NOT EXISTS fim_date_index ON fim_entry (date);

CREATE TABLE IF NOT EXISTS pm_event (
    id INTEGER PRIMARY KEY AUTOINCREMENT,
    date_first INTEGER,
    date_last INTEGER,
    log TEXT,
    pci_dss TEXT,
    cis TEXT
);

CREATE INDEX IF NOT EXISTS pm_event_log ON pm_event (log);
CREATE INDEX IF NOT EXISTS pm_event_date ON pm_event (date_last);

CREATE TABLE IF NOT EXISTS sys_netiface (
    scan_id INTEGER,
    scan_time TEXT,
    name TEXT,
    adapter TEXT,
    type TEXT,
    state TEXT,
    mtu INTEGER CHECK (mtu > 0),
    mac TEXT,
    tx_packets INTEGER,
    rx_packets INTEGER,
    tx_bytes INTEGER,
    rx_bytes INTEGER,
    tx_errors INTEGER,
    rx_errors INTEGER,
    tx_dropped INTEGER,
    rx_dropped INTEGER,
    checksum TEXT NOT NULL CHECK (checksum <> ''),
    item_id TEXT,
    PRIMARY KEY (scan_id, name)
);

CREATE INDEX IF NOT EXISTS netiface_id ON sys_netiface (scan_id);

CREATE TABLE IF NOT EXISTS sys_netproto (
    scan_id INTEGER REFERENCES sys_netiface (scan_id),
    iface TEXT REFERENCES sys_netiface (name),
    type TEXT,
    gateway TEXT,
    dhcp TEXT NOT NULL CHECK (dhcp IN ('enabled', 'disabled', 'unknown', 'BOOTP')) DEFAULT 'unknown',
    metric INTEGER,
    checksum TEXT NOT NULL CHECK (checksum <> ''),
    item_id TEXT,
    PRIMARY KEY (scan_id, iface, type)
);

CREATE INDEX IF NOT EXISTS netproto_id ON sys_netproto (scan_id);

CREATE TABLE IF NOT EXISTS sys_netaddr (
    scan_id INTEGER REFERENCES sys_netproto (scan_id),
    iface TEXT REFERENCES sys_netproto (iface),
    proto TEXT REFERENCES sys_netproto (type),
    address TEXT,
    netmask TEXT,
    broadcast TEXT,
    checksum TEXT NOT NULL CHECK (checksum <> ''),
    item_id TEXT,
    PRIMARY KEY (scan_id, iface, proto, address)
);

CREATE INDEX IF NOT EXISTS netaddr_id ON sys_netaddr (scan_id);

CREATE TABLE IF NOT EXISTS sys_osinfo (
    scan_id INTEGER,
    scan_time TEXT,
    hostname TEXT,
    architecture TEXT,
    os_name TEXT,
    os_version TEXT,
    os_codename TEXT,
    os_major TEXT,
    os_minor TEXT,
    os_patch TEXT,
    os_build TEXT,
    os_platform TEXT,
    sysname TEXT,
    release TEXT,
    version TEXT,
    os_release TEXT,
    checksum TEXT NOT NULL CHECK (checksum <> ''),
    os_display_version TEXT,
    triaged INTEGER(1) DEFAULT 0,
    reference TEXT NOT NULL DEFAULT '',
    PRIMARY KEY (scan_id, os_name)
);

CREATE TABLE IF NOT EXISTS sys_hwinfo (
    scan_id INTEGER,
    scan_time TEXT,
    board_serial TEXT,
    cpu_name TEXT,
    cpu_cores INTEGER,
    cpu_mhz REAL,
    ram_total INTEGER,
    ram_free INTEGER,
    ram_usage INTEGER,
    checksum TEXT NOT NULL CHECK (checksum <> ''),
    PRIMARY KEY (scan_id, board_serial)
);

CREATE TABLE IF NOT EXISTS sys_ports (
    scan_id INTEGER,
    scan_time TEXT,
    protocol TEXT,
    local_ip TEXT,
    local_port INTEGER CHECK (local_port >= 0),
    remote_ip TEXT,
    remote_port INTEGER CHECK (remote_port >= 0),
    tx_queue INTEGER,
    rx_queue INTEGER,
    inode INTEGER,
    state TEXT,
    PID INTEGER,
    process TEXT,
    checksum TEXT NOT NULL CHECK (checksum <> ''),
    item_id TEXT,
    PRIMARY KEY (protocol, local_ip, local_port, inode)
);

CREATE INDEX IF NOT EXISTS ports_id ON sys_ports (scan_id);

CREATE TABLE IF NOT EXISTS sys_programs (
    scan_id INTEGER,
    scan_time TEXT,
<<<<<<< HEAD
    format TEXT NOT NULL CHECK (format IN ('pacman', 'deb', 'rpm', 'win', 'pkg', 'apk', 'snap')),
=======
    format TEXT NOT NULL CHECK (format IN ('pacman', 'deb', 'rpm', 'win', 'pkg', 'apk', 'macports')),
>>>>>>> 62db266b
    name TEXT,
    priority TEXT,
    section TEXT,
    size INTEGER CHECK (size >= 0),
    vendor TEXT,
    install_time TEXT,
    version TEXT,
    architecture TEXT,
    multiarch TEXT,
    source TEXT,
    description TEXT,
    location TEXT,
    triaged INTEGER(1),
    cpe TEXT,
    msu_name TEXT,
    checksum TEXT NOT NULL CHECK (checksum <> ''),
    item_id TEXT,
    PRIMARY KEY (scan_id, name, version, architecture)
);

CREATE INDEX IF NOT EXISTS programs_id ON sys_programs (scan_id);

CREATE TRIGGER obsolete_vulnerabilities
    AFTER DELETE ON sys_programs
    WHEN (old.checksum = 'legacy' AND NOT EXISTS (SELECT 1 FROM sys_programs
                                                  WHERE item_id = old.item_id
                                                  AND scan_id != old.scan_id ))
    OR old.checksum != 'legacy'
    BEGIN
        UPDATE vuln_cves SET status = 'OBSOLETE' WHERE vuln_cves.reference = old.item_id;
END;

CREATE TABLE IF NOT EXISTS sys_hotfixes (
    scan_id INTEGER,
    scan_time TEXT,
    hotfix TEXT,
    checksum TEXT NOT NULL CHECK (checksum <> ''),
    PRIMARY KEY (scan_id, hotfix)
);

CREATE INDEX IF NOT EXISTS hotfix_id ON sys_hotfixes (scan_id);

CREATE TRIGGER hotfix_delete
    AFTER DELETE ON sys_hotfixes
    WHEN (old.checksum = 'legacy' AND NOT EXISTS (SELECT 1 FROM sys_hotfixes
                                                  WHERE hotfix = old.hotfix
                                                  AND scan_id != old.scan_id ))
    OR old.checksum != 'legacy'
    BEGIN
        UPDATE sys_osinfo SET triaged = 0;
END;

CREATE TRIGGER hotfix_insert
    AFTER INSERT ON sys_hotfixes
    WHEN (new.checksum = 'legacy' AND NOT EXISTS (SELECT 1 FROM sys_hotfixes
                                                  WHERE hotfix = new.hotfix
                                                  AND scan_id != new.scan_id ))
    OR new.checksum != 'legacy'
    BEGIN
        UPDATE sys_osinfo SET triaged = 0;
END;

CREATE TABLE IF NOT EXISTS sys_processes (
    scan_id INTEGER,
    scan_time TEXT,
    pid TEXT,
    name TEXT,
    state TEXT,
    ppid INTEGER,
    utime INTEGER,
    stime INTEGER,
    cmd TEXT,
    argvs TEXT,
    euser TEXT,
    ruser TEXT,
    suser TEXT,
    egroup TEXT,
    rgroup TEXT,
    sgroup TEXT,
    fgroup TEXT,
    priority INTEGER,
    nice INTEGER,
    size INTEGER,
    vm_size INTEGER,
    resident INTEGER,
    share INTEGER,
    start_time INTEGER,
    pgrp INTEGER,
    session INTEGER,
    nlwp INTEGER,
    tgid INTEGER,
    tty INTEGER,
    processor INTEGER,
    checksum TEXT NOT NULL CHECK (checksum <> ''),
    PRIMARY KEY (scan_id, pid)
);

CREATE INDEX IF NOT EXISTS processes_id ON sys_processes (scan_id);

CREATE TABLE IF NOT EXISTS ciscat_results (
    id INTEGER PRIMARY KEY AUTOINCREMENT,
    scan_id INTEGER,
    scan_time TEXT,
    benchmark TEXT,
    profile TEXT,
    pass INTEGER,
    fail INTEGER,
    error INTEGER,
    notchecked INTEGER,
    unknown INTEGER,
    score INTEGER
);

CREATE INDEX IF NOT EXISTS ciscat_id ON ciscat_results (scan_id);

CREATE TABLE IF NOT EXISTS metadata (
    key TEXT PRIMARY KEY,
    value TEXT
);

CREATE TABLE IF NOT EXISTS scan_info (
    module TEXT PRIMARY KEY,
    first_start INTEGER DEFAULT 0,
    first_end INTEGER DEFAULT 0,
    start_scan INTEGER DEFAULT 0,
    end_scan INTEGER DEFAULT 0,
    fim_first_check INTEGER DEFAULT 0,
    fim_second_check INTEGER DEFAULT 0,
    fim_third_check INTEGER DEFAULT 0
);

CREATE TABLE IF NOT EXISTS sca_policy (
   name TEXT,
   file TEXT,
   id TEXT,
   description TEXT,
   `references` TEXT,
   hash_file TEXT
);

CREATE TABLE IF NOT EXISTS sca_scan_info (
   id INTEGER PRIMARY KEY,
   start_scan INTEGER,
   end_scan INTEGER,
   policy_id TEXT REFERENCES sca_policy (id),
   pass INTEGER,
   fail INTEGER,
   invalid INTEGER,
   total_checks INTEGER,
   score INTEGER,
   hash TEXT
);

CREATE TABLE IF NOT EXISTS sca_check (
   scan_id INTEGER REFERENCES sca_scan_info (id),
   id INTEGER PRIMARY KEY,
   policy_id TEXT REFERENCES sca_policy (id),
   title TEXT,
   description TEXT,
   rationale TEXT,
   remediation TEXT,
   file TEXT,
   process TEXT,
   directory TEXT,
   registry TEXT,
   command TEXT,
   `references` TEXT,
   result TEXT,
   reason TEXT,
   condition TEXT
);

CREATE INDEX IF NOT EXISTS policy_id_index ON sca_check (policy_id);

CREATE TABLE IF NOT EXISTS sca_check_rules (
  id_check INTEGER REFERENCES sca_check (id),
  `type` TEXT,
  rule TEXT,
  PRIMARY KEY (id_check, `type`, rule)
);

CREATE INDEX IF NOT EXISTS rules_id_check_index ON sca_check_rules (id_check);

CREATE TABLE IF NOT EXISTS sca_check_compliance (
   id_check INTEGER REFERENCES sca_check (id),
  `key` TEXT,
  `value` TEXT,
   PRIMARY KEY (id_check, `key`, `value`)
);

CREATE INDEX IF NOT EXISTS comp_id_check_index ON sca_check_compliance (id_check);

CREATE TABLE IF NOT EXISTS vuln_metadata (
    LAST_PARTIAL_SCAN INTEGER,
    LAST_FULL_SCAN INTEGER
);

INSERT INTO vuln_metadata (LAST_PARTIAL_SCAN, LAST_FULL_SCAN) VALUES (0, 0);

CREATE TABLE IF NOT EXISTS sync_info (
    component TEXT PRIMARY KEY,
    last_attempt INTEGER DEFAULT 0,
    last_completion INTEGER DEFAULT 0,
    n_attempts INTEGER DEFAULT 0,
    n_completions INTEGER DEFAULT 0,
    last_manager_checksum TEXT NOT NULL DEFAULT '',
    last_agent_checksum TEXT NOT NULL DEFAULT ''
);

CREATE TABLE IF NOT EXISTS vuln_cves (
    name TEXT,
    version TEXT,
    architecture TEXT,
    cve TEXT,
    detection_time TEXT DEFAULT '',
    severity TEXT DEFAULT 'Untriaged' CHECK (severity IN ('Critical', 'High', 'Medium', 'Low', 'None', 'Untriaged')),
    cvss2_score REAL DEFAULT 0,
    cvss3_score REAL DEFAULT 0,
    reference TEXT DEFAULT '' NOT NULL,
    type TEXT DEFAULT '' NOT NULL CHECK (type IN ('OS', 'PACKAGE')),
    status TEXT DEFAULT 'PENDING' NOT NULL CHECK (status IN ('VALID', 'PENDING', 'OBSOLETE')),
    external_references TEXT DEFAULT '',
    condition TEXT DEFAULT '',
    title TEXT DEFAULT '',
    published TEXT '',
    updated TEXT '',
    PRIMARY KEY (reference, cve)
);
CREATE INDEX IF NOT EXISTS packages_id ON vuln_cves (name);
CREATE INDEX IF NOT EXISTS cves_id ON vuln_cves (cve);
CREATE INDEX IF NOT EXISTS cve_type ON vuln_cves (type);
CREATE INDEX IF NOT EXISTS cve_status ON vuln_cves (status);

BEGIN;

<<<<<<< HEAD
INSERT INTO metadata (key, value) VALUES ('db_version', '13');
=======
INSERT INTO metadata (key, value) VALUES ('db_version', '12');
>>>>>>> 62db266b
INSERT INTO scan_info (module) VALUES ('fim');
INSERT INTO scan_info (module) VALUES ('syscollector');
INSERT INTO sync_info (component) VALUES ('fim');
INSERT INTO sync_info (component) VALUES ('fim_file');
INSERT INTO sync_info (component) VALUES ('fim_registry');
INSERT INTO sync_info (component) VALUES ('fim_registry_key');
INSERT INTO sync_info (component) VALUES ('fim_registry_value');
INSERT INTO sync_info (component) VALUES ('syscollector-processes');
INSERT INTO sync_info (component) VALUES ('syscollector-packages');
INSERT INTO sync_info (component) VALUES ('syscollector-hotfixes');
INSERT INTO sync_info (component) VALUES ('syscollector-ports');
INSERT INTO sync_info (component) VALUES ('syscollector-netproto');
INSERT INTO sync_info (component) VALUES ('syscollector-netaddress');
INSERT INTO sync_info (component) VALUES ('syscollector-netinfo');
INSERT INTO sync_info (component) VALUES ('syscollector-hwinfo');
INSERT INTO sync_info (component) VALUES ('syscollector-osinfo');

COMMIT;<|MERGE_RESOLUTION|>--- conflicted
+++ resolved
@@ -161,11 +161,7 @@
 CREATE TABLE IF NOT EXISTS sys_programs (
     scan_id INTEGER,
     scan_time TEXT,
-<<<<<<< HEAD
-    format TEXT NOT NULL CHECK (format IN ('pacman', 'deb', 'rpm', 'win', 'pkg', 'apk', 'snap')),
-=======
-    format TEXT NOT NULL CHECK (format IN ('pacman', 'deb', 'rpm', 'win', 'pkg', 'apk', 'macports')),
->>>>>>> 62db266b
+    format TEXT NOT NULL CHECK (format IN ('pacman', 'deb', 'rpm', 'win', 'pkg', 'apk', 'macports', 'snap')),
     name TEXT,
     priority TEXT,
     section TEXT,
@@ -401,11 +397,7 @@
 
 BEGIN;
 
-<<<<<<< HEAD
 INSERT INTO metadata (key, value) VALUES ('db_version', '13');
-=======
-INSERT INTO metadata (key, value) VALUES ('db_version', '12');
->>>>>>> 62db266b
 INSERT INTO scan_info (module) VALUES ('fim');
 INSERT INTO scan_info (module) VALUES ('syscollector');
 INSERT INTO sync_info (component) VALUES ('fim');
