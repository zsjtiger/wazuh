/*
 * Wazuh SysCollector Test tool
 * Copyright (C) 2015-2020, Wazuh Inc.
 * October 7, 2020.
 *
 * This program is free software; you can redistribute it
 * and/or modify it under the terms of the GNU General Public
 * License (version 2) as published by the FSF - Free Software
 * Foundation.
 */

#include <fstream>
#include <iostream>
#include <stdio.h>
#include <memory>
#include "dbsync.h"
#include "rsync.h"
#include "sysInfo.hpp"
#include "syscollector.hpp"

static void logFunction(const char* msg)
{
    std::cout << msg << std::endl;
}

int main(int argc, const char* argv[])
{
    const auto reportFunction
    {
        [](const std::string& payload)
        {
            std::cout << "output payload:" << std::endl;
            std::cout << payload << std::endl;
        }
    };
    const std::chrono::milliseconds timeout{5000};
    const auto spInfo{ std::make_shared<SysInfo>() };
    rsync_initialize(logFunction);
    dbsync_initialize(logFunction);
    try
    {
        std::thread thread
        {
<<<<<<< HEAD
            []
            {
                while(std::cin.get() != 'q');
                Syscollector::instance().destroy();
            }
=======
            spInfo,
            reportFunction,
            "15s",
            true,
            true,
            true,
            true,
            true,
            true,
            true,
            true,
            true
>>>>>>> f5f0b954
        };

        Syscollector::instance().init(spInfo,
                                      15ul,
                                      true,
                                      true,
                                      true,
                                      true,
                                      true,
                                      true,
                                      true,
                                      true,
                                      true);

        if (thread.joinable())
        {
            thread.join();
        }
    }
    catch(const std::exception& ex)
    {
        std::cout << ex.what() << std::endl;
    }
    rsync_teardown();
    dbsync_teardown();
    return 0;
}<|MERGE_RESOLUTION|>--- conflicted
+++ resolved
@@ -41,29 +41,15 @@
     {
         std::thread thread
         {
-<<<<<<< HEAD
             []
             {
                 while(std::cin.get() != 'q');
                 Syscollector::instance().destroy();
             }
-=======
-            spInfo,
-            reportFunction,
-            "15s",
-            true,
-            true,
-            true,
-            true,
-            true,
-            true,
-            true,
-            true,
-            true
->>>>>>> f5f0b954
         };
 
         Syscollector::instance().init(spInfo,
+                                      reportFunction,
                                       15ul,
                                       true,
                                       true,
