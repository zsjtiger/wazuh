--- conflicted
+++ resolved
@@ -109,26 +109,15 @@
 
         if (time_sleep = get_sleep_time(&run), time_sleep > 0) {
             mtinfo(WM_SYS_LOGTAG, "Waiting for turn to evaluate.");
-<<<<<<< HEAD
-            wm_delay(1000 * time_sleep);
-        } else {
-            // Wait for Wazuh DB start
-            wm_delay(1000);
+            w_time_delay(1000 * time_sleep);
         }
     } else {
         // Wait for Wazuh DB start
-        wm_delay(1000);
+        w_time_delay(1000);
         run |= (RUN_HW | RUN_OS | RUN_IFACE | RUN_PKG | RUN_PORT | RUN_PROC);
     #ifdef WIN32
         run |= RUN_HFIX;
     #endif
-=======
-            w_time_delay(1000 * (sys->state.next_time - time_start));
-        }
-    } else {
-        // Wait for Wazuh DB start
-        w_time_delay(1000);
->>>>>>> 6ccd234a
     }
 
     // Main loop
@@ -253,7 +242,7 @@
 
         if (time_sleep = get_sleep_time(&run), time_sleep >= 0) {
             mtinfo(WM_SYS_LOGTAG, "Waiting for turn to evaluate.");
-            wm_delay(1000 * time_sleep);
+            w_time_delay(1000 * time_sleep);
         } else {
             mterror(WM_SYS_LOGTAG, "Interval overtaken.");
         }
@@ -262,7 +251,6 @@
     return NULL;
 }
 
-<<<<<<< HEAD
 time_t get_sleep_time(int *run) {
     time_t seconds_to_sleep = LONG_MAX;
     time_t time_aux = 0;
@@ -374,10 +362,6 @@
     if (modules_expired) {
         *run |= modules_expired;
         *run &= modules_expired;
-=======
-        // If time_sleep=0, yield CPU
-        w_time_delay(1000 * time_sleep);
->>>>>>> 6ccd234a
     }
 
     return seconds_to_sleep;
