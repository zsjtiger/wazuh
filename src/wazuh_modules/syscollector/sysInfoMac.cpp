--- conflicted
+++ resolved
@@ -11,15 +11,12 @@
 #include "sysInfo.hpp"
 #include "cmdHelper.h"
 #include "stringHelper.h"
-<<<<<<< HEAD
 #include "filesystemHelper.h"
-=======
 #include <libproc.h>
 #include <pwd.h>
 #include <grp.h>
 #include <sys/proc.h>
 #include <sys/proc_info.h>
->>>>>>> 270288b4
 #include <sys/sysctl.h>
 #include <fstream>
 
@@ -147,7 +144,6 @@
     return Utils::trim(rawData.substr(rawData.find(":")), " :\t\r\n");
 }
 
-<<<<<<< HEAD
 static void parseAppInfo(const std::string& path, nlohmann::json& data)
 {
     std::fstream file{path, std::ios_base::in};
@@ -217,7 +213,8 @@
         }
     }
     return ret;
-=======
+}
+
 nlohmann::json SysInfo::getProcessesInfo() const
 {
     nlohmann::json jsProcessesList{};
@@ -254,5 +251,4 @@
     }
 
     return jsProcessesList;
->>>>>>> 270288b4
 }