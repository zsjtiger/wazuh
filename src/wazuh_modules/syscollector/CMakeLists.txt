--- conflicted
+++ resolved
@@ -91,18 +91,6 @@
         # MinGW generates position-independent-code for DLL by default
   )
 elseif(UNIX AND NOT APPLE)
-<<<<<<< HEAD
-  if(CMAKE_SYSTEM STREQUAL "SunOS-5.10")
-    set_target_properties(syscollector PROPERTIES
-      LINK_FLAGS "-static-libstdc++")
-  elseif(CMAKE_SYSTEM_NAME STREQUAL "HP-UX")
-    # Do nothing for HP-UX
-  else()
-    set_target_properties(syscollector PROPERTIES
-      LINK_FLAGS "-static-libgcc -static-libstdc++")
-  endif(CMAKE_SYSTEM STREQUAL "SunOS-5.10")
-=======
->>>>>>> 9053ea67
   if(NOT CMAKE_SYSTEM_NAME STREQUAL "AIX")
     string(APPEND CMAKE_SHARED_LINKER_FLAGS " -Wl,-rpath=$ORIGIN")
   endif(NOT CMAKE_SYSTEM_NAME STREQUAL "AIX")
