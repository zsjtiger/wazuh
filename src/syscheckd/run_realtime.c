/* Copyright (C) 2015-2021, Wazuh Inc.
 * Copyright (C) 2009 Trend Micro Inc.
 * All right reserved.
 *
 * This program is free software; you can redistribute it
 * and/or modify it under the terms of the GNU General Public
 * License (version 2) as published by the FSF - Free Software
 * Foundation
 */

#include "shared.h"
#include "syscheck.h"

#include "fs_op.h"
#include "hash_op.h"
#include "debug_op.h"
#include "syscheck.h"
#include "syscheck_op.h"

#ifdef WAZUH_UNIT_TESTING
#ifdef WIN32
#include "unit_tests/wrappers/windows/fileapi_wrappers.h"
#include "unit_tests/wrappers/windows/handleapi_wrappers.h"
#include "unit_tests/wrappers/windows/synchapi_wrappers.h"
#include "unit_tests/wrappers/windows/winbase_wrappers.h"
#endif
#endif

#ifdef INOTIFY_ENABLED
#include <sys/inotify.h>

#define REALTIME_MONITOR_FLAGS  IN_MODIFY|IN_ATTRIB|IN_MOVED_FROM|IN_MOVED_TO|IN_CREATE|IN_DELETE|IN_DELETE_SELF|IN_MOVE_SELF
#define REALTIME_EVENT_SIZE     (sizeof (struct inotify_event))
#define REALTIME_EVENT_BUFFER   (2048 * (REALTIME_EVENT_SIZE + 16))

int realtime_start() {
    OSListNode *node_it;
    os_calloc(1, sizeof(rtfim), syscheck.realtime);

    syscheck.realtime->dirtb = OSHash_Create();
    if (syscheck.realtime->dirtb == NULL) {
        mterror(SYSCHECK_LOGTAG, MEM_ERROR, errno, strerror(errno));
        goto error;
    }

    OSHash_SetFreeDataPointer(syscheck.realtime->dirtb, (void (*)(void *))free);

    syscheck.realtime->fd = inotify_init();
    if (syscheck.realtime->fd < 0) {
        mterror(SYSCHECK_LOGTAG, FIM_ERROR_INOTIFY_INITIALIZE);
        goto error;
    }

    return (0);

error:
    w_rwlock_wrlock(&syscheck.directories_lock);
    OSList_foreach(node_it, syscheck.directories) {
        directory_t *dir_it = node_it->data;

        if (dir_it->options & REALTIME_ACTIVE) {
            dir_it->options &= ~ REALTIME_ACTIVE;
            dir_it->options |= SCHEDULED_ACTIVE;
        }
    }
    w_rwlock_unlock(&syscheck.directories_lock);
    return -1;
}

/* Add a directory to real time checking */
int fim_add_inotify_watch(const char *dir, const directory_t *configuration) {
    /* Check if it is ready to use */
    w_mutex_lock(&syscheck.fim_realtime_mutex);

    if (syscheck.realtime->fd < 0) {
        w_mutex_unlock(&syscheck.fim_realtime_mutex);
        return (-1);
    } else {
        int wd = 0;

        wd =
        inotify_add_watch(syscheck.realtime->fd, dir,
                          (0 == (configuration->options & CHECK_FOLLOW)) ? (REALTIME_MONITOR_FLAGS | IN_DONT_FOLLOW) :
                                                                           REALTIME_MONITOR_FLAGS);
        if (wd < 0) {
            if (errno == 28) {
                mterror(SYSCHECK_LOGTAG, FIM_ERROR_INOTIFY_ADD_MAX_REACHED, dir, wd, errno);
            }
            else {
                mtdebug1(SYSCHECK_LOGTAG, FIM_INOTIFY_ADD_WATCH, dir, wd, errno, strerror(errno));
            }
        }
        else {
            char wdchar[33];
            char *data;
            int retval;
            snprintf(wdchar, 33, "%d", wd);
            os_strdup(dir, data);
            if (!OSHash_Get_ex(syscheck.realtime->dirtb, wdchar)) {
                if (retval = OSHash_Add_ex(syscheck.realtime->dirtb, wdchar, data), retval == 0) {
                    os_free(data);
                    mterror_exit(SYSCHECK_LOGTAG, FIM_CRITICAL_ERROR_OUT_MEM);
                }
                else if (retval == 1) {
                    mtdebug2(SYSCHECK_LOGTAG, FIM_REALTIME_HASH_DUP, data);
                    os_free(data);
                }

<<<<<<< HEAD
                mtdebug1(SYSCHECK_LOGTAG, FIM_REALTIME_NEWDIRECTORY, dir);
=======
                mdebug2(FIM_REALTIME_NEWDIRECTORY, dir);
>>>>>>> c1104b41
            }
            else {
                if (retval = OSHash_Update_ex(syscheck.realtime->dirtb, wdchar, data), retval == 0) {
                    mterror(SYSCHECK_LOGTAG, "Unable to update 'dirtb'. Directory not found: '%s'", data);
                    os_free(data);
                    w_mutex_unlock(&syscheck.fim_realtime_mutex);
                    return (-1);
                }
            }
        }
    }
    w_mutex_unlock(&syscheck.fim_realtime_mutex);

    return 1;
}

/* Add a directory to real time checking */
int realtime_adddir(const char *dir, directory_t *configuration) {
    int mode = FIM_MODE(configuration->options);

#ifdef ENABLE_AUDIT
    if (mode == FIM_WHODATA){
        add_whodata_directory(dir);
        return 1;
    }
#endif

    if (mode == FIM_REALTIME) {
        return fim_add_inotify_watch(dir, configuration);
    }

    // Nothing to do here
    return 1;
}

void fim_realtime_delete_watches(const directory_t *configuration) {
    OSHashNode *hash_node;
    char *data;
    W_Vector * watch_to_delete;
    unsigned int inode_it = 0;
    int deletion_it = 0;
    directory_t *watch_conf;

    assert(configuration != NULL);

    w_mutex_lock(&syscheck.fim_realtime_mutex);
    if (syscheck.realtime == NULL || syscheck.realtime->dirtb == NULL) {
        w_mutex_unlock(&syscheck.fim_realtime_mutex);
        return;
    }

    watch_to_delete = W_Vector_init(1024);

    if (watch_to_delete == NULL) {
        w_mutex_unlock(&syscheck.fim_realtime_mutex);
        return;
    }

    for (hash_node = OSHash_Begin(syscheck.realtime->dirtb, &inode_it); hash_node;
         hash_node = OSHash_Next(syscheck.realtime->dirtb, &inode_it, hash_node)) {
        data = hash_node->data;
        if (data == NULL) {
            continue;
        }
        watch_conf = fim_configuration_directory(data);

        if (configuration == watch_conf) {
            W_Vector_insert(watch_to_delete, hash_node->key);
            deletion_it++;
        }
    }

    deletion_it--;
    while(deletion_it >= 0) {
        const char * wd_str = W_Vector_get(watch_to_delete, deletion_it);
        if (wd_str == NULL) {
            continue;
        }

        inotify_rm_watch(syscheck.realtime->fd, atol(wd_str));
        free(OSHash_Delete_ex(syscheck.realtime->dirtb, wd_str));
        deletion_it--;
    }

    W_Vector_free(watch_to_delete);

    w_mutex_unlock(&syscheck.fim_realtime_mutex);
    return;
}

/* Process events in the real time queue */
void realtime_process() {
    ssize_t len;
    char buf[REALTIME_EVENT_BUFFER + 1];
    struct inotify_event *event;

    buf[REALTIME_EVENT_BUFFER] = '\0';

    w_mutex_lock(&syscheck.fim_realtime_mutex);
    len = read(syscheck.realtime->fd, buf, REALTIME_EVENT_BUFFER);
    w_mutex_unlock(&syscheck.fim_realtime_mutex);

    if (len < 0) {
        mterror(SYSCHECK_LOGTAG, FIM_ERROR_REALTIME_READ_BUFFER);
        return;
    }

    if (len == 0) {
        // Nothing to do
        return;
    }

    rb_tree * tree = rbtree_init();
    for (size_t i = 0; i < (size_t) len; i += REALTIME_EVENT_SIZE + event->len) {
        char wdchar[33];
        char final_name[MAX_LINE + 1];
        char *entry;
        final_name[MAX_LINE] = '\0';
        event = (struct inotify_event *) (void *) &buf[i];

        if (event->wd == -1 && event->mask == IN_Q_OVERFLOW) {
<<<<<<< HEAD
            mtwarn(SYSCHECK_LOGTAG, "Real-time inotify kernel queue is full. Some events may be lost. Next scheduled scan will recover lost data.");
            syscheck.realtime->queue_overflow = true;
=======
            mwarn("Real-time inotify kernel queue is full. Some events may be lost. Next scheduled scan will recover lost data.");
            fim_realtime_set_queue_overflow(true);
>>>>>>> c1104b41
            send_log_msg("wazuh: Real-time inotify kernel queue is full. Some events may be lost. Next scheduled scan will recover lost data.");
            continue;
        }

        snprintf(wdchar, 33, "%d", event->wd);

        w_mutex_lock(&syscheck.fim_realtime_mutex);
        // The configured paths can end at / or not, we must check it.
        entry = (char *) OSHash_Get_ex(syscheck.realtime->dirtb, wdchar);

        if (entry == NULL) {
            w_mutex_unlock(&syscheck.fim_realtime_mutex);
            continue;
        }

        // Check file entries with realtime
        if (event->len == 0) {
            snprintf(final_name, MAX_LINE, "%s", entry);
        } else {
            // Check directories entries with realtime
            if (entry[strlen(entry) - 1] == PATH_SEP) {
                snprintf(final_name, MAX_LINE, "%s%s", entry, event->name);
            } else {
                snprintf(final_name, MAX_LINE, "%s/%s", entry, event->name);
            }
        }

        if (rbtree_insert(tree, final_name, NULL) == NULL) {
            mtdebug2(SYSCHECK_LOGTAG, "Duplicate event in real-time buffer: %s", final_name);
        }

        switch(event->mask) {
        case IN_MOVE_SELF:
            delete_subdirectories_watches(entry);
            // fall through
        case IN_DELETE_SELF:
            mtdebug2(SYSCHECK_LOGTAG, FIM_INOTIFY_WATCH_DELETED, entry);
            free(OSHash_Delete_ex(syscheck.realtime->dirtb, wdchar));

            break;
        }
        w_mutex_unlock(&syscheck.fim_realtime_mutex);
    }

    char ** paths = rbtree_keys(tree);

    for (int i = 0; paths[i] != NULL; i++) {
        w_rwlock_rdlock(&syscheck.directories_lock);
        fim_realtime_event(paths[i]);
        w_rwlock_unlock(&syscheck.directories_lock);
    }

    free_strarray(paths);
    rbtree_destroy(tree);
}

int realtime_update_watch(const char *wd, const char *dir) {
    int old_wd, new_wd;
    char wdchar[33];
    char *data;
    int retval;
    const directory_t *configuration;

    if (syscheck.realtime->fd < 0) {
        return -1;
    }

    configuration = fim_configuration_directory(dir);

    if (configuration == NULL) {
        inotify_rm_watch(syscheck.realtime->fd, atoi(wd));
        free(OSHash_Delete_ex(syscheck.realtime->dirtb, wd));
        return 0;
    }

    old_wd = atoi(wd);
    new_wd =
    inotify_add_watch(syscheck.realtime->fd, dir,
                      (configuration->options & CHECK_FOLLOW) == 0 ? (REALTIME_MONITOR_FLAGS | IN_DONT_FOLLOW) :
                                                                     REALTIME_MONITOR_FLAGS);

    if (new_wd < 0) {
        if (errno == ENOSPC) {
            mterror(SYSCHECK_LOGTAG, FIM_ERROR_INOTIFY_ADD_MAX_REACHED, dir, new_wd, errno);
            return -1;
        } else if (errno == ENOENT) {
<<<<<<< HEAD
            mtdebug1(SYSCHECK_LOGTAG, "Removing watch on non existent directory '%s'", dir);
=======
            mdebug2("Removing watch on non existent directory '%s'", dir);
>>>>>>> c1104b41
            inotify_rm_watch(syscheck.realtime->fd, old_wd);
            free(OSHash_Delete_ex(syscheck.realtime->dirtb, wd));
            return 0;
        } else {
            mtdebug1(SYSCHECK_LOGTAG, FIM_INOTIFY_ADD_WATCH, dir, new_wd, errno, strerror(errno));
            return -1;
        }
    }

    if (new_wd == old_wd) {
        return -1;
    }

    snprintf(wdchar, 33, "%d", new_wd);
    os_strdup(dir, data);

    // Remove the old wd entry
    free(OSHash_Delete_ex(syscheck.realtime->dirtb, wd));

    if (!OSHash_Get_ex(syscheck.realtime->dirtb, wdchar)) {
        if (retval = OSHash_Add_ex(syscheck.realtime->dirtb, wdchar, data), retval == 0) {
            os_free(data);
            mterror_exit(SYSCHECK_LOGTAG, FIM_CRITICAL_ERROR_OUT_MEM);
        }

<<<<<<< HEAD
        mtdebug1(SYSCHECK_LOGTAG, FIM_REALTIME_NEWDIRECTORY, data);
=======
        mdebug2(FIM_REALTIME_NEWDIRECTORY, data);
>>>>>>> c1104b41
    } else if (retval = OSHash_Update_ex(syscheck.realtime->dirtb, wdchar, data), retval == 0) {
        mterror(SYSCHECK_LOGTAG, "Unable to update 'dirtb'. Directory not found: '%s'", data);
        os_free(data);
    }
    return 0;
}

void free_syscheck_dirtb_data(char *data) {
    free(data);
}

void delete_subdirectories_watches(char *dir) {
    OSHashNode *hash_node;
    char *data;
    unsigned int inode_it = 0;
    char *dir_slash = NULL;
    int dir_len = strlen(dir) + 1;


    // If the directory already ends with an slash, there is no need for adding an extra one
    if (dir[dir_len - 1] != '/') {
        os_calloc(dir_len + 2, sizeof(char), dir_slash);  // Length of dir plus an extra slash

        // Copy the content of dir into dir_slash and add an extra slash
        snprintf(dir_slash, dir_len + 2, "%s/", dir);
    }
    else {
        os_calloc(dir_len, sizeof(char), dir_slash);
        snprintf(dir_slash, dir_len, "%s", dir);
    }

    if(syscheck.realtime->fd) {
        hash_node = OSHash_Begin(syscheck.realtime->dirtb, &inode_it);

        while(hash_node) {
            data = hash_node->data;

            if (strncmp(dir_slash, data, strlen(dir_slash)) == 0) {
                char * data_node = OSHash_Delete_ex(syscheck.realtime->dirtb, hash_node->key);
                mtdebug2(SYSCHECK_LOGTAG, FIM_INOTIFY_WATCH_DELETED, data);
                os_free(data_node);

                /*
                    If an element of the hash table is deleted, it needs to start from the
                    beginning again to prevent going out of boundaries.
                */
                hash_node = OSHash_Begin(syscheck.realtime->dirtb, &inode_it);
                continue;
            }

            hash_node = OSHash_Next(syscheck.realtime->dirtb, &inode_it, hash_node);
        }
    }

    os_free(dir_slash);
}

void realtime_sanitize_watch_map() {
    OSHashNode *hash_node;
    unsigned int inode_it = 0;
    struct timespec start;
    struct timespec end;

    w_rwlock_rdlock(&syscheck.directories_lock);
    w_mutex_lock(&syscheck.fim_realtime_mutex);

    gettime(&start);
    hash_node = OSHash_Begin(syscheck.realtime->dirtb, &inode_it);

    while (hash_node) {
        if (realtime_update_watch(hash_node->key, hash_node->data) == 0) {
            hash_node = OSHash_Begin(syscheck.realtime->dirtb, &inode_it);
            continue;
        }

        hash_node = OSHash_Next(syscheck.realtime->dirtb, &inode_it, hash_node);
    }

    gettime(&end);
<<<<<<< HEAD
    mtdebug2(SYSCHECK_LOGTAG, "Time spent sanitizing wd hashmap: %.3f seconds", time_diff(&start, &end));
=======
    mdebug2("Time spent sanitizing wd hashmap: %.3f seconds", time_diff(&start, &end));

    w_mutex_unlock(&syscheck.fim_realtime_mutex);
    w_rwlock_unlock(&syscheck.directories_lock);
>>>>>>> c1104b41
}

#elif defined(WIN32)

void free_win32rtfim_data(win32rtfim *data);
int realtime_win32read(win32rtfim *rtlocald);
int fim_check_realtime_directory(win32rtfim *rtlocald);

void CALLBACK RTCallBack(DWORD dwerror, DWORD dwBytes, LPOVERLAPPED overlap)
{
    int lcount;
    size_t offset = 0;
    char wdchar[260 + 1] = {0};
    char final_path[MAX_LINE + 1];
    win32rtfim *rtlocald;
    PFILE_NOTIFY_INFORMATION pinfo;
    TCHAR finalfile[MAX_PATH];

    memset(final_path, '\0', MAX_LINE + 1);

    if (dwerror != ERROR_SUCCESS) {
        LPSTR messageBuffer = NULL;
        LPSTR end;

        FormatMessage(FORMAT_MESSAGE_ALLOCATE_BUFFER | FORMAT_MESSAGE_FROM_SYSTEM | FORMAT_MESSAGE_IGNORE_INSERTS, NULL, dwerror, 0, (LPTSTR) &messageBuffer, 0, NULL);

        if (end = strchr(messageBuffer, '\r'), end) {
            *end = '\0';
        }

        mterror(SYSCHECK_LOGTAG, FIM_ERROR_REALTIME_WINDOWS_CALLBACK, messageBuffer, dwerror);
        LocalFree(messageBuffer);

        return;
    }

    /* Get hash to parse the data */
    w_rwlock_rdlock(&syscheck.directories_lock);
    w_mutex_lock(&syscheck.fim_realtime_mutex);
    snprintf(wdchar, 260, "%s", (char*)overlap->hEvent);
    rtlocald = OSHash_Get_ex(syscheck.realtime->dirtb, wdchar);
    if (rtlocald == NULL) {
<<<<<<< HEAD
        mterror(SYSCHECK_LOGTAG, FIM_ERROR_REALTIME_WINDOWS_CALLBACK_EMPTY);
=======
        merror(FIM_ERROR_REALTIME_WINDOWS_CALLBACK_EMPTY);
        w_mutex_unlock(&syscheck.fim_realtime_mutex);
        w_rwlock_unlock(&syscheck.directories_lock);
>>>>>>> c1104b41
        return;
    }

    if(rtlocald->watch_status == FIM_RT_HANDLE_CLOSED) {
        rtlocald = OSHash_Delete_ex(syscheck.realtime->dirtb, wdchar);
        free_win32rtfim_data(rtlocald);
<<<<<<< HEAD
        mtdebug1(SYSCHECK_LOGTAG, FIM_REALTIME_CALLBACK, wdchar);
=======
        mdebug2(FIM_REALTIME_CALLBACK, wdchar);
>>>>>>> c1104b41
        w_mutex_unlock(&syscheck.fim_realtime_mutex);
        w_rwlock_unlock(&syscheck.directories_lock);
        return;
    }

    if (dwBytes) {

        do {
            pinfo = (PFILE_NOTIFY_INFORMATION) &rtlocald->buffer[offset];
            offset += pinfo->NextEntryOffset;

            lcount = WideCharToMultiByte(CP_ACP, 0, pinfo->FileName,
                                         pinfo->FileNameLength / sizeof(WCHAR),
                                         finalfile, MAX_PATH - 1, NULL, NULL);
            finalfile[lcount] = TEXT('\0');

            final_path[MAX_LINE] = '\0';

            if (rtlocald->dir) {
                if (rtlocald->dir[strlen(rtlocald->dir) - 1] == PATH_SEP) {
                    snprintf(final_path, MAX_LINE, "%s%s",
                            rtlocald->dir,
                            finalfile);
                } else {
                    snprintf(final_path, MAX_LINE, "%s\\%s",
                            rtlocald->dir,
                            finalfile);
                }
            }
            str_lowercase(final_path);

            directory_t *index = fim_configuration_directory(wdchar);
            directory_t *file_index = fim_configuration_directory(final_path);

            if (index == file_index) {
                /* Check the change */
                fim_realtime_event(final_path);
            }

        } while (pinfo->NextEntryOffset != 0);
    }
    else {
        mtwarn(SYSCHECK_LOGTAG, FIM_WARN_REALTIME_OVERFLOW);
    }

    realtime_win32read(rtlocald);
    w_mutex_unlock(&syscheck.fim_realtime_mutex);
    w_rwlock_unlock(&syscheck.directories_lock);
    return;
}

void free_win32rtfim_data(win32rtfim *data) {
    if (!data) return;
    os_free(data->overlap.hEvent);
    os_free(data->dir);
    os_free(data);
}

static unsigned int _get_realtime_watches() {
    if (syscheck.realtime != NULL) {
        return OSHash_Get_Elem_ex(syscheck.realtime->dirtb);
    }
    return 0;
}

unsigned int get_realtime_watches() {
    unsigned int n_elements = 0;

    w_mutex_lock(&syscheck.fim_realtime_mutex);
    n_elements = _get_realtime_watches();
    w_mutex_unlock(&syscheck.fim_realtime_mutex);

    return n_elements;
}

int realtime_start() {
    os_calloc(1, sizeof(rtfim), syscheck.realtime);

    syscheck.realtime->dirtb = OSHash_Create();
    if (syscheck.realtime->dirtb == NULL) {
        OSListNode *node_it;

        mterror(SYSCHECK_LOGTAG, MEM_ERROR, errno, strerror(errno));

        w_rwlock_wrlock(&syscheck.directories_lock);
        OSList_foreach(node_it, syscheck.directories) {
            directory_t *dir_it = (directory_t *)node_it->data;
            if (dir_it->options & REALTIME_ACTIVE) {
                dir_it->options &= ~ REALTIME_ACTIVE;
                dir_it->options |= SCHEDULED_ACTIVE;
            }
        }
        w_rwlock_unlock(&syscheck.directories_lock);
        return(-1);
    }
    OSHash_SetFreeDataPointer(syscheck.realtime->dirtb, (void (*)(void *))free_win32rtfim_data);

    syscheck.realtime->evt = CreateEvent(NULL, TRUE, FALSE, NULL);

    return (0);
}

int realtime_win32read(win32rtfim *rtlocald)
{
    int rc;

    rc = ReadDirectoryChangesW(rtlocald->h,
                               rtlocald->buffer,
                               sizeof(rtlocald->buffer) / sizeof(TCHAR),
                               TRUE,
                               FILE_NOTIFY_CHANGE_FILE_NAME | FILE_NOTIFY_CHANGE_DIR_NAME | FILE_NOTIFY_CHANGE_SIZE |
                               FILE_NOTIFY_CHANGE_LAST_WRITE | FILE_NOTIFY_CHANGE_ATTRIBUTES | FILE_NOTIFY_CHANGE_SECURITY,
                               0,
                               &rtlocald->overlap,
                               RTCallBack);

    return rc;
}

int realtime_adddir(const char *dir, directory_t *configuration) {
    char wdchar[260 + 1];
    win32rtfim *rtlocald;

    assert(configuration != NULL);

    if (FIM_MODE(configuration->options) == FIM_WHODATA) {
#ifdef WIN_WHODATA

        int type;

        if (!syscheck.wdata.fd && whodata_audit_start()) {
            mterror_exit(SYSCHECK_LOGTAG, FIM_CRITICAL_DATA_CREATE, "whodata file descriptors");
        }

        // This parameter is used to indicate if the file is going to be monitored in Whodata mode,
        // regardless of it was checked in the initial configuration (WHODATA_ACTIVE in opts)
        configuration->dirs_status.status |= WD_CHECK_WHODATA;
        configuration->dirs_status.status &= ~WD_CHECK_REALTIME;

        // Check if the file or directory exists
        if (type = check_path_type(dir), type == 2) {
            configuration->dirs_status.object_type = WD_STATUS_DIR_TYPE;
            configuration->dirs_status.status |= WD_STATUS_EXISTS;
        } else if (type == 1) {
            configuration->dirs_status.object_type = WD_STATUS_FILE_TYPE;
            configuration->dirs_status.status |= WD_STATUS_EXISTS;
        } else {
<<<<<<< HEAD
            mtdebug1(SYSCHECK_LOGTAG, FIM_WARN_REALTIME_OPENFAIL, dir);
=======
            mdebug2(FIM_WARN_REALTIME_OPENFAIL, dir);
>>>>>>> c1104b41

            configuration->dirs_status.object_type = WD_STATUS_UNK_TYPE;
            configuration->dirs_status.status &= ~WD_STATUS_EXISTS;
            return 0;
        }

        GetSystemTime(&configuration->dirs_status.last_check);
        if (set_winsacl(dir, configuration)) {
            mterror(SYSCHECK_LOGTAG, FIM_ERROR_WHODATA_ADD_DIRECTORY, dir);
            return -2;
        }

        return 1;
#endif
    }
    w_mutex_lock(&syscheck.fim_realtime_mutex);

    /* Set key for hash */
    wdchar[260] = '\0';
    snprintf(wdchar, 260, "%s", dir);

    rtlocald = OSHash_Get_ex(syscheck.realtime->dirtb, wdchar);
    if(rtlocald != NULL) {
        if (!w_directory_exists(rtlocald->dir)) {
            if (rtlocald->watch_status == FIM_RT_HANDLE_CLOSED) {
<<<<<<< HEAD
                mtdebug1(SYSCHECK_LOGTAG, FIM_REALTIME_CALLBACK, rtlocald->dir);
=======
                mdebug2(FIM_REALTIME_CALLBACK, rtlocald->dir);
>>>>>>> c1104b41
                rtlocald = OSHash_Delete_ex(syscheck.realtime->dirtb, rtlocald->dir);
                free_win32rtfim_data(rtlocald);
            } else if (rtlocald->h != NULL && rtlocald->h != INVALID_HANDLE_VALUE) {
                CloseHandle(rtlocald->h);
                rtlocald->watch_status = FIM_RT_HANDLE_CLOSED;
            }
        }

        w_mutex_unlock(&syscheck.fim_realtime_mutex);
        return 1;
    }

    /* Maximum limit for realtime on Windows */
    if (_get_realtime_watches() >= syscheck.max_fd_win_rt) {
        mtdebug1(SYSCHECK_LOGTAG, FIM_REALTIME_MAXNUM_WATCHES, dir);
        w_mutex_unlock(&syscheck.fim_realtime_mutex);
        return 0;
    }

    os_calloc(1, sizeof(win32rtfim), rtlocald);

    rtlocald->h = CreateFile(dir, FILE_LIST_DIRECTORY, FILE_SHARE_DELETE | FILE_SHARE_READ | FILE_SHARE_WRITE, NULL,
                             OPEN_EXISTING, FILE_FLAG_BACKUP_SEMANTICS | FILE_FLAG_OVERLAPPED, NULL);

    if (rtlocald->h == INVALID_HANDLE_VALUE || rtlocald->h == NULL) {
        os_free(rtlocald);
        mtdebug2(SYSCHECK_LOGTAG, FIM_REALTIME_ADD, dir);

        w_mutex_unlock(&syscheck.fim_realtime_mutex);
        return 0;
    }

    /* Add final elements to the hash */
    os_strdup(dir, rtlocald->dir);
    os_strdup(dir, rtlocald->overlap.hEvent);
    rtlocald->watch_status = FIM_RT_HANDLE_OPEN;

    /* Add directory to be monitored */
    if(realtime_win32read(rtlocald) == 0) {
        mtdebug1(SYSCHECK_LOGTAG, FIM_REALTIME_DIRECTORYCHANGES, rtlocald->dir);
        free_win32rtfim_data(rtlocald);

        w_mutex_unlock(&syscheck.fim_realtime_mutex);
        return 0;
    }

    if (!OSHash_Add_ex(syscheck.realtime->dirtb, wdchar, rtlocald)) {
        mterror_exit(SYSCHECK_LOGTAG, FIM_CRITICAL_ERROR_OUT_MEM);
    }

<<<<<<< HEAD
    mtdebug1(SYSCHECK_LOGTAG, FIM_REALTIME_NEWDIRECTORY, dir);
=======
    mdebug2(FIM_REALTIME_NEWDIRECTORY, dir);
>>>>>>> c1104b41

    w_mutex_unlock(&syscheck.fim_realtime_mutex);
    return 1;
}

void fim_realtime_delete_watches(__attribute__((unused)) const directory_t *configuration) {
    return;
}

// LCOV_EXCL_START
void realtime_sanitize_watch_map() {
    return;
}
// LCOV_EXCL_STOP

#else /* !WIN32 */

int realtime_start() {
    mterror(SYSCHECK_LOGTAG, FIM_ERROR_REALTIME_INITIALIZE);

    return (0);
}

int realtime_adddir(__attribute__((unused)) const char *dir,
                    __attribute__((unused)) directory_t *configuration) {
    return (0);
}

void fim_realtime_delete_watches(__attribute__((unused)) const directory_t *configuration) {
    return;
}

void realtime_process()
{
    return;
}

void realtime_sanitize_watch_map() {
    return;
}

#endif /* WIN32 */

int fim_realtime_get_queue_overflow() {
    int retval;

    w_mutex_lock(&syscheck.fim_realtime_mutex);
    if (syscheck.realtime != NULL) {
        retval = syscheck.realtime->queue_overflow;
    } else {
        retval = 0;
    }
    w_mutex_unlock(&syscheck.fim_realtime_mutex);

    return retval;
}

void fim_realtime_set_queue_overflow(int value) {
    w_mutex_lock(&syscheck.fim_realtime_mutex);
    if (syscheck.realtime != NULL) {
        syscheck.realtime->queue_overflow = value;
    }
    w_mutex_unlock(&syscheck.fim_realtime_mutex);
}

void fim_realtime_print_watches() {
    w_mutex_lock(&syscheck.fim_realtime_mutex);
    if (syscheck.realtime != NULL) {
        mdebug2(FIM_NUM_WATCHES, OSHash_Get_Elem_ex(syscheck.realtime->dirtb));
    }
    w_mutex_unlock(&syscheck.fim_realtime_mutex);
}<|MERGE_RESOLUTION|>--- conflicted
+++ resolved
@@ -106,11 +106,7 @@
                     os_free(data);
                 }
 
-<<<<<<< HEAD
-                mtdebug1(SYSCHECK_LOGTAG, FIM_REALTIME_NEWDIRECTORY, dir);
-=======
-                mdebug2(FIM_REALTIME_NEWDIRECTORY, dir);
->>>>>>> c1104b41
+                mtdebug2(SYSCHECK_LOGTAG, FIM_REALTIME_NEWDIRECTORY, dir);
             }
             else {
                 if (retval = OSHash_Update_ex(syscheck.realtime->dirtb, wdchar, data), retval == 0) {
@@ -232,13 +228,8 @@
         event = (struct inotify_event *) (void *) &buf[i];
 
         if (event->wd == -1 && event->mask == IN_Q_OVERFLOW) {
-<<<<<<< HEAD
             mtwarn(SYSCHECK_LOGTAG, "Real-time inotify kernel queue is full. Some events may be lost. Next scheduled scan will recover lost data.");
-            syscheck.realtime->queue_overflow = true;
-=======
-            mwarn("Real-time inotify kernel queue is full. Some events may be lost. Next scheduled scan will recover lost data.");
             fim_realtime_set_queue_overflow(true);
->>>>>>> c1104b41
             send_log_msg("wazuh: Real-time inotify kernel queue is full. Some events may be lost. Next scheduled scan will recover lost data.");
             continue;
         }
@@ -325,11 +316,7 @@
             mterror(SYSCHECK_LOGTAG, FIM_ERROR_INOTIFY_ADD_MAX_REACHED, dir, new_wd, errno);
             return -1;
         } else if (errno == ENOENT) {
-<<<<<<< HEAD
             mtdebug1(SYSCHECK_LOGTAG, "Removing watch on non existent directory '%s'", dir);
-=======
-            mdebug2("Removing watch on non existent directory '%s'", dir);
->>>>>>> c1104b41
             inotify_rm_watch(syscheck.realtime->fd, old_wd);
             free(OSHash_Delete_ex(syscheck.realtime->dirtb, wd));
             return 0;
@@ -355,11 +342,7 @@
             mterror_exit(SYSCHECK_LOGTAG, FIM_CRITICAL_ERROR_OUT_MEM);
         }
 
-<<<<<<< HEAD
         mtdebug1(SYSCHECK_LOGTAG, FIM_REALTIME_NEWDIRECTORY, data);
-=======
-        mdebug2(FIM_REALTIME_NEWDIRECTORY, data);
->>>>>>> c1104b41
     } else if (retval = OSHash_Update_ex(syscheck.realtime->dirtb, wdchar, data), retval == 0) {
         mterror(SYSCHECK_LOGTAG, "Unable to update 'dirtb'. Directory not found: '%s'", data);
         os_free(data);
@@ -439,14 +422,10 @@
     }
 
     gettime(&end);
-<<<<<<< HEAD
     mtdebug2(SYSCHECK_LOGTAG, "Time spent sanitizing wd hashmap: %.3f seconds", time_diff(&start, &end));
-=======
-    mdebug2("Time spent sanitizing wd hashmap: %.3f seconds", time_diff(&start, &end));
 
     w_mutex_unlock(&syscheck.fim_realtime_mutex);
     w_rwlock_unlock(&syscheck.directories_lock);
->>>>>>> c1104b41
 }
 
 #elif defined(WIN32)
@@ -489,24 +468,16 @@
     snprintf(wdchar, 260, "%s", (char*)overlap->hEvent);
     rtlocald = OSHash_Get_ex(syscheck.realtime->dirtb, wdchar);
     if (rtlocald == NULL) {
-<<<<<<< HEAD
         mterror(SYSCHECK_LOGTAG, FIM_ERROR_REALTIME_WINDOWS_CALLBACK_EMPTY);
-=======
-        merror(FIM_ERROR_REALTIME_WINDOWS_CALLBACK_EMPTY);
         w_mutex_unlock(&syscheck.fim_realtime_mutex);
         w_rwlock_unlock(&syscheck.directories_lock);
->>>>>>> c1104b41
         return;
     }
 
     if(rtlocald->watch_status == FIM_RT_HANDLE_CLOSED) {
         rtlocald = OSHash_Delete_ex(syscheck.realtime->dirtb, wdchar);
         free_win32rtfim_data(rtlocald);
-<<<<<<< HEAD
         mtdebug1(SYSCHECK_LOGTAG, FIM_REALTIME_CALLBACK, wdchar);
-=======
-        mdebug2(FIM_REALTIME_CALLBACK, wdchar);
->>>>>>> c1104b41
         w_mutex_unlock(&syscheck.fim_realtime_mutex);
         w_rwlock_unlock(&syscheck.directories_lock);
         return;
@@ -654,11 +625,7 @@
             configuration->dirs_status.object_type = WD_STATUS_FILE_TYPE;
             configuration->dirs_status.status |= WD_STATUS_EXISTS;
         } else {
-<<<<<<< HEAD
             mtdebug1(SYSCHECK_LOGTAG, FIM_WARN_REALTIME_OPENFAIL, dir);
-=======
-            mdebug2(FIM_WARN_REALTIME_OPENFAIL, dir);
->>>>>>> c1104b41
 
             configuration->dirs_status.object_type = WD_STATUS_UNK_TYPE;
             configuration->dirs_status.status &= ~WD_STATUS_EXISTS;
@@ -684,11 +651,7 @@
     if(rtlocald != NULL) {
         if (!w_directory_exists(rtlocald->dir)) {
             if (rtlocald->watch_status == FIM_RT_HANDLE_CLOSED) {
-<<<<<<< HEAD
                 mtdebug1(SYSCHECK_LOGTAG, FIM_REALTIME_CALLBACK, rtlocald->dir);
-=======
-                mdebug2(FIM_REALTIME_CALLBACK, rtlocald->dir);
->>>>>>> c1104b41
                 rtlocald = OSHash_Delete_ex(syscheck.realtime->dirtb, rtlocald->dir);
                 free_win32rtfim_data(rtlocald);
             } else if (rtlocald->h != NULL && rtlocald->h != INVALID_HANDLE_VALUE) {
@@ -739,11 +702,7 @@
         mterror_exit(SYSCHECK_LOGTAG, FIM_CRITICAL_ERROR_OUT_MEM);
     }
 
-<<<<<<< HEAD
     mtdebug1(SYSCHECK_LOGTAG, FIM_REALTIME_NEWDIRECTORY, dir);
-=======
-    mdebug2(FIM_REALTIME_NEWDIRECTORY, dir);
->>>>>>> c1104b41
 
     w_mutex_unlock(&syscheck.fim_realtime_mutex);
     return 1;
