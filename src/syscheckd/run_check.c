--- conflicted
+++ resolved
@@ -434,17 +434,11 @@
     }
 
 #else
-<<<<<<< HEAD
-    for (int i = 0; syscheck.dir[i]; i++) {
-        if (syscheck.opts[i] & REALTIME_ACTIVE) {
-            mtwarn(SYSCHECK_LOGTAG, FIM_WARN_REALTIME_UNSUPPORTED);
-=======
     directory_t *dir_it;
 
     foreach_array(dir_it, syscheck.directories) {
         if (dir_it->options & REALTIME_ACTIVE) {
-            mwarn(FIM_WARN_REALTIME_UNSUPPORTED);
->>>>>>> d3a82a3d
+            mtwarn(SYSCHECK_LOGTAG, FIM_WARN_REALTIME_UNSUPPORTED);
             break;
         }
     }
@@ -592,19 +586,11 @@
             if (dir_it->symbolic_links) {
                 if (real_path) {
                     // Check if link has changed
-<<<<<<< HEAD
-                    if (strcmp(real_path, syscheck.symbolic_links[i])) {
-                        mtinfo(SYSCHECK_LOGTAG, FIM_LINKCHECK_CHANGED, syscheck.dir[i], syscheck.symbolic_links[i], real_path);
-                        fim_link_update(i, real_path);
-                    } else {
-                        mtdebug1(SYSCHECK_LOGTAG, FIM_LINKCHECK_NOCHANGE, syscheck.symbolic_links[i]);
-=======
                     if (strcmp(real_path, dir_it->symbolic_links)) {
-                        minfo(FIM_LINKCHECK_CHANGED, dir_it->path, dir_it->symbolic_links, real_path);
+                        mtinfo(SYSCHECK_LOGTAG, FIM_LINKCHECK_CHANGED, dir_it->path, dir_it->symbolic_links, real_path);
                         fim_link_update(real_path, dir_it);
                     } else {
-                        mdebug1(FIM_LINKCHECK_NOCHANGE, dir_it->symbolic_links);
->>>>>>> d3a82a3d
+                        mtdebug1(SYSCHECK_LOGTAG, FIM_LINKCHECK_NOCHANGE, dir_it->symbolic_links);
                     }
                 } else {
                     // Broken link
@@ -679,13 +665,8 @@
                 is_new_link = false;
                 break;
             }
-<<<<<<< HEAD
-        } else if (strcmp(new_path, syscheck.symbolic_links[i] ? syscheck.symbolic_links[i] : syscheck.dir[i]) == 0) {
-            mtdebug1(SYSCHECK_LOGTAG, FIM_LINK_ALREADY_ADDED, syscheck.dir[i]);
-=======
         } else if (strcmp(new_path, dir_it->symbolic_links ? dir_it->symbolic_links : dir_it->path) == 0) {
-            mdebug1(FIM_LINK_ALREADY_ADDED, dir_it->path);
->>>>>>> d3a82a3d
+            mtdebug1(SYSCHECK_LOGTAG, FIM_LINK_ALREADY_ADDED, dir_it->path);
             is_new_link = false;
             break;
         }
@@ -721,11 +702,7 @@
             return;
         }
 
-<<<<<<< HEAD
-        mtdebug1(SYSCHECK_LOGTAG, FIM_STAT_FAILED, syscheck.symbolic_links[pos], errno, strerror(errno));
-=======
-        mdebug1(FIM_STAT_FAILED, configuration->symbolic_links, errno, strerror(errno));
->>>>>>> d3a82a3d
+        mtdebug1(SYSCHECK_LOGTAG, FIM_STAT_FAILED, configuration->symbolic_links, errno, strerror(errno));
     } else {
         fim_link_delete_range(configuration);
 
@@ -811,17 +788,9 @@
     w_mutex_unlock(&syscheck.fim_entry_mutex);
 
     if (file && file->elements) {
-<<<<<<< HEAD
-        fim_event_mode mode = FIM_MODE(syscheck.opts[pos]);
-
-        if (fim_db_delete_range(syscheck.database, file,
-                                &syscheck.fim_entry_mutex, syscheck.database_store, mode, &pos) != FIMDB_OK) {
-            mterror(SYSCHECK_LOGTAG, FIM_DB_ERROR_RM_PATTERN, pattern);
-=======
         if (fim_db_delete_range(syscheck.database, file, &syscheck.fim_entry_mutex, syscheck.database_store,
                                 &evt_data, configuration) != FIMDB_OK) {
-            merror(FIM_DB_ERROR_RM_PATTERN, pattern);
->>>>>>> d3a82a3d
+            mterror(SYSCHECK_LOGTAG, FIM_DB_ERROR_RM_PATTERN, pattern);
         }
     }
 }
@@ -848,13 +817,8 @@
     foreach_array(dir_it, syscheck.directories) {
         if (strcmp(path, dir_it->path) == 0) {
             // If a configuration directory exists don't reload
-<<<<<<< HEAD
-            mtdebug1(SYSCHECK_LOGTAG, FIM_LINK_ALREADY_ADDED, syscheck.dir[element]);
-            found = 1;
-=======
-            mdebug1(FIM_LINK_ALREADY_ADDED, dir_it->path);
+            mtdebug1(SYSCHECK_LOGTAG, FIM_LINK_ALREADY_ADDED, dir_it->path);
             return;
->>>>>>> d3a82a3d
         }
     }
 
@@ -882,21 +846,12 @@
     foreach_array(dir_it, syscheck.directories) {
         if (dir_it->dirs_status.status & WD_CHECK_REALTIME) {
             // At this point the directories in whodata mode that have been deconfigured are added to realtime
-<<<<<<< HEAD
-            syscheck.wdata.dirs_status[i].status &= ~WD_CHECK_REALTIME;
-            syscheck.opts[i] |= REALTIME_ACTIVE;
-            if (realtime_adddir(syscheck.dir[i], 0, 0) != 1) {
-                mterror(SYSCHECK_LOGTAG, FIM_ERROR_REALTIME_ADDDIR_FAILED, syscheck.dir[i]);
-            } else {
-                mtdebug1(SYSCHECK_LOGTAG, FIM_REALTIME_MONITORING, syscheck.dir[i]);
-=======
             dir_it->dirs_status.status &= ~WD_CHECK_REALTIME;
             dir_it->options |= REALTIME_ACTIVE;
             if (realtime_adddir(dir_it->path, dir_it, 0) != 1) {
-                merror(FIM_ERROR_REALTIME_ADDDIR_FAILED, dir_it->path);
+                mterror(SYSCHECK_LOGTAG, FIM_ERROR_REALTIME_ADDDIR_FAILED, dir_it->path);
             } else {
-                mdebug1(FIM_REALTIME_MONITORING, dir_it->path);
->>>>>>> d3a82a3d
+                mtdebug1(SYSCHECK_LOGTAG, FIM_REALTIME_MONITORING, dir_it->path);
             }
         }
     }
