--- conflicted
+++ resolved
@@ -71,14 +71,6 @@
 STATIC void fim_link_reload_broken_link(char *path, int index);
 STATIC void fim_delete_realtime_watches(int pos);
 #endif
-
-<<<<<<< HEAD
-#if defined(WIN32) || defined(INOTIFY_ENABLED)
-// Global variables
-static int _base_line = 0;
-#endif
-=======
->>>>>>> 0ca87beb
 
 // Send a message
 STATIC void fim_send_msg(char mq, const char * location, const char * msg) {
