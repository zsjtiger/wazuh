--- conflicted
+++ resolved
@@ -11,13 +11,8 @@
 DIR=`dirname $PWD`;
 
 # Installation info
-<<<<<<< HEAD
 VERSION="v5.0.0"
 REVISION="50000"
-=======
-VERSION="v4.10.0"
-REVISION="41000"
->>>>>>> f98b013d
 TYPE="agent"
 
 ###  Do not modify below here ###
