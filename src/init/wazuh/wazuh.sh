#!/bin/sh

#Copyright (C) 2015-2020, Wazuh Inc.
# Install functions for Wazuh
# Wazuh.com (https://github.com/wazuh)

patch_version(){
        rm -rf $DIRECTORY/etc/shared/ssh > /dev/null 2>&1
}
WazuhSetup(){
    patch_version
}

InstallSELinuxPolicyPackage(){

    if command -v semodule > /dev/null && command -v getenforce > /dev/null; then
        if [ -f selinux/wazuh.pp ]; then
            if [ $(getenforce) != "Disabled" ]; then
                cp selinux/wazuh.pp /tmp && semodule -i /tmp/wazuh.pp
                rm -f /tmp/wazuh.pp
                semodule -e wazuh
            fi
        fi
    fi
}

CheckModuleIsEnabled(){
    # This function requires a properly formatted ossec.conf.
    # It doesn't work if the configuration is set in the same line

    # How to use it:
    #
    # CheckModuleIsEnabled '<wodle name="open-scap">' '</wodle>' 'disabled'
    # CheckModuleIsEnabled '<cluster>' '</cluster>' 'disabled'
    # CheckModuleIsEnabled '<sca>' '</sca>' 'enabled'

    open_label="$1"
    close_label="$2"
    enable_label="$3"

    if grep -n "${open_label}" $DIRECTORY/etc/ossec.conf > /dev/null ; then
        is_disabled="no"
    else
        is_disabled="yes"
    fi

    if [ "${enable_label}" = "disabled" ]; then
        tag="<disabled>"
        enabled_tag="${tag}no"
        disabled_tag="${tag}yes"
    else
        tag="<enabled>"
        enabled_tag="${tag}yes"
        disabled_tag="${tag}no"
    fi

    end_config_limit="99999999"
    for start_config in $(grep -n "${open_label}" $DIRECTORY/etc/ossec.conf | cut -d':' -f 1); do
        end_config="$(sed -n "${start_config},${end_config_limit}p" $DIRECTORY/etc/ossec.conf | sed -n "/${open_label}/,\$p" | grep -n "${close_label}" | head -n 1 | cut -d':' -f 1)"
        end_config="$((start_config + end_config))"

        if [ -n "${start_config}" ] && [ -n "${end_config}" ]; then
            configuration_block="$(sed -n "${start_config},${end_config}p" $DIRECTORY/etc/ossec.conf)"

            for line in $(echo ${configuration_block} | grep -n "${tag}" | cut -d':' -f 1); do
                # Check if the component is enabled
                if echo ${configuration_block} | sed -n ${line}p | grep "${enabled_tag}" > /dev/null ; then
                    is_disabled="no"

                # Check if the component is disabled
                elif echo ${configuration_block} | sed -n ${line}p | grep "${disabled_tag}" > /dev/null; then
                    is_disabled="yes"
                fi
            done
        fi
    done

    echo ${is_disabled}
}

WazuhUpgrade()
{
    # Encode Agentd passlist if not encoded

    passlist=$DIRECTORY/agentless/.passlist

    if [ -f $passlist ] && ! base64 -d $passlist > /dev/null 2>&1; then
        cp $passlist $passlist.bak
        base64 $passlist.bak > $passlist

        if [ $? = 0 ]; then
            echo "Agentless passlist encoded successfully."
            rm -f $passlist.bak
        else
            echo "ERROR: Couldn't encode Agentless passlist."
            mv $passlist.bak $passlist
        fi
    fi

    # Remove/relocate existing SQLite databases
    rm -f $DIRECTORY/var/db/.profile.db*
    rm -f $DIRECTORY/var/db/.template.db*
    rm -f $DIRECTORY/var/db/agents/*

    if [ -f "$DIRECTORY/var/db/global.db" ]; then
        cp $DIRECTORY/var/db/global.db $DIRECTORY/queue/db/
        if [ -f "$DIRECTORY/queue/db/global.db" ]; then
            chmod 640 $DIRECTORY/queue/db/global.db
            chown ossec:ossec $DIRECTORY/queue/db/global.db
            rm -f $DIRECTORY/var/db/global.db*
        else
            echo "Unable to move global.db during the upgrade"
        fi
    fi

    # Remove existing SQLite databases for Wazuh DB, only if upgrading from 3.2..3.6

    MAJOR=$(echo $USER_OLD_VERSION | cut -dv -f2 | cut -d. -f1)
    MINOR=$(echo $USER_OLD_VERSION | cut -d. -f2)

    if [ $MAJOR = 3 ] && [ $MINOR -lt 7 ]
    then
        rm -f $DIRECTORY/queue/db/*.db*
    fi
    rm -f $DIRECTORY/queue/db/.template.db

    # Remove existing SQLite databases for vulnerability-detector

    rm -f $DIRECTORY/wodles/cve.db
    rm -f $DIRECTORY/queue/vulnerabilities/cve.db

    # Remove deprecated Wazuh tools

    rm -f $DIRECTORY/bin/ossec-control
    rm -f $DIRECTORY/bin/ossec-regex
    rm -f $DIRECTORY/bin/ossec-logtest
    rm -f $DIRECTORY/bin/ossec-makelists
    rm -f $DIRECTORY/bin/util.sh
    rm -f $DIRECTORY/bin/rootcheck_control
	rm -f $DIRECTORY/bin/syscheck_control
	rm -f $DIRECTORY/bin/syscheck_update

    # Remove old Wazuh daemons

    rm -f $DIRECTORY/bin/ossec-agentd
    rm -f $DIRECTORY/bin/ossec-agentlessd
    rm -f $DIRECTORY/bin/ossec-analysisd
    rm -f $DIRECTORY/bin/ossec-authd
    rm -f $DIRECTORY/bin/ossec-csyslogd
    rm -f $DIRECTORY/bin/ossec-dbd
    rm -f $DIRECTORY/bin/ossec-execd
    rm -f $DIRECTORY/bin/ossec-integratord
    rm -f $DIRECTORY/bin/ossec-logcollector
    rm -f $DIRECTORY/bin/ossec-maild
    rm -f $DIRECTORY/bin/ossec-monitord
    rm -f $DIRECTORY/bin/ossec-remoted
    rm -f $DIRECTORY/bin/ossec-reportd
    rm -f $DIRECTORY/bin/ossec-syscheckd

    # Remove existing ruleset version file

    rm -f $DIRECTORY/ruleset/VERSION

<<<<<<< HEAD
    # Remove old Active Response scripts

    rm -f $DIRECTORY/active-response/bin/firewall-drop.sh
    rm -f $DIRECTORY/active-response/bin/default-firewall-drop.sh
    rm -f $DIRECTORY/active-response/bin/pf.sh
    rm -f $DIRECTORY/active-response/bin/npf.sh
    rm -f $DIRECTORY/active-response/bin/ipfw.sh
    rm -f $DIRECTORY/active-response/bin/ipfw_mac.sh
    rm -f $DIRECTORY/active-response/bin/firewalld-drop.sh
    rm -f $DIRECTORY/active-response/bin/disable-account.sh
    rm -f $DIRECTORY/active-response/bin/host-deny.sh
    rm -f $DIRECTORY/active-response/bin/ip-customblock.sh
    rm -f $DIRECTORY/active-response/bin/restart-ossec.sh
    rm -f $DIRECTORY/active-response/bin/route-null.sh
    rm -f $DIRECTORY/active-response/bin/kaspersky.sh
    rm -f $DIRECTORY/active-response/bin/ossec-slack.sh
    rm -f $DIRECTORY/active-response/bin/ossec-tweeter.sh
=======
    # Remove deprecated ossec-init.conf file and its link
    if [ -f /etc/ossec-init.conf ]; then
        rm -f $DIRECTORY/etc/ossec-init.conf
        rm -f /etc/ossec-init.conf
    fi
>>>>>>> 23946549
}<|MERGE_RESOLUTION|>--- conflicted
+++ resolved
@@ -161,7 +161,6 @@
 
     rm -f $DIRECTORY/ruleset/VERSION
 
-<<<<<<< HEAD
     # Remove old Active Response scripts
 
     rm -f $DIRECTORY/active-response/bin/firewall-drop.sh
@@ -179,11 +178,10 @@
     rm -f $DIRECTORY/active-response/bin/kaspersky.sh
     rm -f $DIRECTORY/active-response/bin/ossec-slack.sh
     rm -f $DIRECTORY/active-response/bin/ossec-tweeter.sh
-=======
+
     # Remove deprecated ossec-init.conf file and its link
     if [ -f /etc/ossec-init.conf ]; then
         rm -f $DIRECTORY/etc/ossec-init.conf
         rm -f /etc/ossec-init.conf
     fi
->>>>>>> 23946549
 }