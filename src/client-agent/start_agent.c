/* Copyright (C) 2015-2019, Wazuh Inc.
 * Copyright (C) 2009 Trend Micro Inc.
 * All right reserved.
 *
 * This program is free software; you can redistribute it
 * and/or modify it under the terms of the GNU General Public
 * License (version 2) as published by the FSF - Free Software
 * Foundation
 */

#include "shared.h"
#include "agentd.h"
#include "os_net/os_net.h"


/* Attempt to connect to all configured servers */
int connect_server(int initial_id)
{
    int attempts = 2;
    int rc = initial_id;

    /* Checking if the initial is zero, meaning we have to
     * rotate to the beginning
     */
    if (agt->server[initial_id].rip == NULL) {
        rc = 0;
    }

    /* Close socket if available */
    if (agt->sock >= 0) {
        sleep(1);
        CloseSocket(agt->sock);
        agt->sock = -1;

        if (agt->server[1].rip) {
            minfo("Closing connection to server (%s:%d/%s).",
                    agt->server[rc].rip,
                    agt->server[rc].port,
                    agt->server[rc].protocol == IPPROTO_UDP ? "udp" : "tcp");
        }
    }

    while (agt->server[rc].rip) {
        char *tmp_str;

        /* Check if we have a hostname */
        tmp_str = strchr(agt->server[rc].rip, '/');
        if (tmp_str) {
            // Resolve hostname
            if (!isChroot()) {
                resolveHostname(&agt->server[rc].rip, 5);
            }
            tmp_str++;
        } else {
            tmp_str = agt->server[rc].rip;
        }

        // The hostname was not resolved correctly
        if (strlen(tmp_str) == 0) {
            int rip_l = strlen(agt->server[rc].rip);
            mdebug2("Could not resolve hostname '%.*s'", agt->server[rc].rip[rip_l - 1] == '/' ? rip_l - 1 : rip_l, agt->server[rc].rip);
            rc++;
            if (agt->server[rc].rip == NULL) {
                attempts += 10;
                if (agt->server[1].rip) {
                    merror("Unable to connect to any server.");
                }
                sleep(attempts < agt->notify_time ? attempts : agt->notify_time);
                rc = 0;
            }
            continue;
        }

        minfo("Trying to connect to server (%s:%d/%s).",
                agt->server[rc].rip,
                agt->server[rc].port,
                agt->server[rc].protocol == IPPROTO_UDP ? "udp" : "tcp");

        if (agt->server[rc].protocol == IPPROTO_UDP) {
            agt->sock = OS_ConnectUDP(agt->server[rc].port, tmp_str, strchr(tmp_str, ':') != NULL);
        } else {
            if (agt->sock >= 0) {
                close(agt->sock);
                agt->sock = -1;
            }

            agt->sock = OS_ConnectTCP(agt->server[rc].port, tmp_str, strchr(tmp_str, ':') != NULL);
        }

        if (agt->sock < 0) {
            agt->sock = -1;
#ifdef WIN32
            merror(CONNS_ERROR, tmp_str, win_strerror(WSAGetLastError()));
#else
            merror(CONNS_ERROR, tmp_str, strerror(errno));
#endif
            rc++;

            if (agt->server[rc].rip == NULL) {
                attempts += 10;

                /* Only log that if we have more than 1 server configured */
                if (agt->server[1].rip) {
                    merror("Unable to connect to any server.");
                }

                sleep(attempts < agt->notify_time ? attempts : agt->notify_time);
                rc = 0;
            }
        } else {
<<<<<<< HEAD
            if (agt->server[rc].protocol == TCP_PROTO) {
                if (OS_SetRecvTimeout(agt->sock, agt->recv_timeout, 0) < 0){
=======
            if (agt->server[rc].protocol == IPPROTO_TCP) {
                if (OS_SetRecvTimeout(agt->sock, timeout, 0) < 0){
>>>>>>> 3080af72
                    switch (errno) {
                    case ENOPROTOOPT:
                        mdebug1("Cannot set network timeout: operation not supported by this OS.");
                        break;
                    default:
                        merror("Cannot set network timeout: %s (%d)", strerror(errno), errno);
                        return EXIT_FAILURE;
                    }
                }
            }

#ifdef WIN32
            if (agt->server[rc].protocol == IPPROTO_UDP) {
                int bmode = 1;

                /* Set socket to non-blocking */
                ioctlsocket(agt->sock, FIONBIO, (u_long FAR *) &bmode);
            }
#endif

            agt->rip_id = rc;
            return (1);
        }
    }

    return (0);
}

/* Send synchronization message to the server and wait for the ack */
void start_agent(int is_startup)
{
    ssize_t recv_b = 0;
    size_t msg_length;
    int attempts = 0, g_attempts = 1;

    char *tmp_msg;
    char msg[OS_MAXSTR + 2];
    char buffer[OS_MAXSTR + 1];
    char cleartext[OS_MAXSTR + 1];
    char fmsg[OS_MAXSTR + 1];

    memset(msg, '\0', OS_MAXSTR + 2);
    memset(buffer, '\0', OS_MAXSTR + 1);
    memset(cleartext, '\0', OS_MAXSTR + 1);
    memset(fmsg, '\0', OS_MAXSTR + 1);
    snprintf(msg, OS_MAXSTR, "%s%s", CONTROL_HEADER, HC_STARTUP);

#ifdef ONEWAY_ENABLED
    return;
#endif

    while (1) {
        /* Send start up message */
        send_msg(msg, -1);
        attempts = 0;

        /* Read until our reply comes back */
        while (attempts <= 5) {
            if (agt->server[agt->rip_id].protocol == IPPROTO_TCP) {

                switch (wnet_select(agt->sock, agt->recv_timeout)) {
                case -1:
                    merror(SELECT_ERROR, errno, strerror(errno));
                    break;

                case 0:
                    // Timeout
                    break;

                default:
                    recv_b = OS_RecvSecureTCP(agt->sock, buffer, OS_MAXSTR);
                }
            } else {
                recv_b = recv(agt->sock, buffer, OS_MAXSTR, MSG_DONTWAIT);
            }

            if (recv_b <= 0) {
                /* Sleep five seconds before trying to get the reply from
                 * the server again
                 */
                attempts++;

                switch (recv_b) {
                case OS_SOCKTERR:
                    merror("Corrupt payload (exceeding size) received.");
                    break;
                case -1:
#ifdef WIN32
                    mdebug1("Connection socket: %s (%d)", win_strerror(WSAGetLastError()), WSAGetLastError());
#else
                    mdebug1("Connection socket: %s (%d)", strerror(errno), errno);
#endif
                }

                sleep(attempts);

                /* Send message again (after three attempts) */
                if (attempts >= 3 || recv_b == OS_SOCKTERR) {
                    if (agt->server[agt->rip_id].protocol == IPPROTO_TCP) {
                        if (!connect_server(agt->rip_id)) {
                            continue;
                        }
                    } else {
                        send_msg(msg, -1);
                    }
                }

                if (agt->server[agt->rip_id].protocol == IPPROTO_TCP) {
                    send_msg(msg, -1);
                }

                continue;
            }

            /* Id of zero -- only one key allowed */
            if (ReadSecMSG(&keys, buffer, cleartext, 0, recv_b - 1, &msg_length, agt->server[agt->rip_id].rip, &tmp_msg) != KS_VALID) {
                mwarn(MSG_ERROR, agt->server[agt->rip_id].rip);
                continue;
            }

            /* Check for commands */
            if (IsValidHeader(tmp_msg)) {
                /* If it is an ack reply */
                if (strcmp(tmp_msg, HC_ACK) == 0) {
                    available_server = time(0);

                    minfo(AG_CONNECTED, agt->server[agt->rip_id].rip,
                            agt->server[agt->rip_id].port, agt->server[agt->rip_id].protocol == IPPROTO_UDP ? "udp" : "tcp");

                    if (is_startup) {
                        /* Send log message about start up */
                        snprintf(msg, OS_MAXSTR, OS_AG_STARTED,
                                 keys.keyentries[0]->name,
                                 keys.keyentries[0]->ip->ip);
                        snprintf(fmsg, OS_MAXSTR, "%c:%s:%s", LOCALFILE_MQ,
                                 "ossec", msg);
                        send_msg(fmsg, -1);
                    }
                    return;
                }
            }
        }

        /* Wait for server reply */
        mwarn(AG_WAIT_SERVER, agt->server[agt->rip_id].rip);

        /* If we have more than one server, try all */
        if (agt->server[1].rip) {
            int curr_rip = agt->rip_id;
            minfo("Trying next server ip in the line: '%s'.",
                   agt->server[agt->rip_id + 1].rip != NULL ? agt->server[agt->rip_id + 1].rip : agt->server[0].rip);
            connect_server(agt->rip_id + 1);

            if (agt->rip_id == curr_rip) {
                sleep(g_attempts < agt->notify_time ? g_attempts : agt->notify_time);
                g_attempts += (attempts * 3);
            } else {
                g_attempts += 5;
                sleep(g_attempts < agt->notify_time ? g_attempts : agt->notify_time);
            }
        } else {
            sleep(g_attempts < agt->notify_time ? g_attempts : agt->notify_time);
            g_attempts += (attempts * 3);

            connect_server(0);
        }
    }

    return;
}<|MERGE_RESOLUTION|>--- conflicted
+++ resolved
@@ -108,13 +108,8 @@
                 rc = 0;
             }
         } else {
-<<<<<<< HEAD
-            if (agt->server[rc].protocol == TCP_PROTO) {
-                if (OS_SetRecvTimeout(agt->sock, agt->recv_timeout, 0) < 0){
-=======
             if (agt->server[rc].protocol == IPPROTO_TCP) {
-                if (OS_SetRecvTimeout(agt->sock, timeout, 0) < 0){
->>>>>>> 3080af72
+                if (OS_SetRecvTimeout(agt->sock, agt->recv_timeout, 0) < 0) {
                     switch (errno) {
                     case ENOPROTOOPT:
                         mdebug1("Cannot set network timeout: operation not supported by this OS.");
