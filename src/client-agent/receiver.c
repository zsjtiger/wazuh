--- conflicted
+++ resolved
@@ -47,16 +47,7 @@
             recv_b = recv(agt->sock, (char*)&length, sizeof(length), MSG_WAITALL);
             length = wnet_order(length);
 
-<<<<<<< HEAD
-            /* Manager disconnected */
-            if (recv_b <= 0) {
-                merror("Receiver: %s [%d]", strerror(errno), errno);
-                return -1;
-            } else if (length <= 0)
-                continue;
-=======
             // Manager disconnected or error
->>>>>>> ac02dd39
 
             if (recv_b <= 0 || length > OS_MAXSTR) {
                 switch (recv_b) {
