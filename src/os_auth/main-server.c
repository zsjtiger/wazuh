/* Copyright (C) 2015-2020, Wazuh Inc.
 * Copyright (C) 2010 Trend Micro Inc.
 * All rights reserved.
 *
 * This program is free software; you can redistribute it
 * and/or modify it under the terms of the GNU General Public
 * License (version 2) as published by the FSF - Free Software
 * Foundation
 *
 * In addition, as a special exception, the copyright holders give
 * permission to link the code of portions of this program with the
 * OpenSSL library under certain conditions as described in each
 * individual source file, and distribute linked combinations
 * including the two.
 *
 * You must obey the GNU General Public License in all respects
 * for all of the code used other than OpenSSL.  If you modify
 * file(s) with this exception, you may extend this exception to your
 * version of the file(s), but you are not obligated to do so.  If you
 * do not wish to do so, delete this exception statement from your
 * version.  If you delete this exception statement from all source
 * files in the program, then also delete it here.
 *
 */

#include "shared.h"
#include "auth.h"
#include <pthread.h>
#include <sys/wait.h>
#include "check_cert.h"
#include "os_crypto/md5/md5_op.h"
#include "wazuh_db/helpers/wdb_global_helpers.h"
#include "wazuhdb_op.h"
#include "os_err.h"

/* Prototypes */
static void help_authd(char * home_path) __attribute((noreturn));
static int ssl_error(const SSL *ssl, int ret);

/* Thread for dispatching connection pool */
static void* run_dispatcher(void *arg);

/* Thread for writing keystore onto disk */
static void* run_writer(void *arg);

/* Signal handler */
static void handler(int signum);

/* Exit handler */
static void cleanup();

/* Shared variables */
static char *authpass = NULL;
static SSL_CTX *ctx;
static int remote_sock = -1;

/* client queue */
static w_queue_t *client_queue = NULL;

volatile int write_pending = 0;
volatile int running = 1;

extern struct keynode *queue_insert;
extern struct keynode *queue_remove;
extern struct keynode * volatile *insert_tail;
extern struct keynode * volatile *remove_tail;

pthread_mutex_t mutex_keys = PTHREAD_MUTEX_INITIALIZER;
pthread_cond_t cond_pending = PTHREAD_COND_INITIALIZER;


/* Print help statement */
static void help_authd(char * home_path)
{
    print_header();
    print_out("  %s: -[Vhdtfi] [-g group] [-D dir] [-p port] [-P] [-c ciphers] [-v path [-s]] [-x path] [-k path]", ARGV0);
    print_out("    -V          Version and license message.");
    print_out("    -h          This help message.");
    print_out("    -d          Debug mode. Use this parameter multiple times to increase the debug level.");
    print_out("    -t          Test configuration.");
    print_out("    -f          Run in foreground.");
    print_out("    -g <group>  Group to run as. Default: %s.", GROUPGLOBAL);
    print_out("    -D <dir>    Directory to chroot into. Default: %s.", home_path);
    print_out("    -p <port>   Manager port. Default: %d.", DEFAULT_PORT);
    print_out("    -P          Enable shared password authentication, at %s or random.", AUTHD_PASS);
    print_out("    -c          SSL cipher list (default: %s)", DEFAULT_CIPHERS);
    print_out("    -v <path>   Full path to CA certificate used to verify clients.");
    print_out("    -s          Used with -v, enable source host verification.");
    print_out("    -x <path>   Full path to server certificate. Default: %s.", CERTFILE);
    print_out("    -k <path>   Full path to server key. Default: %s.", KEYFILE);
    print_out("    -a          Auto select SSL/TLS method. Default: TLS v1.2 only.");
    print_out("    -L          Force insertion though agent limit reached.");
    print_out(" ");
    os_free(home_path);
    exit(1);
}

/* Generates a random and temporary shared pass to be used by the agents. */
char *__generatetmppass()
{
    int rand1;
    int rand2;
    char *rand3;
    char *rand4;
    os_md5 md1;
    os_md5 md3;
    os_md5 md4;
    char *fstring = NULL;
    char str1[STR_SIZE +1];

    rand1 = os_random();
    rand2 = os_random();

    rand3 = GetRandomNoise();
    rand4 = GetRandomNoise();

    OS_MD5_Str(rand3, -1, md3);
    OS_MD5_Str(rand4, -1, md4);

    os_snprintf(str1, STR_SIZE, "%d%d%s%d%s%s",(int)time(0), rand1, getuname(), rand2, md3, md4);
    OS_MD5_Str(str1, -1, md1);
    fstring = strdup(md1);
    free(rand3);
    free(rand4);
    return(fstring);
}

/* Function to use with SSL on non blocking socket,
 * to know if SSL operation failed for good
 */
static int ssl_error(const SSL *ssl, int ret)
{
    if (ret <= 0) {
        switch (SSL_get_error(ssl, ret)) {
            case SSL_ERROR_WANT_READ:
            case SSL_ERROR_WANT_WRITE:
                usleep(100 * 1000);
                return (0);
            default:
                ERR_print_errors_fp(stderr);
                return (1);
        }
    }

    return (0);
}

int main(int argc, char **argv)
{
    FILE *fp;
    /* Count of pids we are wait()ing on */
    int debug_level = 0;
    int test_config = 0;
    int status;
    int run_foreground = 0;
    gid_t gid;
    int client_sock = 0;
    const char *group = GROUPGLOBAL;
    char buf[4096 + 1];
    struct sockaddr_in _nc;
    struct timeval timeout;
    socklen_t _ncl;
    pthread_t thread_dispatcher = 0;
    pthread_t thread_writer = 0;
    pthread_t thread_local_server = 0;
    fd_set fdset;

    /* Set the name */
    OS_SetName(ARGV0);

    // Define current working directory
    char * home_path = w_homedir(argv[0]);

    /* Initialize some variables */
    bio_err = 0;

    // Get options

    {
        int c;
        int use_pass = 0;
        int auto_method = 0;
        int validate_host = 0;
        const char *ciphers = NULL;
        const char *ca_cert = NULL;
        const char *server_cert = NULL;
        const char *server_key = NULL;
        unsigned short port = 0;

        while (c = getopt(argc, argv, "Vdhtfig:D:p:c:v:sx:k:PF:ar:L"), c != -1) {
            switch (c) {
                case 'V':
                    print_version();
                    break;

                case 'h':
                    help_authd(home_path);
                    break;

                case 'd':
                    debug_level = 1;
                    nowDebug();
                    break;

                case 'i':
                    mwarn(DEPRECATED_OPTION_WARN, "-i", OSSECCONF);
                    break;

                case 'g':
                    if (!optarg) {
                        merror_exit("-g needs an argument");
                    }
                    group = optarg;
                    break;

                case 'D':
                    if (!optarg) {
                        merror_exit("-D needs an argument");
                    }
                    snprintf(home_path, PATH_MAX, "%s", optarg);
                    break;

                case 't':
                    test_config = 1;
                    break;

                case 'f':
                    run_foreground = 1;
                    break;

                case 'P':
                    use_pass = 1;
                    break;

                case 'p':
                    if (!optarg) {
                        merror_exit("-%c needs an argument", c);
                    }

                    if (port = (unsigned short)atoi(optarg), port == 0) {
                        merror_exit("Invalid port: %s", optarg);
                    }
                    break;

                case 'c':
                    if (!optarg) {
                        merror_exit("-%c needs an argument", c);
                    }
                    ciphers = optarg;
                    break;

                case 'v':
                    if (!optarg) {
                        merror_exit("-%c needs an argument", c);
                    }
                    ca_cert = optarg;
                    break;

                case 's':
                    validate_host = 1;
                    break;

                case 'x':
                    if (!optarg) {
                        merror_exit("-%c needs an argument", c);
                    }
                    server_cert = optarg;
                    break;

                case 'k':
                    if (!optarg) {
                        merror_exit("-%c needs an argument", c);
                    }
                    server_key = optarg;
                    break;

                case 'F':
                    mwarn(DEPRECATED_OPTION_WARN, "-F", OSSECCONF);
                    break;

                case 'r':
                    mwarn(DEPRECATED_OPTION_WARN, "-r", OSSECCONF);
                    break;

                case 'a':
                    auto_method = 1;
                    break;

                case 'L':
                    mwarn("This option no longer applies. The agent limit has been removed.");
                    break;

                default:
                    help_authd(home_path);
                    break;
            }
        }

        /* Change working directory */
        if (chdir(home_path) == -1) {
            merror_exit(CHDIR_ERROR, home_path, errno, strerror(errno));
        }

        // Return -1 if not configured
<<<<<<< HEAD
        if (authd_read_config(DEFAULTCPATH_MANAGER) < 0) {
            merror_exit(CONFIG_ERROR, DEFAULTCPATH_MANAGER);
=======
        if (authd_read_config(OSSECCONF) < 0) {
            merror_exit(CONFIG_ERROR, OSSECCONF);
>>>>>>> 5a2c3b8d
        }

        // Overwrite arguments

        if (use_pass) {
            config.flags.use_password = 1;
        }

        if (auto_method) {
            config.flags.auto_negotiate = 1;
        }

        if (validate_host) {
            config.flags.verify_host = 1;
        }

        if (run_foreground) {
            config.flags.disabled = 0;
        }

        if (ciphers) {
            free(config.ciphers);
            config.ciphers = strdup(ciphers);
        }

        if (ca_cert) {
            free(config.agent_ca);
            config.agent_ca = strdup(ca_cert);
        }

        if (server_cert) {
            free(config.manager_cert);
            config.manager_cert = strdup(server_cert);
        }

        if (server_key) {
            free(config.manager_key);
            config.manager_key = strdup(server_key);
        }

        if (port) {
            config.port = port;
        }
    }

    /* Exit here if test config is set */
    if (test_config) {
        exit(0);
    }

    /* Exit here if disabled */
    if (config.flags.disabled) {
        minfo("Daemon is disabled. Closing.");
        exit(0);
    }

    if (debug_level == 0) {
        /* Get debug level */
        debug_level = getDefine_Int("authd", "debug", 0, 2);
        while (debug_level != 0) {
            nowDebug();
            debug_level--;
        }
    }

    mdebug1(WAZUH_HOMEDIR, home_path);

    switch(w_is_worker()){
    case -1:
        merror("Invalid option at cluster configuration");
        exit(0);
    case 1:
        config.worker_node = TRUE;
        break;
    case 0:
        config.worker_node = FALSE;
        break;
    }

    /* Check if the user/group given are valid */
    gid = Privsep_GetGroup(group);
    if (gid == (gid_t) - 1) {
        merror_exit(USER_ERROR, "", group, strerror(errno), errno);
    }

    if (!run_foreground) {
        nowDaemon();
        goDaemon();
    }

    /* Privilege separation */
    if (Privsep_SetGroup(gid) < 0) {
        merror_exit(SETGID_ERROR, group, errno, strerror(errno));
    }

    /* Signal manipulation */

    {
        struct sigaction action = { .sa_handler = handler, .sa_flags = SA_RESTART };
        sigaction(SIGTERM, &action, NULL);
        sigaction(SIGHUP, &action, NULL);
        sigaction(SIGINT, &action, NULL);
    }

    /* Start up message */
    minfo(STARTUP_MSG, (int)getpid());

    if (config.flags.use_password) {

        /* Checking if there is a custom password file */
        fp = fopen(AUTHD_PASS, "r");
        buf[0] = '\0';
        if (fp) {
            buf[4096] = '\0';
            char *ret = fgets(buf, 4095, fp);

            if (ret && strlen(buf) > 2) {
                /* Remove newline */
                if (buf[strlen(buf) - 1] == '\n')
                    buf[strlen(buf) - 1] = '\0';

                authpass = strdup(buf);
            }

            fclose(fp);
        }

        if (buf[0] != '\0')
            minfo("Accepting connections on port %hu. Using password specified on file: %s", config.port, AUTHD_PASS);
        else {
            /* Getting temporary pass. */
            authpass = __generatetmppass();
            minfo("Accepting connections on port %hu. Random password chosen for agent authentication: %s", config.port, authpass);
        }
    } else
        minfo("Accepting connections on port %hu. No password required.", config.port);

    /* Getting SSL cert. */

    fp = fopen(KEYS_FILE, "a");
    if (!fp) {
        merror("Unable to open %s (key file)", KEYS_FILE);
        exit(1);
    }
    fclose(fp);

    /* Start SSL */
    ctx = os_ssl_keys(1, home_path, config.ciphers, config.manager_cert, config.manager_key, config.agent_ca, config.flags.auto_negotiate);
    if (!ctx) {
        merror("SSL error. Exiting.");
        exit(1);
    }

    /* Connect via TCP */
    remote_sock = OS_Bindporttcp(config.port, NULL, 0);
    if (remote_sock <= 0) {
        merror(BIND_ERROR, config.port, errno, strerror(errno));
        exit(1);
    }

    /* Before chroot */
    srandom_init();
    getuname();

    if (gethostname(shost, sizeof(shost) - 1) < 0) {
        strncpy(shost, "localhost", sizeof(shost) - 1);
        shost[sizeof(shost) - 1] = '\0';
    }

    /* Chroot */
    if (Privsep_Chroot(home_path) < 0)
        merror_exit(CHROOT_ERROR, home_path, errno, strerror(errno));

    nowChroot();
    os_free(home_path);

    if (config.timeout_sec || config.timeout_usec) {
        minfo("Setting network timeout to %.6f sec.", config.timeout_sec + config.timeout_usec / 1000000.);
    } else {
        mdebug1("Network timeout is disabled.");
    }

    /* Initialize queues */
    client_queue = queue_init(AUTH_POOL);
    insert_tail = &queue_insert;
    remove_tail = &queue_remove;

    /* Start working threads */

    status = pthread_create(&thread_dispatcher, NULL, run_dispatcher, NULL);

    if (status != 0) {
        merror("Couldn't create thread: %s", strerror(status));
        return EXIT_FAILURE;
    }

    if (!config.worker_node) {
        status = pthread_create(&thread_writer, NULL, run_writer, NULL);

        if (status != 0) {
            merror("Couldn't create thread: %s", strerror(status));
            return EXIT_FAILURE;
        }

        if (status = pthread_create(&thread_local_server, NULL, run_local_server, NULL), status != 0) {
            merror("Couldn't create thread: %s", strerror(status));
            return EXIT_FAILURE;
        }
    }

    /* Create PID files */
    if (CreatePID(ARGV0, getpid()) < 0) {
        merror_exit(PID_ERROR);
    }

    atexit(cleanup);

    /* Main loop */

    while (running) {
        memset(&_nc, 0, sizeof(_nc));
        _ncl = sizeof(_nc);

        // Wait for socket
        FD_ZERO(&fdset);
        FD_SET(remote_sock, &fdset);
        timeout.tv_sec = 1;
        timeout.tv_usec = 0;

        switch (select(remote_sock + 1, &fdset, NULL, NULL, &timeout)) {
        case -1:
            if (errno != EINTR) {
                merror_exit("at main(): select(): %s", strerror(errno));
            }

            continue;

        case 0:
            continue;
        }

        if ((client_sock = accept(remote_sock, (struct sockaddr *) &_nc, &_ncl)) > 0) {
            if (config.timeout_sec || config.timeout_usec) {
                if (OS_SetRecvTimeout(client_sock, config.timeout_sec, config.timeout_usec) < 0) {
                    static int reported = 0;

                    if (!reported) {
                        int error = errno;
                        merror("Could not set timeout to network socket: %s (%d)", strerror(error), error);
                        reported = 1;
                    }
                }
            }
            struct client *new_client;
            os_malloc(sizeof(struct client), new_client);
            new_client->socket = client_sock;
            new_client->addr = _nc.sin_addr;

            if (queue_push_ex(client_queue, new_client) == -1) {
                merror("Too many connections. Rejecting.");
                close(client_sock);
            }
        } else if ((errno == EBADF && running) || (errno != EBADF && errno != EINTR))
            merror("at main(): accept(): %s", strerror(errno));
    }

    close(remote_sock);

    /* Join threads */
    w_mutex_lock(&mutex_keys);
    w_cond_signal(&cond_pending);
    w_mutex_unlock(&mutex_keys);


    pthread_join(thread_dispatcher, NULL);
    if (!config.worker_node) {
        pthread_join(thread_writer, NULL);
        pthread_join(thread_local_server, NULL);
    }

    queue_free(client_queue);
    minfo("Exiting...");
    return (0);
}

/* Thread for dispatching connection pool */
void* run_dispatcher(__attribute__((unused)) void *arg) {
    char ip[IPSIZE + 1];
    int ret;
    char* buf = NULL;
    SSL *ssl;
    char response[2048];
    response[2047] = '\0';

    authd_sigblock();

    /* Initialize some variables */
    memset(ip, '\0', IPSIZE + 1);

    if (!config.worker_node) {
        OS_PassEmptyKeyfile();
        OS_ReadKeys(&keys, 0, !config.flags.clear_removed);
    }
    mdebug1("Dispatch thread ready");

    while (running) {
        const struct timespec timeout = { .tv_sec = time(NULL) + 1 };
        struct client *client = queue_pop_ex_timedwait(client_queue, &timeout);


        if (!client)
            continue;

        strncpy(ip, inet_ntoa(client->addr), IPSIZE - 1);
        ssl = SSL_new(ctx);
        SSL_set_fd(ssl, client->socket);
        ret = SSL_accept(ssl);

        if (ssl_error(ssl, ret)) {
            mdebug1("SSL Error (%d)", ret);
            SSL_free(ssl);
            close(client->socket);
            os_free(client);
            continue;
        }

        minfo("New connection from %s", ip);

        /* Additional verification of the agent's certificate. */

        if (config.flags.verify_host && config.agent_ca) {
            if (check_x509_cert(ssl, ip) != VERIFY_TRUE) {
                merror("Unable to verify client certificate.");
                SSL_free(ssl);
                close(client->socket);
                os_free(client);
                continue;
            }
        }

        os_calloc(OS_SIZE_65536 + OS_SIZE_4096 + 1, sizeof(char), buf);
        buf[0] = '\0';
        ret = wrap_SSL_read(ssl, buf, OS_SIZE_65536 + OS_SIZE_4096);
        if (ret <= 0) {
            switch (ssl_error(ssl, ret)) {
            case 0:
                minfo("Client timeout from %s", ip);
                break;
            default:
                merror("SSL Error (%d)", ret);
            }
            SSL_free(ssl);
            close(client->socket);
            os_free(client);
            free(buf);
            continue;
        }
        buf[ret] = '\0';

        mdebug2("Request received: <%s>", buf);
        bool enrollment_ok = FALSE;
        char *agentname = NULL;
        char *centralized_group = NULL;
        char* new_id = NULL;
        char* new_key = NULL;
        if(OS_SUCCESS == w_auth_parse_data(buf, response, authpass, ip, &agentname, &centralized_group)){
            if (config.worker_node) {
                minfo("Dispatching request to master node");
                if( 0 == w_request_agent_add_clustered(response, agentname, ip, centralized_group, &new_id, &new_key, config.flags.force_insert?config.force_time:-1, NULL) ) {
                    enrollment_ok = TRUE;
                }
            }
            else {
                w_mutex_lock(&mutex_keys);
                if(OS_SUCCESS == w_auth_validate_data(response, ip, agentname, centralized_group)){
                    if(OS_SUCCESS == w_auth_add_agent(response, ip, agentname, centralized_group, &new_id, &new_key)){
                        enrollment_ok = TRUE;
                    }
                }
                w_mutex_unlock(&mutex_keys);
            }
        }

        if(enrollment_ok)
        {
            snprintf(response, 2048, "OSSEC K:'%s %s %s %s'", new_id, agentname, ip, new_key);
            minfo("Agent key generated for '%s' (requested by %s)", agentname, ip);
            ret = SSL_write(ssl, response, strlen(response));

            if (config.worker_node) {
                if (ret < 0) {
                    merror("SSL write error (%d)", ret);

                    ERR_print_errors_fp(stderr);
                    if (0 != w_request_agent_remove_clustered(NULL, new_id, TRUE)) {
                        merror("Agent key unable to be shared with %s and unable to delete from master node", agentname);
                    }
                    else {
                        merror("Agent key not saved for %s", agentname);
                    }
                }
            }
            else{
                if (ret < 0) {
                    merror("SSL write error (%d)", ret);
                    merror("Agent key not saved for %s", agentname);
                    ERR_print_errors_fp(stderr);
                    w_mutex_lock(&mutex_keys);
                    OS_DeleteKey(&keys, keys.keyentries[keys.keysize - 1]->id, 1);
                    w_mutex_unlock(&mutex_keys);
                } else {
                    /* Add pending key to write */
                    w_mutex_lock(&mutex_keys);
                    add_insert(keys.keyentries[keys.keysize - 1], centralized_group);
                    write_pending = 1;
                    w_cond_signal(&cond_pending);
                    w_mutex_unlock(&mutex_keys);
                }
            }
        }
        else {
            SSL_write(ssl, response, strlen(response));
            snprintf(response, 2048, "ERROR: Unable to add agent");
            SSL_write(ssl, response, strlen(response));
        }

        SSL_free(ssl);
        close(client->socket);
        os_free(client);
        os_free(buf);
        os_free(agentname);
        os_free(centralized_group);
        os_free(new_id);
        os_free(new_key);
    }

    SSL_CTX_free(ctx);
    mdebug1("Dispatch thread finished");
    return NULL;
}


/* Thread for writing keystore onto disk */
void* run_writer(__attribute__((unused)) void *arg) {
    keystore *copy_keys;
    struct keynode *copy_insert;
    struct keynode *copy_remove;
    struct keynode *cur;
    struct keynode *next;
    time_t cur_time;
    char wdbquery[OS_SIZE_128];
    char wdboutput[128];
    int wdb_sock = -1;

    authd_sigblock();

    while (running) {
        w_mutex_lock(&mutex_keys);

        while (!write_pending && running)
            w_cond_wait(&cond_pending, &mutex_keys);

        copy_keys = OS_DupKeys(&keys);
        copy_insert = queue_insert;
        copy_remove = queue_remove;
        queue_insert = NULL;
        queue_remove = NULL;
        insert_tail = &queue_insert;
        remove_tail = &queue_remove;
        write_pending = 0;
        w_mutex_unlock(&mutex_keys);

        if (OS_WriteKeys(copy_keys) < 0)
            merror("Couldn't write file client.keys");

        OS_FreeKeys(copy_keys);
        free(copy_keys);
        cur_time = time(0);

        for (cur = copy_insert; cur; cur = next) {
            next = cur->next;
            OS_AddAgentTimestamp(cur->id, cur->name, cur->ip, cur_time);

            if(cur->group){
                if(set_agent_group(cur->id,cur->group) == -1){
                    merror("Unable to set agent centralized group: %s (internal error)", cur->group);
                }

                set_agent_multigroup(cur->group);
            }

            free(cur->id);
            free(cur->name);
            free(cur->ip);
            free(cur->group);
            free(cur);
        }

        for (cur = copy_remove; cur; cur = next) {
            char full_name[FILE_SIZE + 1];
            next = cur->next;
            snprintf(full_name, sizeof(full_name), "%s-%s", cur->name, cur->ip);
            delete_agentinfo(cur->id, full_name);
            OS_RemoveCounter(cur->id);
            OS_RemoveAgentTimestamp(cur->id);
            OS_RemoveAgentGroup(cur->id);

            if (wdb_remove_agent(atoi(cur->id), &wdb_sock) != OS_SUCCESS) {
                mdebug1("Could not remove the information stored in Wazuh DB of the agent %s.", cur->id);
            }

            snprintf(wdbquery, OS_SIZE_128, "agent %s remove", cur->id);
            wdbc_query_ex(&wdb_sock, wdbquery, wdboutput, sizeof(wdboutput));

            free(cur->id);
            free(cur->name);
            free(cur->ip);
            free(cur);
        }
    }

    return NULL;
}

/* To avoid hp-ux requirement of strsignal */
#ifdef __hpux
char* strsignal(int sig)
{
    static char str[12];
    sprintf(str, "%d", sig);
    return str;
}
#endif

/* Signal handler */
void handler(int signum) {
    switch (signum) {
    case SIGHUP:
    case SIGINT:
    case SIGTERM:
        minfo(SIGNAL_RECV, signum, strsignal(signum));
        running = 0;
        break;
    default:
        merror("unknown signal (%d)", signum);
    }
}

/* Exit handler */
void cleanup() {
    DeletePID(ARGV0);
}

void authd_sigblock() {
    sigset_t sigset;
    sigemptyset(&sigset);
    sigaddset(&sigset, SIGTERM);
    sigaddset(&sigset, SIGHUP);
    sigaddset(&sigset, SIGINT);
    pthread_sigmask(SIG_BLOCK, &sigset, NULL);
}<|MERGE_RESOLUTION|>--- conflicted
+++ resolved
@@ -203,7 +203,7 @@
                     break;
 
                 case 'i':
-                    mwarn(DEPRECATED_OPTION_WARN, "-i", OSSECCONF);
+                    mwarn(DEPRECATED_OPTION_WARN, "-i", WAZUHCONF_MANAGER);
                     break;
 
                 case 'g':
@@ -275,11 +275,11 @@
                     break;
 
                 case 'F':
-                    mwarn(DEPRECATED_OPTION_WARN, "-F", OSSECCONF);
+                    mwarn(DEPRECATED_OPTION_WARN, "-F", WAZUHCONF_MANAGER);
                     break;
 
                 case 'r':
-                    mwarn(DEPRECATED_OPTION_WARN, "-r", OSSECCONF);
+                    mwarn(DEPRECATED_OPTION_WARN, "-r", WAZUHCONF_MANAGER);
                     break;
 
                 case 'a':
@@ -302,13 +302,8 @@
         }
 
         // Return -1 if not configured
-<<<<<<< HEAD
-        if (authd_read_config(DEFAULTCPATH_MANAGER) < 0) {
-            merror_exit(CONFIG_ERROR, DEFAULTCPATH_MANAGER);
-=======
-        if (authd_read_config(OSSECCONF) < 0) {
-            merror_exit(CONFIG_ERROR, OSSECCONF);
->>>>>>> 5a2c3b8d
+        if (authd_read_config(WAZUHCONF_MANAGER) < 0) {
+            merror_exit(CONFIG_ERROR, WAZUHCONF_MANAGER);
         }
 
         // Overwrite arguments
