--- conflicted
+++ resolved
@@ -939,9 +939,6 @@
 /* Exit handler */
 void cleanup() {
     DeletePID(ARGV0);
-<<<<<<< HEAD
-}
-=======
 }
 
 void authd_sigblock() {
@@ -951,7 +948,4 @@
     sigaddset(&sigset, SIGHUP);
     sigaddset(&sigset, SIGINT);
     pthread_sigmask(SIG_BLOCK, &sigset, NULL);
-}
-
-#endif /* LIBOPENSSL_ENABLED */
->>>>>>> db2f2b96
+}