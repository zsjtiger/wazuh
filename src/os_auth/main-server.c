--- conflicted
+++ resolved
@@ -889,7 +889,6 @@
 
             mdebug1("[Writer] Performing insert([%s] %s).", cur->id, cur->name);
 
-<<<<<<< HEAD
             gettime(&t0);
             if (wdb_insert_agent(atoi(cur->id), cur->name, NULL, cur->ip, cur->raw_key, cur->group, 1, &wdb_sock)) {
                 mdebug2("The agent %s '%s' already exists in the database.", cur->id, cur->name);
@@ -908,10 +907,6 @@
                 }
 
                 set_agent_multigroup(cur->group);
-=======
-            if (cur->group && (set_agent_group(cur->id,cur->group) == -1)) {
-                merror("Unable to set agent centralized group: %s (internal error)", cur->group);
->>>>>>> ed299a32
             }
 
             gettime(&t1);
