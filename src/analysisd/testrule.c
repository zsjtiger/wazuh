/* Copyright (C) 2015-2021, Wazuh Inc.
 * Copyright (C) 2009 Trend Micro Inc.
 * All rights reserved.
 *
 * This program is free software; you can redistribute it
 * and/or modify it under the terms of the GNU General Public
 * License (version 2) as published by the FSF - Free Software
 * Foundation.
 */

#ifdef ARGV0
#undef ARGV0
#define ARGV0 "wazuh-testrule"
#endif

#include "shared.h"
#include "alerts/alerts.h"
#include "alerts/getloglocation.h"
#include "os_execd/execd.h"
#include "os_regex/os_regex.h"
#include "os_net/os_net.h"
#include "active-response.h"
#include "config.h"
#include "rules.h"
#include "stats.h"
#include "eventinfo.h"
#include "accumulator.h"
#include "analysisd.h"
#include "fts.h"
#include "cleanevent.h"
#include "lists_make.h"


/** Internal Functions **/
void OS_ReadMSG(char *ut_str);

// Cleanup at exit
static void onexit();

// Signal handler
static void onsignal(int signum);

/* Print help statement */
__attribute__((noreturn))
static void help_logtest(char * home_path)
{
    print_header();
    print_out("\nSince Wazuh v4.1.0 this binary is deprecated. Use wazuh-logtest instead\n");
    print_out("  %s: -[Vhdtva] [-c config] [-D dir] [-U rule:alert:decoder]", ARGV0);
    print_out("    -V          Version and license message");
    print_out("    -h          This help message");
    print_out("    -d          Execute in debug mode. This parameter");
    print_out("                can be specified multiple times");
    print_out("                to increase the debug level.");
    print_out("    -t          Test configuration");
    print_out("    -a          Alerts output");
    print_out("    -v          Verbose (full) output/rule debugging");
<<<<<<< HEAD
    print_out("    -c <config> Configuration file to use (default: %s)", DEFAULTCPATH);
    print_out("    -D <dir>    Directory to chroot into (default: %s)", DEFAULTDIR);
    print_out("    -U <rule:alert:decoder>  Unit test. Refer to ruleset/testing/runtests.py");
=======
    print_out("    -c <config> Configuration file to use (default: %s)", OSSECCONF);
    print_out("    -D <dir>    Directory to chroot into (default: %s)", home_path);
    print_out("    -U <rule:alert:decoder>  Unit test. Refer to contrib/ossec-testing/runtests.py");
>>>>>>> 93b2f48e
    print_out(" ");
    os_free(home_path);
    exit(1);
}

int main(int argc, char **argv)
{
    int test_config = 0;
    int c = 0;
    char *ut_str = NULL;
    const char *cfg = OSSECCONF;
    const char *user = USER;
    const char *group = GROUPGLOBAL;
    uid_t uid;
    gid_t gid;
    struct sigaction action = { .sa_handler = onsignal };
    int quiet = 0;
    num_rule_matching_threads = 1;
    os_analysisd_last_events = NULL;

    /* Set the name */
    OS_SetName(ARGV0);

    // Define current working directory
    char * home_path = w_homedir(argv[0]);

    thishour = 0;
    today = 0;
    prev_year = 0;
    full_output = 0;
    alert_only = 0;

    active_responses = NULL;
    memset(prev_month, '\0', 4);

#ifdef LIBGEOIP_ENABLED
    geoipdb = NULL;
#endif

    while ((c = getopt(argc, argv, "VatvdhU:D:c:q")) != -1) {
        switch (c) {
            case 'V':
                print_version();
                break;
            case 't':
                test_config = 1;
                break;
            case 'h':
                help_logtest(home_path);
                break;
            case 'd':
                nowDebug();
                break;
            case 'U':
                if (!optarg) {
                    merror_exit("-U needs an argument");
                }
                ut_str = optarg;
                break;
            case 'D':
                if (!optarg) {
                    merror_exit("-D needs an argument");
                }
                snprintf(home_path, PATH_MAX, "%s", optarg);
                break;
            case 'c':
                if (!optarg) {
                    merror_exit("-c needs an argument");
                }
                cfg = optarg;
                break;
            case 'a':
                alert_only = 1;
                break;
            case 'q':
                quiet = 1;
                break;
            case 'v':
                full_output = 1;
                break;
            default:
                help_logtest(home_path);
                break;
        }
    }

    /* Change working directory */
    if (chdir(home_path) == -1) {
        merror_exit(CHDIR_ERROR, home_path, errno, strerror(errno));
    }

    mdebug1(WAZUH_HOMEDIR, home_path);

    /* Read configuration file */
    if (GlobalConf(cfg) < 0) {
        merror_exit(CONFIG_ERROR, cfg);
    }

    mdebug1(READ_CONFIG);

#ifdef LIBGEOIP_ENABLED
    Config.geoip_jsonout = getDefine_Int("analysisd", "geoip_jsonout", 0, 1);

    /* Opening GeoIP DB */
    if(Config.geoipdb_file) {
        geoipdb = GeoIP_open(Config.geoipdb_file, GEOIP_INDEX_CACHE);
        if (geoipdb == NULL)
        {
            merror("Unable to open GeoIP database from: %s (disabling GeoIP).", Config.geoipdb_file);
        }
    }
#endif

    /* Get server hostname */
    memset(__shost, '\0', 512);
    if (gethostname(__shost, 512 - 1) != 0) {
        strncpy(__shost, WAZUH_SERVER, 512 - 1);
    } else {
        char *_ltmp;

        /* Remove domain part if available */
        _ltmp = strchr(__shost, '.');
        if (_ltmp) {
            *_ltmp = '\0';
        }
    }

    srandom_init();

    /* Check if the user/group given are valid */
    uid = Privsep_GetUser(user);
    gid = Privsep_GetGroup(group);
    if (uid == (uid_t) - 1 || gid == (gid_t) - 1) {
        merror_exit(USER_ERROR, user, group, strerror(errno), errno);
    }

    /* Set the group */
    if (Privsep_SetGroup(gid) < 0) {
        merror_exit(SETGID_ERROR, group, errno, strerror(errno));
    }

    /* Chroot */
    if (Privsep_Chroot(home_path) < 0) {
        merror_exit(CHROOT_ERROR, home_path, errno, strerror(errno));
    }
    nowChroot();

    Config.decoder_order_size = (size_t)getDefine_Int("analysisd", "decoder_order_size", MIN_ORDER_SIZE, MAX_DECODER_ORDER_SIZE);

    if (!os_analysisd_last_events) {
        os_calloc(1, sizeof(EventList), os_analysisd_last_events);
        OS_CreateEventList(Config.memorysize, os_analysisd_last_events);
    }

    /*
     * Anonymous Section: Load rules, decoders, and lists
     *
     * As lists require two pass loading of rules that make use of list lookups
     * are created with blank database structs, and need to be filled in after
     * completion of all rules and lists.
     */
    {
        {
            /* Load decoders */
            /* Initialize the decoders list */
            OS_CreateOSDecoderList();

            /* Error and warning msg */
            char * msg;
            OSList * list_msg = OSList_Create();
            OSList_SetMaxSize(list_msg, ERRORLIST_MAXSIZE);
            OSListNode * node_log_msg;
            int error_exit = 0;

            if (!Config.decoders) {
                /* Legacy loading */
                /* Read decoders */
                Read_Rules(NULL, &Config, NULL);

                /* New loaded based on file specified in ossec.conf */
                char **decodersfiles;
                decodersfiles = Config.decoders;
                while ( decodersfiles && *decodersfiles) {
                    if (!test_config) {
                        mdebug1("Reading decoder file %s.", *decodersfiles);
                    }
                    if (!ReadDecodeXML(*decodersfiles, &os_analysisd_decoderlist_pn,
                                       &os_analysisd_decoderlist_nopn,
                                       &os_analysisd_decoder_store, list_msg)) {
                        node_log_msg = OSList_GetFirstNode(list_msg);

                        while (node_log_msg) {
                            os_analysisd_log_msg_t * data_msg = node_log_msg->data;
                            msg = os_analysisd_string_log_msg(data_msg);
                            merror("%s", msg);
                            os_free(msg);
                            os_analysisd_free_log_msg(&data_msg);
                            OSList_DeleteCurrentlyNode(list_msg);
                            node_log_msg = OSList_GetFirstNode(list_msg);
                        }
                        merror_exit(CONFIG_ERROR, *decodersfiles);
                    }

                    free(*decodersfiles);
                    decodersfiles++;
                }

                /* Read local ones */

                c = ReadDecodeXML(XML_LDECODER, &os_analysisd_decoderlist_pn,
                                  &os_analysisd_decoderlist_nopn,
                                  &os_analysisd_decoder_store, list_msg);
                node_log_msg = OSList_GetFirstNode(list_msg);
                while (node_log_msg) {
                    os_analysisd_log_msg_t * data_msg = node_log_msg->data;
                    msg = os_analysisd_string_log_msg(data_msg);

                    if (data_msg->level == LOGLEVEL_WARNING) {
                        mwarn("%s", msg);
                    } else if (data_msg->level == LOGLEVEL_ERROR) {
                        merror("%s", msg);
                    }
                    os_free(msg);
                    os_analysisd_free_log_msg(&data_msg);
                    OSList_DeleteCurrentlyNode(list_msg);
                    node_log_msg = OSList_GetFirstNode(list_msg);
                }
                if (!c) {
                    if ((c != -2)) {
                        merror_exit(CONFIG_ERROR, XML_LDECODER);
                    }
                } else {
                    minfo("Reading local decoder file.");
                }

            } else {
                /* New loaded based on file specified in ossec.conf */
                char **decodersfiles;
                decodersfiles = Config.decoders;
                while ( decodersfiles && *decodersfiles) {

                    if(!quiet) {
                        mdebug1("Reading decoder file %s.", *decodersfiles);
                    }
                    if (!ReadDecodeXML(*decodersfiles, &os_analysisd_decoderlist_pn,
                                       &os_analysisd_decoderlist_nopn,
                                       &os_analysisd_decoder_store,
                                       list_msg)) {
                        node_log_msg = OSList_GetFirstNode(list_msg);

                        while (node_log_msg) {
                            os_analysisd_log_msg_t * data_msg = node_log_msg->data;
                            msg = os_analysisd_string_log_msg(data_msg);
                            merror("%s", msg);
                            os_free(msg);
                            os_analysisd_free_log_msg(&data_msg);
                            OSList_DeleteCurrentlyNode(list_msg);
                            node_log_msg = OSList_GetFirstNode(list_msg);
                        }
                        merror_exit(CONFIG_ERROR, *decodersfiles);
                    }

                    free(*decodersfiles);
                    decodersfiles++;
                }
            }

            /* Load decoders */
            SetDecodeXML(list_msg, &os_analysisd_decoder_store, &os_analysisd_decoderlist_nopn, &os_analysisd_decoderlist_pn);
            node_log_msg = OSList_GetFirstNode(list_msg);
            while (node_log_msg) {
                os_analysisd_log_msg_t * data_msg = node_log_msg->data;
                msg = os_analysisd_string_log_msg(data_msg);
                if (data_msg->level == LOGLEVEL_WARNING) {
                    mwarn("%s", msg);
                } else if (data_msg->level == LOGLEVEL_ERROR) {
                    merror("%s", msg);
                    error_exit = 1;
                }
                os_free(msg);
                os_analysisd_free_log_msg(&data_msg);
                OSList_DeleteCurrentlyNode(list_msg);
                node_log_msg = OSList_GetFirstNode(list_msg);
            }
            if (error_exit) {
                 merror_exit(DEC_PLUGIN_ERR);
            }
        }
        {
            /* Load Lists */
            /* Initialize the lists of list struct */
            Lists_OP_CreateLists();
            /* Load each list into list struct */
            {
                char **listfiles;
                listfiles = Config.lists;
                /* Error and warning messages */
                OSList * list_msg = OSList_Create();
                OSList_SetMaxSize(list_msg, ERRORLIST_MAXSIZE);

                while (listfiles && *listfiles) {
                    mdebug1("Reading the lists file: '%s'", *listfiles);
                    if (Lists_OP_LoadList(*listfiles, &os_analysisd_cdblists, list_msg) < 0) {
                        char * msg;
                        OSListNode * node_log_msg;
                        node_log_msg = OSList_GetFirstNode(list_msg);
                        while (node_log_msg) {
                            os_analysisd_log_msg_t * data_msg = node_log_msg->data;
                            msg = os_analysisd_string_log_msg(data_msg);
                            merror("%s", msg);
                            os_free(msg);
                            os_analysisd_free_log_msg(&data_msg);
                            OSList_DeleteCurrentlyNode(list_msg);
                            node_log_msg = OSList_GetFirstNode(list_msg);
                        }
                        merror_exit(LISTS_ERROR, *listfiles);
                    }
                    free(*listfiles);
                    listfiles++;
                }
                free(Config.lists);
                Config.lists = NULL;
                os_free(list_msg);
            }
            Lists_OP_MakeAll(0, 0, &os_analysisd_cdblists);
        }
        {
            /* Load Rules */
            /* Create the rules list */
            Rules_OP_CreateRules();

            /* Error and warning msg */
            char * msg;
            OSList * list_msg = OSList_Create();
            OSList_SetMaxSize(list_msg, ERRORLIST_MAXSIZE);
            OSListNode * node_log_msg;
            int error_exit = 0;

            /* Read the rules */
            {
                char **rulesfiles;
                rulesfiles = Config.includes;
                while (rulesfiles && *rulesfiles) {
                    mdebug1("Reading rules file: '%s'", *rulesfiles);
                    if (Rules_OP_ReadRules(*rulesfiles, &os_analysisd_rulelist, &os_analysisd_cdblists,
                                           &os_analysisd_last_events, &os_analysisd_decoder_store, list_msg) < 0) {
                        error_exit = 1;
                    }
                    node_log_msg = OSList_GetFirstNode(list_msg);
                    while (node_log_msg) {
                        os_analysisd_log_msg_t * data_msg = node_log_msg->data;
                        msg = os_analysisd_string_log_msg(data_msg);

                        if (data_msg->level == LOGLEVEL_WARNING) {
                            mwarn("%s", msg);
                        } else if (data_msg->level == LOGLEVEL_ERROR) {
                            merror("%s", msg);
                            error_exit = 1;
                        }
                        os_free(msg);
                        os_analysisd_free_log_msg(&data_msg);
                        OSList_DeleteCurrentlyNode(list_msg);
                        node_log_msg = OSList_GetFirstNode(list_msg);
                    }
                    if (error_exit) {
                        merror_exit(RULES_ERROR, *rulesfiles);
                    }

                    free(*rulesfiles);
                    rulesfiles++;
                }

                free(Config.includes);
                Config.includes = NULL;
            }

            /* Find all rules with that require list lookups and attache the
             * the correct list struct to the rule.  This keeps rules from
             * having to search thought the list of lists for the correct file
             * during rule evaluation.
             */
            OS_ListLoadRules(&os_analysisd_cdblists, &os_analysisd_cdbrules);
        }
    }

    w_init_queues();

    /* Fix the levels/accuracy */
    {
        int total_rules;
        RuleNode *tmp_node = OS_GetFirstRule();

        total_rules = _setlevels(tmp_node, 0);
        mdebug1("Total rules enabled: '%d'", total_rules);
    }

    /* Creating a rules hash (for reading alerts from other servers) */
    {
        RuleNode *tmp_node = OS_GetFirstRule();
        Config.g_rules_hash = OSHash_Create();
        if (!Config.g_rules_hash) {
            merror_exit(MEM_ERROR, errno, strerror(errno));
        }
        AddHash_Rule(tmp_node);
    }

    if (test_config == 1) {
        exit(0);
    }

    /* Set the user */
    if (Privsep_SetUser(uid) < 0) {
        merror_exit(SETUID_ERROR, user, errno, strerror(errno));
    }

    /* Signal handling */

    atexit(onexit);
    sigaction(SIGTERM, &action, NULL);
    sigaction(SIGHUP, &action, NULL);
    sigaction(SIGINT, &action, NULL);

    /* Start up message */
    minfo(STARTUP_MSG, (int)getpid());

    /* Inform that binary is deprecated */
    print_out("\nSince Wazuh v4.1.0 this binary is deprecated. Use wazuh-logtest instead\n");

    /* Going to main loop */
    OS_ReadMSG(ut_str);

    exit(0);
}

/* Receive the messages (events) and analyze them */
__attribute__((noreturn))
void OS_ReadMSG(char *ut_str)
{
    char msg[OS_MAXSTR + 1];
    int exit_code = 0;
    char *ut_alertlevel = NULL;
    char *ut_rulelevel = NULL;
    char *ut_decoder_name = NULL;
    regex_matching rule_match, decoder_match;
    memset(&rule_match, 0, sizeof(regex_matching));
    memset(&decoder_match, 0, sizeof(regex_matching));

    if (ut_str) {
        /* XXX Break apart string */
        ut_rulelevel = ut_str;
        ut_alertlevel =  strchr(ut_rulelevel, ':');
        if (!ut_alertlevel) {
            merror_exit("-U requires the matching format to be "
                      "\"<rule_id>:<alert_level>:<decoder_name>\"");
        } else {
            *ut_alertlevel = '\0';
            ut_alertlevel++;
        }
        ut_decoder_name = strchr(ut_alertlevel, ':');
        if (!ut_decoder_name) {
            merror_exit("-U requires the matching format to be "
                      "\"<rule_id>:<alert_level>:<decoder_name>\"");
        } else {
            *ut_decoder_name = '\0';
            ut_decoder_name++;
        }
    }

    RuleInfoDetail *last_info_detail;
    Eventinfo *lf;
    OSDecoderNode *node = NULL;

    RuleInfo * currently_rule;
    /* Null global pointer to current rule */
    currently_rule = NULL;

    /* Initiate the FTS list */
    if (!FTS_Init(1, &os_analysisd_fts_list, &os_analysisd_fts_store)) {
        merror_exit(FTS_LIST_ERROR);
    }

    mdebug1("FTS_Init completed.");

    /* Initialize the Accumulator */
    if (!Accumulate_Init(&os_analysisd_acm_store, &os_analysisd_acm_lookups, &os_analysisd_acm_purge_ts)) {
        merror("accumulator: ERROR: Initialization failed");
        exit(1);
    }

    __crt_ftell = 1;

    /* Get current time before starting */
    c_time = time(NULL);

    /* Do some cleanup */
    memset(msg, '\0', OS_MAXSTR + 1);

    if (!alert_only) {
        print_out("%s: Type one log per line.\n", ARGV0);
    }

    /* Daemon loop */
    while (1) {
        os_calloc(1, sizeof(Eventinfo), lf);
        os_calloc(Config.decoder_order_size, sizeof(DynamicField), lf->fields);

        /* Fix the msg */
        snprintf(msg, 15, "1:stdin:");

        /* Receive message from queue */
        if (fgets(msg + 8, OS_MAXSTR - 8, stdin)) {
            RuleNode *rulenode_pt;

            /* Get the time we received the event */
            c_time = time(NULL);

            /* Remov newline */
            if (msg[strlen(msg) - 1] == '\n') {
                msg[strlen(msg) - 1] = '\0';
            }

            /* Make sure we ignore blank lines */
            if (strlen(msg) < 10) {
                Free_Eventinfo(lf);
                continue;
            }

            if (!alert_only) {
                print_out("\n");
            }

            /* Default values for the log info */
            Zero_Eventinfo(lf);
            lf->tid = 0;

            /* Clean the msg appropriately */
            if (OS_CleanMSG(msg, lf) < 0) {
                merror(IMSG_ERROR, msg);

                Free_Eventinfo(lf);

                continue;
            }

            /* Current rule must be null in here */
            currently_rule = NULL;

            /***  Run decoders ***/
            /* Get log size */
            lf->size = strlen(lf->log);

            /* Decode event */
            node = OS_GetFirstOSDecoder(lf->program_name);
            DecodeEvent(lf, Config.g_rules_hash, &decoder_match, node);

            /* Run accumulator */
            if ( lf->decoder_info->accumulate == 1 ) {
                print_out("\n**ACCUMULATOR: LEVEL UP!!**\n");
                lf = Accumulate(lf, &os_analysisd_acm_store, &os_analysisd_acm_lookups, &os_analysisd_acm_purge_ts);
            }

            /* Loop over all the rules */
            rulenode_pt = OS_GetFirstRule();
            if (!rulenode_pt) {
                merror_exit("Rules in an inconsistent state. Exiting.");
            }

#ifdef TESTRULE
            if (full_output && !alert_only) {
                print_out("\n**Rule debugging:");
            }
#endif

            do {
                if (lf->decoder_info->type == WAZUH_ALERT) {
                    if (!lf->generated_rule) {
                        break;
                    }

                    /* Process the alert */
                    currently_rule = lf->generated_rule;
                }

                /* The categories must match */
                else if (rulenode_pt->ruleinfo->category !=
                         lf->decoder_info->type) {
                    continue;
                }

                /* Check each rule */
                else if (currently_rule = OS_CheckIfRuleMatch(lf, os_analysisd_last_events, &os_analysisd_cdblists,
                         rulenode_pt, &rule_match, &os_analysisd_fts_list, &os_analysisd_fts_store, false), !currently_rule) {
                    continue;
                }

                /* Pointer to the rule that generated it */
                lf->generated_rule = currently_rule;

#ifdef TESTRULE
                if (!alert_only) {
                    const char *(ruleinfodetail_text[]) = {"Text", "Link", "CVE", "OSVDB", "BUGTRACKID"};
                    lf->comment = ParseRuleComment(lf);
                    print_out("\n**Phase 3: Completed filtering (rules).");
                    print_out("       Rule id: '%d'", currently_rule->sigid);
                    print_out("       Level: '%d'", currently_rule->level);
                    print_out("       Description: '%s'", lf->comment);
                    for (last_info_detail = currently_rule->info_details; last_info_detail != NULL; last_info_detail = last_info_detail->next) {
                        print_out("       Info - %s: '%s'", ruleinfodetail_text[last_info_detail->type], last_info_detail->data);
                    }
                }
#endif

                /* Ignore level 0 */
                if (currently_rule->level == 0) {
                    break;
                }

                /* Check ignore time */
                if (currently_rule->ignore_time) {
                    if (currently_rule->time_ignored == 0) {
                        currently_rule->time_ignored = lf->generate_time;
                    }
                    /* If the current time - the time the rule was ignored
                     * is less than the time it should be ignored,
                     * do not alert again
                     */
                    else if ((lf->generate_time - currently_rule->time_ignored)
                             < currently_rule->ignore_time) {
                        break;
                    } else {
                        currently_rule->time_ignored = 0;
                    }
                }

                /* Check if we should ignore it */
                if (currently_rule->ckignore && IGnore(lf, 0)) {
                    lf->generated_rule = NULL;
                    break;
                }

                /* Check if we need to add to ignore list */
                if (currently_rule->ignore) {
                    AddtoIGnore(lf, 0);
                }

                /* Log the alert if configured to */
                if (currently_rule->alert_opts & DO_LOGALERT) {
                    if (alert_only) {
                        OS_Log(lf);
                        __crt_ftell++;
                    } else {
                        print_out("**Alert to be generated.\n\n");
                    }
                }

                /* Copy the structure to the state memory of if_matched_sid */
                if (currently_rule->sid_prev_matched) {
                    if (!OSList_AddData(currently_rule->sid_prev_matched, lf)) {
                        merror("Unable to add data to sig list.");
                    } else {
                        lf->sid_node_to_delete =
                            currently_rule->sid_prev_matched->last_node;
                    }
                }

                /* Group list */
                else if (currently_rule->group_prev_matched) {
                    unsigned int i = 0;

                    while (i < currently_rule->group_prev_matched_sz) {
                        if (!OSList_AddData(
                                    currently_rule->group_prev_matched[i],
                                    lf)) {
                            merror("Unable to add data to grp list.");
                        }
                        i++;
                    }
                }

                OS_AddEvent(lf, os_analysisd_last_events);
                break;

            } while ((rulenode_pt = rulenode_pt->next) != NULL);

            if (ut_str) {
                /* Set up exit code if we are doing unit testing */
                char holder[1024];
                holder[1] = '\0';
                exit_code = 3;
                print_out("lf->decoder_info->name: '%s'", lf->decoder_info->name);
                print_out("ut_decoder_name       : '%s'", ut_decoder_name);
                if (lf->decoder_info->name != NULL && strcasecmp(ut_decoder_name, lf->decoder_info->name) == 0) {
                    exit_code--;

                    if (!currently_rule) {
                        merror("currently_rule not set!");
                        exit(-1);
                    }
                    snprintf(holder, 1023, "%d", currently_rule->sigid);
                    if (strcasecmp(ut_rulelevel, holder) == 0) {
                        exit_code--;
                        snprintf(holder, 1023, "%d", currently_rule->level);
                        if (strcasecmp(ut_alertlevel, holder) == 0) {
                            exit_code--;
                            printf("%d\n", exit_code);
                        }
                    }
                } else if (lf->decoder_info->name != NULL) {
                    print_out("decoder matched : '%s'", lf->decoder_info->name);
                    print_out("decoder expected: '%s'", ut_decoder_name);
                } else {
                    print_out("decoder matched : 'NULL'");
                }
            }

            /* Only clear the memory if the eventinfo was not
             * added to the stateful memory
             * -- message is free inside clean event --
             */
            if (lf->generated_rule == NULL) {
                Free_Eventinfo(lf);
            }

        } else {
            exit(exit_code);
        }
    }
    exit(exit_code);
}

// Cleanup at exit
void onexit() {
    char testdir[PATH_MAX + 1];
    snprintf(testdir, PATH_MAX + 1, "%s/%s", DIFF_DIR, DIFF_TEST_HOST);
    rmdir_ex(testdir);
}

// Signal handler
void onsignal(__attribute__((unused)) int signum) {
    exit(EXIT_SUCCESS);
}<|MERGE_RESOLUTION|>--- conflicted
+++ resolved
@@ -55,15 +55,9 @@
     print_out("    -t          Test configuration");
     print_out("    -a          Alerts output");
     print_out("    -v          Verbose (full) output/rule debugging");
-<<<<<<< HEAD
-    print_out("    -c <config> Configuration file to use (default: %s)", DEFAULTCPATH);
-    print_out("    -D <dir>    Directory to chroot into (default: %s)", DEFAULTDIR);
-    print_out("    -U <rule:alert:decoder>  Unit test. Refer to ruleset/testing/runtests.py");
-=======
     print_out("    -c <config> Configuration file to use (default: %s)", OSSECCONF);
     print_out("    -D <dir>    Directory to chroot into (default: %s)", home_path);
-    print_out("    -U <rule:alert:decoder>  Unit test. Refer to contrib/ossec-testing/runtests.py");
->>>>>>> 93b2f48e
+    print_out("    -U <rule:alert:decoder>  Unit test. Refer to ruleset/testing/runtests.py");
     print_out(" ");
     os_free(home_path);
     exit(1);
