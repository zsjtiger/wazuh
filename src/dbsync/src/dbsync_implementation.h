/*
 * Wazuh DBSYNC
 * Copyright (C) 2015-2020, Wazuh Inc.
 * June 11, 2020.
 *
 * This program is free software; you can redistribute it
 * and/or modify it under the terms of the GNU General Public
 * License (version 2) as published by the FSF - Free Software
 * Foundation.
 */

#ifndef _DBSYNC_IMPLEMENTATION_H
#define _DBSYNC_IMPLEMENTATION_H

#include <map>
#include <memory>
#include <mutex>
#include "dbengine_factory.h"
#include "typedef.h"
#include "json.hpp"

namespace DbSync
{
    class DBSyncImplementation
    {
    public:
        static DBSyncImplementation& instance()
        {
            static DBSyncImplementation s_instance;
            return s_instance;
        }

        void insertBulkData(const DBSYNC_HANDLE handle,
                            const char*         jsonRaw);

        void syncRowData(const DBSYNC_HANDLE  handle,
                         const char*          jsonRaw,
                         const ResultCallback callback);

        void updateSnapshotData(const DBSYNC_HANDLE  handle,
                                const char*          jsonSnapshot,
                                const ResultCallback callback);

        DBSYNC_HANDLE initialize(const HostType     hostType,
                                 const DbEngineType dbType,
                                 const std::string& path,
                                 const std::string& sqlStatement);

        void setMaxRows(const DBSYNC_HANDLE handle,
                        const std::string& table,
                        const unsigned long long maxRows);

        TXN_HANDLE createTransaction(const DBSYNC_HANDLE handle,
<<<<<<< HEAD
                                     const char** tables);

=======
                                     const char* tables);
                                     
>>>>>>> 37a7c12d
        void closeTransaction(const DBSYNC_HANDLE handle,
                              const TXN_HANDLE txnHandle);

        void release();
    private:

        struct TransactionContext
        {
            explicit TransactionContext(const nlohmann::json& tables) 
            : m_tables(std::move(tables))
            {}
            nlohmann::json m_tables;
        };
        class DbEngineContext
        {
            public:
                DbEngineContext(std::unique_ptr<IDbEngine>& dbEngine,
                                const HostType hostType,
                                const DbEngineType dbType)
                : m_dbEngine{std::move(dbEngine)}
                , m_hostType{hostType}
                , m_dbEngineType{dbType}
                {}
                const std::unique_ptr<IDbEngine> m_dbEngine;
                const HostType m_hostType;
                const DbEngineType m_dbEngineType;
                const std::shared_ptr<DBSyncImplementation::TransactionContext> transactionContext(const TXN_HANDLE handle)
                {
                    std::lock_guard<std::mutex> lock{m_mutex};
                    const auto it{ m_transactionContexts.find(handle) };
                    if (m_transactionContexts.end() == it)
                    {
                        throw dbsync_error { INVALID_TRANSACTION };
                    }
                    return it->second;
                }
                void addTransactionContext(const std::shared_ptr<DbSync::DBSyncImplementation::TransactionContext>& spTransactionContext)
                {
                    std::lock_guard<std::mutex> lock{m_mutex};
                    m_transactionContexts[spTransactionContext.get()] = spTransactionContext;
                }
                void deleteTransactionContext(const TXN_HANDLE txnHandle)
                {
                    std::lock_guard<std::mutex> lock{m_mutex};
                    m_transactionContexts.erase(txnHandle);
                }
            private:
                std::map<TXN_HANDLE, std::shared_ptr<TransactionContext>> m_transactionContexts;
                std::mutex m_mutex;
        };

        std::shared_ptr<DbEngineContext> dbEngineContext(const DBSYNC_HANDLE handle);
        
        DBSyncImplementation() = default;
        ~DBSyncImplementation() = default;
        DBSyncImplementation(const DBSyncImplementation&) = delete;
        DBSyncImplementation& operator=(const DBSyncImplementation&) = delete;
        std::map<DBSYNC_HANDLE, std::shared_ptr<DbEngineContext>> m_dbSyncContexts;
        std::mutex m_mutex;
    };
}

#endif // _DBSYNC_IMPLEMENTATION_H<|MERGE_RESOLUTION|>--- conflicted
+++ resolved
@@ -51,13 +51,8 @@
                         const unsigned long long maxRows);
 
         TXN_HANDLE createTransaction(const DBSYNC_HANDLE handle,
-<<<<<<< HEAD
-                                     const char** tables);
-
-=======
                                      const char* tables);
                                      
->>>>>>> 37a7c12d
         void closeTransaction(const DBSYNC_HANDLE handle,
                               const TXN_HANDLE txnHandle);
 
