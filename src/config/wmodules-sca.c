--- conflicted
+++ resolved
@@ -114,14 +114,9 @@
         module->context = &WM_SCA_CONTEXT;
         module->tag = strdup(module->context->name);
         module->data = sca;
-<<<<<<< HEAD
-        profiles = 0;
         init_conf(sca);
-    } 
-=======
         policies_count = 0;
     }
->>>>>>> 3080af72
 
     sca = module->data;
 
@@ -415,10 +410,6 @@
                 }
             }
             OS_ClearNode(children);
-<<<<<<< HEAD
-          
-=======
->>>>>>> 3080af72
         }
         else if (!strcmp(nodes[i]->element, XML_SKIP_NFS))
         {
