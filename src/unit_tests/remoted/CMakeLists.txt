--- conflicted
+++ resolved
@@ -31,14 +31,12 @@
 list(APPEND remoted_flags "-Wl,--wrap,fopen -Wl,--wrap,fread -Wl,--wrap,fwrite -Wl,--wrap,fclose -Wl,--wrap,remove \
                             -Wl,--wrap,sleep -Wl,--wrap,fgets -Wl,--wrap,fflush -Wl,--wrap,fseek \
                             -Wl,--wrap,stat -Wl,--wrap,getpid -Wl,--wrap=key_lock_write -Wl,--wrap=key_unlock -Wl,--wrap=time \
-<<<<<<< HEAD
-                            -Wl,--wrap,fgetpos -Wl,--wrap=fgetc ${DEBUG_OP_WRAPPERS}")
-=======
                             -Wl,--wrap,fgetpos -Wl,--wrap=fgetc -Wl,--wrap=OS_IsAllowedDynamicID -Wl,--wrap=_mwarn \
                             -Wl,--wrap=OS_DeleteSocket -Wl,--wrap=nb_close -Wl,--wrap=rem_setCounter -Wl,--wrap=key_lock_read \
-                            -Wl,--wrap=_mdebug1 -Wl,--wrap=rem_inc_tcp -Wl,--wrap=rem_dec_tcp -Wl,--wrap=close -Wl,--wrap=accept \
+                            -Wl,--wrap=rem_inc_tcp -Wl,--wrap=rem_dec_tcp -Wl,--wrap=close -Wl,--wrap=accept \
                             -Wl,--wrap=wnotify_add -Wl,--wrap,fcntl -Wl,--wrap,_merror -Wl,--wrap=nb_open -Wl,--wrap=recvfrom \
-                            -Wl,--wrap=rem_msgpush -Wl,--wrap=rem_add_recv -Wl,--wrap=nb_recv -Wl,--wrap=nb_send -Wl,--wrap=rem_add_send")
+                            -Wl,--wrap=rem_msgpush -Wl,--wrap=rem_add_recv -Wl,--wrap=nb_recv -Wl,--wrap=nb_send \
+                            -Wl,--wrap=rem_add_send ${DEBUG_OP_WRAPPERS}")
 
 list(APPEND remoted_names "test_netbuffer")
 list(APPEND remoted_flags "-Wl,--wrap,_merror -Wl,--wrap,_mwarn -Wl,--wrap,_mdebug1 -Wl,--wrap,wnet_order -Wl,--wrap,wnotify_modify \
@@ -49,7 +47,6 @@
 list(APPEND remoted_names "test_sendmsg")
 list(APPEND remoted_flags "-Wl,--wrap,_merror -Wl,--wrap,_mdebug1 -Wl,--wrap,OS_IsAllowedID -Wl,--wrap,pthread_mutex_lock -Wl,--wrap,pthread_mutex_unlock \
                             -Wl,--wrap,pthread_rwlock_rdlock -Wl,--wrap,pthread_rwlock_unlock -Wl,--wrap,CreateSecMSG -Wl,--wrap,nb_queue -Wl,--wrap,time")
->>>>>>> e8578b4e
 
 list(APPEND remoted_names "test_remote-config")
 list(APPEND remoted_flags "${DEBUG_OP_WRAPPERS}")
