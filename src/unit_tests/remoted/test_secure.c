/*
 * Copyright (C) 2015, Wazuh Inc.
 *
 * This program is free software; you can redistribute it
 * and/or modify it under the terms of the GNU General Public
 * License (version 2) as published by the FSF - Free Software
 * Foundation.
 */

#include <stdarg.h>
#include <stddef.h>
#include <setjmp.h>
#include <cmocka.h>
#include <stdio.h>
#include <stdlib.h>

#include "headers/shared.h"
#include "remoted/remoted.h"
#include "../wrappers/common.h"
#include "../wrappers/linux/socket_wrappers.h"
#include "../wrappers/wazuh/shared/debug_op_wrappers.h"
#include "../wrappers/wazuh/wazuh_db/wdb_metadata_wrappers.h"
#include "../wrappers/wazuh/wazuh_db/wdb_wrappers.h"
#include "../wrappers/libc/stdio_wrappers.h"
#include "../wrappers/posix/stat_wrappers.h"
#include "../wrappers/posix/unistd_wrappers.h"
#include "../wrappers/wazuh/shared/queue_linked_op_wrappers.h"
#include "../wrappers/wazuh/os_crypto/keys_wrappers.h"
#include "../wrappers/linux/netbuffer_wrappers.h"
#include "../wrappers/linux/netcounter_wrappers.h"
#include "../wrappers/linux/queue.h"
#include "remoted/secure.c"

extern keystore keys;
extern remoted logr;
extern wnotify_t * notify;

/* Forward declarations */
void * close_fp_main(void * args);
void HandleSecureMessage(char *buffer, int recv_b, struct sockaddr_storage *peer_info, int sock_client, int *wdb_sock);

/* Setup/teardown */

static int setup_config(void **state) {
    w_linked_queue_t *queue = linked_queue_init();
    keys.opened_fp_queue = queue;
    test_mode = 1;
    return 0;
}

static int teardown_config(void **state) {
    linked_queue_free(keys.opened_fp_queue);
    test_mode = 0;
    return 0;
}

static int setup_new_tcp(void **state) {
    test_mode = 1;
    os_calloc(1, sizeof(wnotify_t), notify);
    notify->fd = 0;
    return 0;
}

static int teardown_new_tcp(void **state) {
    test_mode = 0;
    os_free(notify);
    return 0;
}

/* Wrappers */

time_t __wrap_time(int time) {
    check_expected(time);
    return mock();
}

void __wrap_key_lock_write(){
    function_called();
}

void __wrap_key_unlock(){
    function_called();
}

void __wrap_key_lock_read(){
    function_called();
}

int __wrap_close(int __fd) {
    return mock();
}

/* Tests close_fp_main*/

void test_close_fp_main_queue_empty(void **state)
{
    logr.rids_closing_time = 10;

    // sleep
    expect_value(__wrap_sleep, seconds, 10);

    // key_lock
    expect_function_call(__wrap_key_lock_write);

    expect_string(__wrap__mdebug2, formatted_msg, "Opened rids queue size: 0");

    expect_string(__wrap__mdebug1, formatted_msg, "Rids closer thread started.");

    // key_unlock
    expect_function_call(__wrap_key_unlock);

    close_fp_main(&keys);
    assert_int_equal(keys.opened_fp_queue->elements, 0);
}

void test_close_fp_main_first_node_no_close_first(void **state)
{
    logr.rids_closing_time = 10;

    keyentry *first_node_key = NULL;
    os_calloc(1, sizeof(keyentry), first_node_key);

    int now = 123456789;
    first_node_key->id = strdup("001");
    first_node_key->updating_time = now - 1;

    // Queue with one element
    w_linked_queue_node_t *node1 = linked_queue_push(keys.opened_fp_queue, first_node_key);
    keys.opened_fp_queue->first = node1;

    // sleep
    expect_value(__wrap_sleep, seconds, 10);

    // key_lock
    expect_function_call(__wrap_key_lock_write);

    expect_string(__wrap__mdebug2, formatted_msg, "Opened rids queue size: 1");

    expect_value(__wrap_time, time, 0);
    will_return(__wrap_time, now);

    expect_string(__wrap__mdebug2, formatted_msg, "Checking rids_node of agent 001.");

    expect_string(__wrap__mdebug1, formatted_msg, "Rids closer thread started.");
    // key_unlock
    expect_function_call(__wrap_key_unlock);

    close_fp_main(&keys);
    assert_int_equal(keys.opened_fp_queue->elements, 1);
    os_free(node1);
    os_free(first_node_key->id);
    os_free(first_node_key);
}

void test_close_fp_main_close_first(void **state)
{
    logr.rids_closing_time = 10;

    keyentry *first_node_key = NULL;
    os_calloc(1, sizeof(keyentry), first_node_key);

    int now = 123456789;
    first_node_key->id = strdup("001");
    first_node_key->updating_time = now - logr.rids_closing_time - 100;

    first_node_key->fp = (FILE *)1234;

    // Queue with one element
    w_linked_queue_node_t *node1 = linked_queue_push(keys.opened_fp_queue, first_node_key);

    // sleep
    expect_value(__wrap_sleep, seconds, 10);

    // key_lock
    expect_function_call(__wrap_key_lock_write);

    expect_string(__wrap__mdebug2, formatted_msg, "Opened rids queue size: 1");

    expect_value(__wrap_time, time, 0);
    will_return(__wrap_time, now);

    expect_string(__wrap__mdebug2, formatted_msg, "Checking rids_node of agent 001.");

    expect_string(__wrap__mdebug2, formatted_msg, "Pop rids_node of agent 001.");

    expect_string(__wrap__mdebug2, formatted_msg, "Closing rids for agent 001.");

    expect_value(__wrap_fclose, _File, (FILE *)1234);
    will_return(__wrap_fclose, 1);

    expect_string(__wrap__mdebug2, formatted_msg, "Opened rids queue size: 0");

    expect_string(__wrap__mdebug1, formatted_msg, "Rids closer thread started.");

    // key_unlock
    expect_function_call(__wrap_key_unlock);

    close_fp_main(&keys);
    assert_int_equal(keys.opened_fp_queue->elements, 0);
    os_free(first_node_key->id);
    os_free(first_node_key);
}

void test_close_fp_main_close_first_queue_2(void **state)
{
    logr.rids_closing_time = 10;

    keyentry *first_node_key = NULL;
    os_calloc(1, sizeof(keyentry), first_node_key);

    keyentry *second_node_key = NULL;
    os_calloc(1, sizeof(keyentry), second_node_key);

    int now = 123456789;
    first_node_key->id = strdup("001");
    first_node_key->updating_time = now - logr.rids_closing_time - 100;
    first_node_key->fp = (FILE *)1234;

    second_node_key->id = strdup("002");
    second_node_key->updating_time = now - 1;

    // Queue with one element
    w_linked_queue_node_t *node1 = linked_queue_push(keys.opened_fp_queue, first_node_key);
    w_linked_queue_node_t *node2 = linked_queue_push(keys.opened_fp_queue, second_node_key);

    // sleep
    expect_value(__wrap_sleep, seconds, 10);

    // key_lock
    expect_function_call(__wrap_key_lock_write);

    expect_string(__wrap__mdebug2, formatted_msg, "Opened rids queue size: 2");

    expect_value(__wrap_time, time, 0);
    will_return(__wrap_time, now);

    expect_string(__wrap__mdebug2, formatted_msg, "Checking rids_node of agent 001.");

    expect_string(__wrap__mdebug2, formatted_msg, "Pop rids_node of agent 001.");

    expect_string(__wrap__mdebug2, formatted_msg, "Closing rids for agent 001.");

    expect_value(__wrap_fclose, _File, (FILE *)1234);
    will_return(__wrap_fclose, 1);

    expect_string(__wrap__mdebug2, formatted_msg, "Opened rids queue size: 1");

    expect_value(__wrap_time, time, 0);
    will_return(__wrap_time, now);

    expect_string(__wrap__mdebug2, formatted_msg, "Checking rids_node of agent 002.");

    expect_string(__wrap__mdebug1, formatted_msg, "Rids closer thread started.");

    // key_unlock
    expect_function_call(__wrap_key_unlock);

    close_fp_main(&keys);
    assert_int_equal(keys.opened_fp_queue->elements, 1);
    os_free(first_node_key->id);
    os_free(first_node_key);

    os_free(node2);
    os_free(second_node_key->id);
    os_free(second_node_key);
}

void test_close_fp_main_close_first_queue_2_close_2(void **state)
{
    logr.rids_closing_time = 10;

    keyentry *first_node_key = NULL;
    os_calloc(1, sizeof(keyentry), first_node_key);

    keyentry *second_node_key = NULL;
    os_calloc(1, sizeof(keyentry), second_node_key);

    int now = 123456789;
    first_node_key->id = strdup("001");
    first_node_key->updating_time = now - logr.rids_closing_time - 100;
    first_node_key->fp = (FILE *)1234;

    second_node_key->id = strdup("002");
    second_node_key->updating_time = now - logr.rids_closing_time - 99;
    second_node_key->fp = (FILE *)1234;

    // Queue with one element
    w_linked_queue_node_t *node1 = linked_queue_push(keys.opened_fp_queue, first_node_key);
    w_linked_queue_node_t *node2 = linked_queue_push(keys.opened_fp_queue, second_node_key);

    // sleep
    expect_value(__wrap_sleep, seconds, 10);

    // key_lock
    expect_function_call(__wrap_key_lock_write);

    expect_string(__wrap__mdebug2, formatted_msg, "Opened rids queue size: 2");

    expect_value(__wrap_time, time, 0);
    will_return(__wrap_time, now);

    expect_string(__wrap__mdebug2, formatted_msg, "Checking rids_node of agent 001.");

    expect_string(__wrap__mdebug2, formatted_msg, "Pop rids_node of agent 001.");

    expect_string(__wrap__mdebug2, formatted_msg, "Closing rids for agent 001.");

    expect_value(__wrap_fclose, _File, (FILE *)1234);
    will_return(__wrap_fclose, 1);

    expect_string(__wrap__mdebug2, formatted_msg, "Opened rids queue size: 1");

    expect_value(__wrap_time, time, 0);
    will_return(__wrap_time, now);

    expect_string(__wrap__mdebug2, formatted_msg, "Checking rids_node of agent 002.");

    expect_string(__wrap__mdebug2, formatted_msg, "Pop rids_node of agent 002.");

    expect_string(__wrap__mdebug2, formatted_msg, "Closing rids for agent 002.");

    expect_value(__wrap_fclose, _File, (FILE *)1234);
    will_return(__wrap_fclose, 1);

    expect_string(__wrap__mdebug2, formatted_msg, "Opened rids queue size: 0");

    expect_string(__wrap__mdebug1, formatted_msg, "Rids closer thread started.");

    // key_unlock
    expect_function_call(__wrap_key_unlock);

    close_fp_main(&keys);
    assert_int_equal(keys.opened_fp_queue->elements, 0);
    os_free(first_node_key->id);
    os_free(first_node_key);

    os_free(second_node_key->id);
    os_free(second_node_key);
}

void test_close_fp_main_close_fp_null(void **state)
{
    logr.rids_closing_time = 10;

    keyentry *first_node_key = NULL;
    os_calloc(1, sizeof(keyentry), first_node_key);

    int now = 123456789;
    first_node_key->id = strdup("001");
    first_node_key->updating_time = now - logr.rids_closing_time - 100;
    first_node_key->fp = NULL;

    // Queue with one element
    w_linked_queue_node_t *node1 = linked_queue_push(keys.opened_fp_queue, first_node_key);

    // sleep
    expect_value(__wrap_sleep, seconds, 10);

    // key_lock
    expect_function_call(__wrap_key_lock_write);

    expect_string(__wrap__mdebug2, formatted_msg, "Opened rids queue size: 1");

    expect_value(__wrap_time, time, 0);
    will_return(__wrap_time, now);

    expect_string(__wrap__mdebug2, formatted_msg, "Checking rids_node of agent 001.");

    expect_string(__wrap__mdebug2, formatted_msg, "Pop rids_node of agent 001.");

    expect_string(__wrap__mdebug2, formatted_msg, "Opened rids queue size: 0");

    expect_string(__wrap__mdebug1, formatted_msg, "Rids closer thread started.");

    // key_unlock
    expect_function_call(__wrap_key_unlock);

    close_fp_main(&keys);
    assert_int_equal(keys.opened_fp_queue->elements, 0);
    os_free(first_node_key->id);
    os_free(first_node_key);
}

void test_HandleSecureMessage_unvalid_message(void **state)
{
    char buffer[OS_MAXSTR + 1] = "!1234!";
    int recv_b = 4;
    struct sockaddr_in peer_info;
    int sock_client = 1;
    int wdb_sock;

    keyentry** keyentries;
    os_calloc(1, sizeof(keyentry*), keyentries);
    keys.keyentries = keyentries;

    keyentry *key = NULL;
    os_calloc(1, sizeof(keyentry), key);

    key->id = strdup("001");
    key->sock = 1;
    key->keyid = 1;

    keys.keyentries[0] = key;

    global_counter = 0;

    peer_info.sin_family = AF_INET;
    peer_info.sin_addr.s_addr = 0x0100007F;

    expect_function_call(__wrap_key_lock_read);

    // OS_IsAllowedDynamicID
    expect_string(__wrap_OS_IsAllowedDynamicID, id, "1234");
    expect_string(__wrap_OS_IsAllowedDynamicID, srcip, "127.0.0.1");
    will_return(__wrap_OS_IsAllowedDynamicID, 0);

    expect_string(__wrap__mwarn, formatted_msg, "Received message is empty");

    expect_function_call(__wrap_key_unlock);

    expect_function_call(__wrap_key_lock_read);

    // OS_DeleteSocket
    expect_value(__wrap_OS_DeleteSocket, sock, sock_client);
    will_return(__wrap_OS_DeleteSocket, 0);

    expect_function_call(__wrap_key_unlock);

    will_return(__wrap_close, 0);

    // nb_close
    expect_value(__wrap_nb_close, sock, sock_client);
    expect_value(__wrap_nb_close, sock, sock_client);
    expect_function_call(__wrap_rem_dec_tcp);

    // rem_setCounter
    expect_value(__wrap_rem_setCounter, fd, 1);
    expect_value(__wrap_rem_setCounter, counter, 0);

    expect_string(__wrap__mdebug1, formatted_msg, "TCP peer disconnected [1]");

<<<<<<< HEAD
    HandleSecureMessage(buffer, recv_b, (struct sockaddr_storage *)&peer_info, sock_client, &wdb_sock);
=======
    HandleSecureMessage(buffer, recv_b, &peer_info, sock_client, &wdb_sock);

    os_free(key->id);
    os_free(key);
    os_free(keyentries);
}

void test_HandleSecureMessage_different_sock(void **state)
{
    char buffer[OS_MAXSTR + 1] = "!12!";
    int recv_b = 4;
    struct sockaddr_in peer_info;
    int sock_client = 1;
    int wdb_sock;

    keyentry** keyentries;
    os_calloc(1, sizeof(keyentry*), keyentries);
    keys.keyentries = keyentries;

    keyentry *key = NULL;
    os_calloc(1, sizeof(keyentry), key);

    key->id = strdup("001");
    key->sock = 4;
    key->keyid = 1;

    keys.keyentries[0] = key;

    global_counter = 0;

    peer_info.sin_family = AF_INET;
    peer_info.sin_addr.s_addr = inet_addr("127.0.0.1");

    expect_function_call(__wrap_key_lock_read);

    // OS_IsAllowedDynamicID
    expect_string(__wrap_OS_IsAllowedDynamicID, id, "12");
    expect_string(__wrap_OS_IsAllowedDynamicID, srcip, "127.0.0.1");
    will_return(__wrap_OS_IsAllowedDynamicID, 0);

    expect_function_call(__wrap_key_unlock);

    expect_string(__wrap__mwarn, formatted_msg, "Agent key already in use: agent ID '001'");

    expect_function_call(__wrap_key_lock_read);

    // OS_DeleteSocket
    expect_value(__wrap_OS_DeleteSocket, sock, sock_client);
    will_return(__wrap_OS_DeleteSocket, 0);

    expect_function_call(__wrap_key_unlock);

    will_return(__wrap_close, 0);

    // nb_close
    expect_value(__wrap_nb_close, sock, sock_client);
    expect_value(__wrap_nb_close, sock, sock_client);
    expect_function_call(__wrap_rem_dec_tcp);

    // rem_setCounter
    expect_value(__wrap_rem_setCounter, fd, 1);
    expect_value(__wrap_rem_setCounter, counter, 0);

    expect_string(__wrap__mdebug1, formatted_msg, "TCP peer disconnected [1]");

    HandleSecureMessage(buffer, recv_b, &peer_info, sock_client, &wdb_sock);

    os_free(key->id);
    os_free(key);
    os_free(keyentries);
}

void test_HandleSecureMessage_different_sock_2(void **state)
{
    char buffer[OS_MAXSTR + 1] = "12!";
    int recv_b = 4;
    struct sockaddr_in peer_info;
    int sock_client = 1;
    int wdb_sock;

    keyentry** keyentries;
    os_calloc(1, sizeof(keyentry*), keyentries);
    keys.keyentries = keyentries;

    keyentry *key = NULL;
    os_calloc(1, sizeof(keyentry), key);

    key->id = strdup("001");
    key->sock = 4;
    key->keyid = 1;

    keys.keyentries[0] = key;

    global_counter = 0;

    peer_info.sin_family = AF_INET;
    peer_info.sin_addr.s_addr = inet_addr("127.0.0.1");

    expect_function_call(__wrap_key_lock_read);

    // OS_IsAllowedDynamicID
    expect_string(__wrap_OS_IsAllowedIP, srcip, "127.0.0.1");
    will_return(__wrap_OS_IsAllowedIP, 0);

    expect_function_call(__wrap_key_unlock);

    expect_string(__wrap__mwarn, formatted_msg, "Agent key already in use: agent ID '001'");

    expect_function_call(__wrap_key_lock_read);

    // OS_DeleteSocket
    expect_value(__wrap_OS_DeleteSocket, sock, sock_client);
    will_return(__wrap_OS_DeleteSocket, 0);

    expect_function_call(__wrap_key_unlock);

    will_return(__wrap_close, 0);

    // nb_close
    expect_value(__wrap_nb_close, sock, sock_client);
    expect_value(__wrap_nb_close, sock, sock_client);
    expect_function_call(__wrap_rem_dec_tcp);

    // rem_setCounter
    expect_value(__wrap_rem_setCounter, fd, 1);
    expect_value(__wrap_rem_setCounter, counter, 0);

    expect_string(__wrap__mdebug1, formatted_msg, "TCP peer disconnected [1]");

    HandleSecureMessage(buffer, recv_b, &peer_info, sock_client, &wdb_sock);

    os_free(key->id);
    os_free(key);
    os_free(keyentries);
>>>>>>> 959fe420
}

void test_handle_new_tcp_connection_success(void **state)
{
    struct sockaddr_in peer_info;
    int sock_client = 12;

    peer_info.sin_family = AF_INET;
    peer_info.sin_addr.s_addr = 0x0A00A8C0;

    will_return(__wrap_accept, AF_INET);
    will_return(__wrap_accept, sock_client);

    // nb_open
    expect_value(__wrap_nb_open, sock, sock_client);
    expect_value(__wrap_nb_open, peer_info, (struct sockaddr_storage *)&peer_info);
    expect_value(__wrap_nb_open, sock, sock_client);
    expect_value(__wrap_nb_open, peer_info, (struct sockaddr_storage *)&peer_info);

    expect_function_call(__wrap_rem_inc_tcp);

    expect_string(__wrap__mdebug1, formatted_msg, "New TCP connection [12]");

    // wnotify_add
    expect_value(__wrap_wnotify_add, notify, notify);
    expect_value(__wrap_wnotify_add, fd, sock_client);
    expect_value(__wrap_wnotify_add, op, WO_READ);
    will_return(__wrap_wnotify_add, 0);

    handle_new_tcp_connection(notify, (struct sockaddr_storage *)&peer_info);
}

void test_handle_new_tcp_connection_wnotify_fail(void **state)
{
    struct sockaddr_in peer_info;
    int sock_client = 12;

    peer_info.sin_family = AF_INET;
    peer_info.sin_addr.s_addr = 0x0A00A8C0;

    will_return(__wrap_accept, AF_INET);
    will_return(__wrap_accept, sock_client);

    // nb_open
    expect_value(__wrap_nb_open, sock, sock_client);
    expect_value(__wrap_nb_open, peer_info, (struct sockaddr_storage *)&peer_info);
    expect_value(__wrap_nb_open, sock, sock_client);
    expect_value(__wrap_nb_open, peer_info, (struct sockaddr_storage *)&peer_info);

    expect_function_call(__wrap_rem_inc_tcp);

    expect_string(__wrap__mdebug1, formatted_msg, "New TCP connection [12]");

    // wnotify_add
    expect_value(__wrap_wnotify_add, notify, notify);
    expect_value(__wrap_wnotify_add, fd, sock_client);
    expect_value(__wrap_wnotify_add, op, WO_READ);
    will_return(__wrap_wnotify_add, -1);

    expect_string(__wrap__merror, formatted_msg, "wnotify_add(0, 12): Success (0)");

    expect_function_call(__wrap_key_lock_read);

    // OS_DeleteSocket
    expect_value(__wrap_OS_DeleteSocket, sock, sock_client);
    will_return(__wrap_OS_DeleteSocket, 0);

    expect_function_call(__wrap_key_unlock);

    will_return(__wrap_close, 0);

    // nb_close
    expect_value(__wrap_nb_close, sock, sock_client);
    expect_value(__wrap_nb_close, sock, sock_client);
    expect_function_call(__wrap_rem_dec_tcp);

    // rem_setCounter
    expect_value(__wrap_rem_setCounter, fd, sock_client);
    expect_value(__wrap_rem_setCounter, counter, 0);

    expect_string(__wrap__mdebug1, formatted_msg, "TCP peer disconnected [12]");

    handle_new_tcp_connection(notify, (struct sockaddr_storage *)&peer_info);
}

void test_handle_new_tcp_connection_socket_fail(void **state)
{
    struct sockaddr_in peer_info;
    int sock_client = 12;

    peer_info.sin_family = AF_INET;
    peer_info.sin_addr.s_addr = 0x0A00A8C0;

    will_return(__wrap_accept, AF_INET);
    will_return(__wrap_accept, -1);
    errno = -1;
    expect_string(__wrap__merror, formatted_msg, "(1242): Couldn't accept TCP connections: Unknown error -1 (-1)");

    handle_new_tcp_connection(notify, (struct sockaddr_storage *)&peer_info);
}

void test_handle_new_tcp_connection_socket_fail_err(void **state)
{
    struct sockaddr_in peer_info;
    int sock_client = 12;

    peer_info.sin_family = AF_INET;
    peer_info.sin_addr.s_addr = 0x0A00A8C0;

    will_return(__wrap_accept, AF_INET);
    will_return(__wrap_accept, -1);
    errno = ECONNABORTED;
    expect_string(__wrap__mdebug1, formatted_msg, "(1242): Couldn't accept TCP connections: Software caused connection abort (103)");

    handle_new_tcp_connection(notify, (struct sockaddr_storage *)&peer_info);
}

void test_handle_incoming_data_from_udp_socket_0(void **state)
{
    struct sockaddr_in peer_info;
    logr.udp_sock = 1;

    peer_info.sin_family = AF_INET;
    peer_info.sin_addr.s_addr = 0x0A00A8C0;

    will_return(__wrap_recvfrom, 0);

    handle_incoming_data_from_udp_socket((struct sockaddr_storage *)&peer_info);
}

void test_handle_incoming_data_from_udp_socket_success(void **state)
{
    struct sockaddr_in peer_info;
    logr.udp_sock = 1;

    peer_info.sin_family = AF_INET;
    peer_info.sin_addr.s_addr = 0x0A00A8C0;

    will_return(__wrap_recvfrom, 10);

    expect_value(__wrap_rem_msgpush, size, 10);
    expect_value(__wrap_rem_msgpush, addr, (struct sockaddr_storage *)&peer_info);
    expect_value(__wrap_rem_msgpush, sock, USING_UDP_NO_CLIENT_SOCKET);
    will_return(__wrap_rem_msgpush, 0);

    expect_value(__wrap_rem_add_recv, bytes, 10);
    expect_function_call(__wrap_rem_add_recv);

    handle_incoming_data_from_udp_socket((struct sockaddr_storage *)&peer_info);
}

void test_handle_incoming_data_from_tcp_socket_too_big_message(void **state)
{
    int sock_client = 8;

    expect_value(__wrap_nb_recv, sock, sock_client);
    will_return(__wrap_nb_recv, -2);

    expect_string(__wrap__mwarn, formatted_msg, "Too big message size from socket [8].");

    expect_function_call(__wrap_key_lock_read);

    // OS_DeleteSocket
    expect_value(__wrap_OS_DeleteSocket, sock, sock_client);
    will_return(__wrap_OS_DeleteSocket, 0);

    expect_function_call(__wrap_key_unlock);

    will_return(__wrap_close, 0);

    // nb_close
    expect_value(__wrap_nb_close, sock, sock_client);
    expect_value(__wrap_nb_close, sock, sock_client);
    expect_function_call(__wrap_rem_dec_tcp);

    // rem_setCounter
    expect_value(__wrap_rem_setCounter, fd, sock_client);
    expect_value(__wrap_rem_setCounter, counter, 0);

    expect_string(__wrap__mdebug1, formatted_msg, "TCP peer disconnected [8]");

    handle_incoming_data_from_tcp_socket(sock_client);
}

void test_handle_incoming_data_from_tcp_socket_case_0(void **state)
{
    int sock_client = 7;

    expect_value(__wrap_nb_recv, sock, sock_client);
    will_return(__wrap_nb_recv, 0);

    expect_string(__wrap__mdebug1, formatted_msg, "handle incoming close socket [7].");

    expect_function_call(__wrap_key_lock_read);

    // OS_DeleteSocket
    expect_value(__wrap_OS_DeleteSocket, sock, sock_client);
    will_return(__wrap_OS_DeleteSocket, 0);

    expect_function_call(__wrap_key_unlock);

    will_return(__wrap_close, 0);

    // nb_close
    expect_value(__wrap_nb_close, sock, sock_client);
    expect_value(__wrap_nb_close, sock, sock_client);
    expect_function_call(__wrap_rem_dec_tcp);

    // rem_setCounter
    expect_value(__wrap_rem_setCounter, fd, sock_client);
    expect_value(__wrap_rem_setCounter, counter, 0);

    expect_string(__wrap__mdebug1, formatted_msg, "TCP peer disconnected [7]");

    handle_incoming_data_from_tcp_socket(sock_client);
}

void test_handle_incoming_data_from_tcp_socket_case_1(void **state)
{
    int sock_client = 7;

    expect_value(__wrap_nb_recv, sock, sock_client);
    will_return(__wrap_nb_recv, -1);

    errno = ETIMEDOUT;

    expect_string(__wrap__mdebug1, formatted_msg, "TCP peer [7]: Connection timed out (110)");

    expect_string(__wrap__mdebug1, formatted_msg, "handle incoming close socket [7].");

    expect_function_call(__wrap_key_lock_read);

    // OS_DeleteSocket
    expect_value(__wrap_OS_DeleteSocket, sock, sock_client);
    will_return(__wrap_OS_DeleteSocket, 0);

    expect_function_call(__wrap_key_unlock);

    will_return(__wrap_close, 0);

    // nb_close
    expect_value(__wrap_nb_close, sock, sock_client);
    expect_value(__wrap_nb_close, sock, sock_client);
    expect_function_call(__wrap_rem_dec_tcp);

    // rem_setCounter
    expect_value(__wrap_rem_setCounter, fd, sock_client);
    expect_value(__wrap_rem_setCounter, counter, 0);

    expect_string(__wrap__mdebug1, formatted_msg, "TCP peer disconnected [7]");

    handle_incoming_data_from_tcp_socket(sock_client);
}

void test_handle_incoming_data_from_tcp_socket_success(void **state)
{
    int sock_client = 12;

    expect_value(__wrap_nb_recv, sock, sock_client);
    will_return(__wrap_nb_recv, 100);

    expect_value(__wrap_rem_add_recv, bytes, 100);
    expect_function_call(__wrap_rem_add_recv);

    handle_incoming_data_from_tcp_socket(sock_client);
}

void test_handle_outgoing_data_to_tcp_socket_case_1_EAGAIN(void **state)
{
    int sock_client = 10;

    expect_value(__wrap_nb_send, sock, sock_client);
    will_return(__wrap_nb_send, -1);

    errno = EAGAIN;

    expect_string(__wrap__mdebug1, formatted_msg, "TCP peer [10]: Resource temporarily unavailable (11)");

    handle_outgoing_data_to_tcp_socket(sock_client);
}

void test_handle_outgoing_data_to_tcp_socket_case_1_EPIPE(void **state)
{
    int sock_client = 10;

    expect_value(__wrap_nb_send, sock, sock_client);
    will_return(__wrap_nb_send, -1);

    errno = EPIPE;

    expect_string(__wrap__mdebug1, formatted_msg, "TCP peer [10]: Broken pipe (32)");

    expect_string(__wrap__mdebug1, formatted_msg, "handle outgoing close socket [10].");

    expect_function_call(__wrap_key_lock_read);

    // OS_DeleteSocket
    expect_value(__wrap_OS_DeleteSocket, sock, sock_client);
    will_return(__wrap_OS_DeleteSocket, 0);

    expect_function_call(__wrap_key_unlock);

    will_return(__wrap_close, 0);

    // nb_close
    expect_value(__wrap_nb_close, sock, sock_client);
    expect_value(__wrap_nb_close, sock, sock_client);
    expect_function_call(__wrap_rem_dec_tcp);

    // rem_setCounter
    expect_value(__wrap_rem_setCounter, fd, sock_client);
    expect_value(__wrap_rem_setCounter, counter, 0);

    expect_string(__wrap__mdebug1, formatted_msg, "TCP peer disconnected [10]");

    handle_outgoing_data_to_tcp_socket(sock_client);
}

void test_handle_outgoing_data_to_tcp_socket_success(void **state)
{
    int sock_client = 10;

    expect_value(__wrap_nb_send, sock, sock_client);
    will_return(__wrap_nb_send, 100);

    expect_value(__wrap_rem_add_send, bytes, 100);
    expect_function_call(__wrap_rem_add_send);

    handle_outgoing_data_to_tcp_socket(sock_client);
}

int main(void)
{
    const struct CMUnitTest tests[] = {
        // Tests close_fp_main
        cmocka_unit_test_setup_teardown(test_close_fp_main_queue_empty, setup_config, teardown_config),
        cmocka_unit_test_setup_teardown(test_close_fp_main_first_node_no_close_first, setup_config, teardown_config),
        cmocka_unit_test_setup_teardown(test_close_fp_main_close_first, setup_config, teardown_config),
        cmocka_unit_test_setup_teardown(test_close_fp_main_close_first_queue_2, setup_config, teardown_config),
        cmocka_unit_test_setup_teardown(test_close_fp_main_close_first_queue_2_close_2, setup_config, teardown_config),
        cmocka_unit_test_setup_teardown(test_close_fp_main_close_fp_null, setup_config, teardown_config),
        // Tests HandleSecureMessage
        cmocka_unit_test(test_HandleSecureMessage_unvalid_message),
        cmocka_unit_test(test_HandleSecureMessage_different_sock),
        cmocka_unit_test(test_HandleSecureMessage_different_sock_2),
        // Tests handle_new_tcp_connection
        cmocka_unit_test_setup_teardown(test_handle_new_tcp_connection_success, setup_new_tcp, teardown_new_tcp),
        cmocka_unit_test_setup_teardown(test_handle_new_tcp_connection_wnotify_fail, setup_new_tcp, teardown_new_tcp),
        cmocka_unit_test_setup_teardown(test_handle_new_tcp_connection_socket_fail, setup_new_tcp, teardown_new_tcp),
        cmocka_unit_test_setup_teardown(test_handle_new_tcp_connection_socket_fail_err, setup_new_tcp, teardown_new_tcp),
        // Tests handle_incoming_data_from_udp_socket
        cmocka_unit_test(test_handle_incoming_data_from_udp_socket_0),
        cmocka_unit_test(test_handle_incoming_data_from_udp_socket_success),
        // Tests handle_incoming_data_from_tcp_socket
        cmocka_unit_test(test_handle_incoming_data_from_tcp_socket_too_big_message),
        cmocka_unit_test(test_handle_incoming_data_from_tcp_socket_case_0),
        cmocka_unit_test(test_handle_incoming_data_from_tcp_socket_case_1),
        cmocka_unit_test(test_handle_incoming_data_from_tcp_socket_success),
        // Tests handle_outgoing_data_to_tcp_socket
        cmocka_unit_test(test_handle_outgoing_data_to_tcp_socket_case_1_EAGAIN),
        cmocka_unit_test(test_handle_outgoing_data_to_tcp_socket_case_1_EPIPE),
        cmocka_unit_test(test_handle_outgoing_data_to_tcp_socket_success),

        };
    return cmocka_run_group_tests(tests, NULL, NULL);
}<|MERGE_RESOLUTION|>--- conflicted
+++ resolved
@@ -439,10 +439,7 @@
 
     expect_string(__wrap__mdebug1, formatted_msg, "TCP peer disconnected [1]");
 
-<<<<<<< HEAD
     HandleSecureMessage(buffer, recv_b, (struct sockaddr_storage *)&peer_info, sock_client, &wdb_sock);
-=======
-    HandleSecureMessage(buffer, recv_b, &peer_info, sock_client, &wdb_sock);
 
     os_free(key->id);
     os_free(key);
@@ -507,7 +504,7 @@
 
     expect_string(__wrap__mdebug1, formatted_msg, "TCP peer disconnected [1]");
 
-    HandleSecureMessage(buffer, recv_b, &peer_info, sock_client, &wdb_sock);
+    HandleSecureMessage(buffer, recv_b, (struct sockaddr_storage *)&peer_info, sock_client, &wdb_sock);
 
     os_free(key->id);
     os_free(key);
@@ -571,12 +568,11 @@
 
     expect_string(__wrap__mdebug1, formatted_msg, "TCP peer disconnected [1]");
 
-    HandleSecureMessage(buffer, recv_b, &peer_info, sock_client, &wdb_sock);
+    HandleSecureMessage(buffer, recv_b, (struct sockaddr_storage *)&peer_info, sock_client, &wdb_sock);
 
     os_free(key->id);
     os_free(key);
     os_free(keyentries);
->>>>>>> 959fe420
 }
 
 void test_handle_new_tcp_connection_success(void **state)
