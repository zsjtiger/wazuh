--- conflicted
+++ resolved
@@ -5005,7 +5005,6 @@
     assert_int_equal(ret, OS_INVALID);
 }
 
-<<<<<<< HEAD
 void test_wdb_parse_delete_db_file (void **state) {
 
     int result = OS_INVALID;
@@ -5017,7 +5016,30 @@
     expect_string(__wrap__mdebug2, formatted_msg, "Global query: non-query");
     expect_string(__wrap__mdebug1, formatted_msg, "Invalid DB query syntax.");
     expect_string(__wrap__mdebug2, formatted_msg, "Global DB query error near: non-query");
-=======
+
+    expect_function_call(__wrap_w_inc_queries_total);
+    expect_function_call(__wrap_w_inc_global);
+    expect_function_call(__wrap_gettimeofday);
+    expect_function_call(__wrap_gettimeofday);
+    expect_function_call(__wrap_w_inc_global_open_time);
+
+    expect_string(__wrap_w_is_file, file, "queue/db/global.db");
+    //DB file deleted manually
+    will_return(__wrap_w_is_file, 0);
+
+    expect_string(__wrap__mwarn, formatted_msg, "DB(queue/db/global.db) not found. This behavior is unexpected, the database will be recreated.");
+    will_return(__wrap_wdb_close, NULL);
+    will_return(__wrap_wdb_close, OS_SUCCESS);
+    expect_function_call(__wrap_wdb_pool_leave);
+
+    result = wdb_parse(query, data->output, 0);
+
+    assert_string_equal(data->output, "err Invalid DB query syntax, near 'non-query'");
+    assert_int_equal(result, OS_INVALID);
+
+    os_free(query);
+}
+
 /* Tests wdb_parse_global_recalculate_agent_group_hashes */
 
 void test_wdb_parse_global_recalculate_agent_group_hashes_error(void **state)
@@ -5030,36 +5052,19 @@
     expect_string(__wrap__mdebug2, formatted_msg, "Global query: recalculate-agent-group-hashes");
     will_return(__wrap_wdb_global_recalculate_all_agent_groups_hash, OS_INVALID);
     expect_string(__wrap__mwarn, formatted_msg, "Error recalculating group hash of agents in global.db.");
->>>>>>> 5036872a
-
-    expect_function_call(__wrap_w_inc_queries_total);
-    expect_function_call(__wrap_w_inc_global);
-    expect_function_call(__wrap_gettimeofday);
-    expect_function_call(__wrap_gettimeofday);
-    expect_function_call(__wrap_w_inc_global_open_time);
-<<<<<<< HEAD
-
-    expect_string(__wrap_w_is_file, file, "queue/db/global.db");
-    //DB file deleted manually
-    will_return(__wrap_w_is_file, 0);
-
-    expect_string(__wrap__mwarn, formatted_msg, "DB(queue/db/global.db) not found. This behavior is unexpected, the database will be recreated.");
-    will_return(__wrap_wdb_close, NULL);
-    will_return(__wrap_wdb_close, OS_SUCCESS);
-    expect_function_call(__wrap_wdb_pool_leave);
-
-    result = wdb_parse(query, data->output, 0);
-
-    assert_string_equal(data->output, "err Invalid DB query syntax, near 'non-query'");
-    assert_int_equal(result, OS_INVALID);
-
-    os_free(query);
-=======
+
+    expect_function_call(__wrap_w_inc_queries_total);
+    expect_function_call(__wrap_w_inc_global);
+    expect_function_call(__wrap_gettimeofday);
+    expect_function_call(__wrap_gettimeofday);
+    expect_function_call(__wrap_w_inc_global_open_time);
     expect_function_call(__wrap_w_inc_global_agent_recalculate_agent_group_hashes);
     expect_function_call(__wrap_gettimeofday);
     expect_function_call(__wrap_gettimeofday);
     expect_function_call(__wrap_w_inc_global_agent_recalculate_agent_group_hashes_time);
 
+    expect_string(__wrap_w_is_file, file, "queue/db/global.db");
+    will_return(__wrap_w_is_file, 1);
     expect_function_call(__wrap_wdb_pool_leave);
 
     ret = wdb_parse(query, data->output, 0);
@@ -5094,7 +5099,6 @@
 
     assert_string_equal(data->output, "ok");
     assert_int_equal(ret, OS_SUCCESS);
->>>>>>> 5036872a
 }
 
 int main()
@@ -5282,13 +5286,10 @@
         cmocka_unit_test_setup_teardown(test_wdb_parse_global_get_distinct_agent_groups_result_null, test_setup, test_teardown),
         cmocka_unit_test_setup_teardown(test_wdb_parse_global_get_distinct_agent_groups_success_with_last_hash, test_setup, test_teardown),
         cmocka_unit_test_setup_teardown(test_wdb_parse_global_get_distinct_agent_groups_result_null_with_last_hash, test_setup, test_teardown),
-<<<<<<< HEAD
-        cmocka_unit_test_setup_teardown(test_wdb_parse_delete_db_file, test_setup, test_teardown)
-=======
+        cmocka_unit_test_setup_teardown(test_wdb_parse_delete_db_file, test_setup, test_teardown),
         /* Tests wdb_parse_global_recalculate_agent_group_hashes */
         cmocka_unit_test_setup_teardown(test_wdb_parse_global_recalculate_agent_group_hashes_error, test_setup, test_teardown),
         cmocka_unit_test_setup_teardown(test_wdb_parse_global_recalculate_agent_group_hashes_success, test_setup, test_teardown),
->>>>>>> 5036872a
     };
 
     return cmocka_run_group_tests(tests, NULL, NULL);
