--- conflicted
+++ resolved
@@ -67,11 +67,7 @@
                              -Wl,--wrap,remove -Wl,--wrap,opendir -Wl,--wrap,readdir -Wl,--wrap,closedir -Wl,--wrap,fflush -Wl,--wrap,fseek -Wl,--wrap,fgets \
                              -Wl,--wrap,wdb_init -Wl,--wrap,wdb_close -Wl,--wrap,wdb_create_global -Wl,--wrap,wdb_pool_append -Wl,--wrap,chmod -Wl,--wrap,stat \
                              -Wl,--wrap,unlink -Wl,--wrap,getpid -Wl,--wrap,time -Wl,--wrap,sqlite3_open_v2 -Wl,--wrap,sqlite3_errmsg -Wl,--wrap,sqlite3_close_v2 \
-<<<<<<< HEAD
-                             -Wl,--wrap,wdb_global_check_manager_keepalive -Wl,--wrap,sqlite3_step")
-=======
                              -Wl,--wrap,sqlite3_prepare_v2 -Wl,--wrap,sqlite3_step -Wl,--wrap,sqlite3_column_int -Wl,--wrap,sqlite3_finalize")
->>>>>>> 1f8d1dd2
 
 list(APPEND wdb_tests_names "test_wdb_metadata")
 list(APPEND wdb_tests_flags "-Wl,--wrap,_mdebug2 -Wl,--wrap,_mdebug1 -Wl,--wrap,_merror -Wl,--wrap,sqlite3_prepare_v2 -Wl,--wrap,sqlite3_errmsg \
