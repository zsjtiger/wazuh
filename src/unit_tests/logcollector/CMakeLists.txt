# Generate logcollector library
file(GLOB logcollector_files
    ${SRC_FOLDER}/logcollector/*.o)
add_library(LOGCOLLECTOR_O STATIC ${logcollector_files})
set_source_files_properties(
    ${logcollector_files}
    PROPERTIES
    EXTERNAL_OBJECT true
    GENERATED true
)
set_target_properties(
    LOGCOLLECTOR_O
    PROPERTIES
    LINKER_LANGUAGE C
)
target_link_libraries(LOGCOLLECTOR_O ${WAZUHLIB} ${WAZUHEXT} -lpthread)

#include wrappers
include(${SRC_FOLDER}/unit_tests/wrappers/wazuh/shared/shared.cmake)

# Generate logcollector tests
list(APPEND logcollector_names "test_logcollector")
list(APPEND logcollector_flags "-Wl,--wrap,OS_SHA1_Stream -Wl,--wrap,merror_exit \
                                -Wl,--wrap,fopen -Wl,--wrap,fclose -Wl,--wrap,fflush -Wl,--wrap,fgets -Wl,--wrap,fread -Wl,--wrap,fseek \
                                -Wl,--wrap,fwrite -Wl,--wrap,remove -Wl,--wrap,fgetpos \
                                -Wl,--wrap,cJSON_CreateObject -Wl,--wrap,cJSON_AddArrayToObject -Wl,--wrap,cJSON_AddStringToObject \
                                -Wl,--wrap,cJSON_AddStringToObject -Wl,--wrap,cJSON_AddItemToArray -Wl,--wrap,pthread_rwlock_wrlock \
                                -Wl,--wrap,cJSON_PrintUnformatted -Wl,--wrap,cJSON_Delete -Wl,--wrap,wfopen -Wl,--wrap,clearerr \
                                -Wl,--wrap,cJSON_GetObjectItem -Wl,--wrap,cJSON_GetArraySize -Wl,--wrap,cJSON_GetArrayItem \
                                -Wl,--wrap,cJSON_GetStringValue -Wl,--wrap,OS_SHA1_File_Nbytes -Wl,--wrap,fileno -Wl,--wrap,fstat \
                                -Wl,--wrap,pthread_rwlock_rdlock -Wl,--wrap,pthread_rwlock_unlock \
<<<<<<< HEAD
                                -Wl,--wrap,stat -Wl,--wrap=fgetc -Wl,--wrap=w_fseek -Wl,--wrap,w_ftell -Wl,--wrap,OS_SHA1_File_Nbytes_with_fp_check \
                                ${DEBUG_OP_WRAPPERS} ${HASH_OP_WRAPPERS}")
=======
                                -Wl,--wrap,cJSON_CreateString -Wl,--wrap,cJSON_AddItemToObject \
                                -Wl,--wrap,pthread_rwlock_rdlock -Wl,--wrap,pthread_rwlock_wrlock -Wl,--wrap,pthread_rwlock_unlock \
                                -Wl,--wrap,stat -Wl,--wrap=fgetc -Wl,--wrap=w_fseek -Wl,--wrap,w_ftell \
                                -Wl,--wrap,OS_SHA1_File_Nbytes_with_fp_check -Wl,--wrap,wpclose \
                                -Wl,--wrap,kill -Wl,--wrap,_mdebug1 -Wl,--wrap,so_get_function_sym -Wl,--wrap,so_get_module_handle")
>>>>>>> ce9f9e8c

list(APPEND logcollector_names "test_read_multiline_regex")
list(APPEND logcollector_flags "-Wl,--wrap,fopen -Wl,--wrap,fclose -Wl,--wrap,fflush -Wl,--wrap,fgets \
                                -Wl,--wrap,fread -Wl,--wrap,fwrite -Wl,--wrap,remove -Wl,--wrap,fseek -Wl,--wrap=fgetc\
                                -Wl,--wrap,time -Wl,--wrap,can_read -Wl,--wrap,w_ftell -Wl,--wrap,w_expression_match \
                                -Wl,--wrap,w_msg_hash_queues_push -Wl,--wrap,fgetpos -Wl,--wrap=w_update_file_status \
                                -Wl,--wrap=w_get_hash_context -Wl,--wrap=_fseeki64 -Wl,--wrap=OS_SHA1_Stream \
                                -Wl,--wrap=w_fseek")

list(APPEND logcollector_names "test_localfile-config")
list(APPEND logcollector_flags "-Wl,--wrap,fopen -Wl,--wrap,fclose -Wl,--wrap,fflush -Wl,--wrap,fgets \
                                -Wl,--wrap,fread -Wl,--wrap,fwrite -Wl,--wrap,remove -Wl,--wrap,fseek -Wl,--wrap=fgetc\
                                -Wl,--wrap,w_get_attr_val_by_name -Wl,--wrap,fgetpos ${DEBUG_OP_WRAPPERS}")

list(APPEND logcollector_names "test_state")
list(APPEND logcollector_flags "-Wl,--wrap,fopen -Wl,--wrap,fclose -Wl,--wrap,fflush -Wl,--wrap,fgets \
                                -Wl,--wrap,fread -Wl,--wrap,fwrite -Wl,--wrap,remove -Wl,--wrap,fseek -Wl,--wrap=fgetc \
                                -Wl,--wrap,fgetpos -Wl,--wrap,time \
                                -Wl,--wrap,cJSON_CreateObject -Wl,--wrap,cJSON_CreateArray \
                                -Wl,--wrap,cJSON_AddStringToObject -Wl,--wrap,cJSON_AddNumberToObject \
                                -Wl,--wrap,cJSON_AddItemToArray -Wl,--wrap,cJSON_AddItemToObject \
                                -Wl,--wrap,pthread_mutex_unlock -Wl,--wrap,pthread_mutex_lock \
                                -Wl,--wrap,cJSON_Delete -Wl,--wrap,cJSON_Print -Wl,--wrap,getDefine_Int \
                                -Wl,--wrap,FOREVER -Wl,--wrap,sleep -Wl,--wrap,getpid -Wl,--wrap,cJSON_Duplicate \
                                -Wl,--wrap,strftime ${DEBUG_OP_WRAPPERS} ${HASH_OP_WRAPPERS}")

list(APPEND logcollector_names "test_lccom")
list(APPEND logcollector_flags "-Wl,--wrap,w_logcollector_state_get -Wl,--wrap,cJSON_CreateObject \
                                -Wl,--wrap,cJSON_AddNumberToObject \
                                -Wl,--wrap,cJSON_AddObjectToObject -Wl,--wrap,cJSON_AddStringToObject \
                                -Wl,--wrap,cJSON_AddItemToObject -Wl,--wrap,cJSON_PrintUnformatted \
                                -Wl,--wrap,cJSON_Delete ${DEBUG_OP_WRAPPERS}")

list(APPEND logcollector_names "test_macos_log")
list(APPEND logcollector_flags "-Wl,--wrap,wpopenv -Wl,--wrap,fileno -Wl,--wrap,fcntl -Wl,--wrap,_merror \
                                -Wl,--wrap,fclose -Wl,--wrap,fflush -Wl,--wrap,fgets -Wl,--wrap,fgetpos \
                                -Wl,--wrap,fopen -Wl,--wrap,fread -Wl,--wrap,fseek -Wl,--wrap,fwrite \
                                -Wl,--wrap,remove -Wl,--wrap,fgetc -Wl,--wrap,wpclose -Wl,--wrap,access \
                                -Wl,--wrap,getpid -Wl,--wrap,_minfo -Wl,--wrap,pthread_rwlock_wrlock \
                                -Wl,--wrap,pthread_rwlock_unlock -Wl,--wrap,pthread_rwlock_rdlock \
                                -Wl,--wrap,so_get_function_sym -Wl,--wrap,so_get_module_handle \
                                -Wl,--wrap,_mdebug1 -Wl,--wrap,w_get_os_codename -Wl,--wrap,w_get_process_childs")

list(APPEND logcollector_names "test_read_macos")
list(APPEND logcollector_flags "-Wl,--wrap,w_expression_match -Wl,--wrap,can_read -Wl,--wrap,fgets \
                                -Wl,--wrap,fclose -Wl,--wrap,fflush -Wl,--wrap,fgetpos -Wl,--wrap,_mdebug2\
                                -Wl,--wrap,fopen -Wl,--wrap,fread -Wl,--wrap,fseek -Wl,--wrap,fwrite \
                                -Wl,--wrap,remove -Wl,--wrap,fgetc -Wl,--wrap,_merror -Wl,--wrap,waitpid \
                                -Wl,--wrap,w_msg_hash_queues_push -Wl,--wrap,_mdebug1 -Wl,--wrap,_minfo \
                                -Wl,--wrap,kill -Wl,--wrap,wpopenv -Wl,--wrap,wpclose -Wl,--wrap,strerror \
                                -Wl,--wrap,time -Wl,--wrap,so_get_function_sym -Wl,--wrap,so_get_module_handle \
                                -Wl,--wrap,isDebug -Wl,--wrap,w_get_first_child -Wl,--wrap,w_is_macos_sierra \
                                -Wl,--wrap,w_macos_set_log_settings -Wl,--wrap,w_macos_set_last_log_timestamp \
                                -Wl,--wrap,w_macos_set_is_valid_data")

list(LENGTH logcollector_names count)
math(EXPR count "${count} - 1")
foreach(counter RANGE ${count})
    list(GET logcollector_names ${counter} logcollector_test_name)
    list(GET logcollector_flags ${counter} logcollector_test_flags)
    add_executable(${logcollector_test_name} ${logcollector_test_name}.c)
    target_link_libraries(
        ${logcollector_test_name}
        ${WAZUHLIB}
        ${WAZUHEXT}
        LOGCOLLECTOR_O
        ${TEST_DEPS}
    )
    if(NOT logcollector_test_flags STREQUAL " ")
        target_link_libraries(
            ${logcollector_test_name}
            ${logcollector_test_flags}
        )
    endif()
    add_test(NAME ${logcollector_test_name} COMMAND ${logcollector_test_name})
endforeach()<|MERGE_RESOLUTION|>--- conflicted
+++ resolved
@@ -29,16 +29,11 @@
                                 -Wl,--wrap,cJSON_GetObjectItem -Wl,--wrap,cJSON_GetArraySize -Wl,--wrap,cJSON_GetArrayItem \
                                 -Wl,--wrap,cJSON_GetStringValue -Wl,--wrap,OS_SHA1_File_Nbytes -Wl,--wrap,fileno -Wl,--wrap,fstat \
                                 -Wl,--wrap,pthread_rwlock_rdlock -Wl,--wrap,pthread_rwlock_unlock \
-<<<<<<< HEAD
-                                -Wl,--wrap,stat -Wl,--wrap=fgetc -Wl,--wrap=w_fseek -Wl,--wrap,w_ftell -Wl,--wrap,OS_SHA1_File_Nbytes_with_fp_check \
-                                ${DEBUG_OP_WRAPPERS} ${HASH_OP_WRAPPERS}")
-=======
-                                -Wl,--wrap,cJSON_CreateString -Wl,--wrap,cJSON_AddItemToObject \
-                                -Wl,--wrap,pthread_rwlock_rdlock -Wl,--wrap,pthread_rwlock_wrlock -Wl,--wrap,pthread_rwlock_unlock \
                                 -Wl,--wrap,stat -Wl,--wrap=fgetc -Wl,--wrap=w_fseek -Wl,--wrap,w_ftell \
-                                -Wl,--wrap,OS_SHA1_File_Nbytes_with_fp_check -Wl,--wrap,wpclose \
-                                -Wl,--wrap,kill -Wl,--wrap,_mdebug1 -Wl,--wrap,so_get_function_sym -Wl,--wrap,so_get_module_handle")
->>>>>>> ce9f9e8c
+                                -Wl,--wrap,OS_SHA1_File_Nbytes_with_fp_check -Wl,--wrap,cJSON_CreateString \
+                                -Wl,--wrap,cJSON_AddItemToObject -Wl,--wrap,wpclose -Wl,--wrap,kill \
+                                -Wl,--wrap,so_get_function_sym -Wl,--wrap,so_get_module_handle ${DEBUG_OP_WRAPPERS} \
+                                ${HASH_OP_WRAPPERS}")
 
 list(APPEND logcollector_names "test_read_multiline_regex")
 list(APPEND logcollector_flags "-Wl,--wrap,fopen -Wl,--wrap,fclose -Wl,--wrap,fflush -Wl,--wrap,fgets \
