--- conflicted
+++ resolved
@@ -3,29 +3,17 @@
 
 # Generate msgs tests
 list(APPEND os_crypto_shared_tests_names "test_msgs")
-<<<<<<< HEAD
-list(APPEND os_crypto_shared_tests_flags "-Wl,--wrap,merror_exit -Wl,--wrap,linked_queue_push_ex -Wl,--wrap,fprintf \
-                            -Wl,--wrap,fopen -Wl,--wrap,fread -Wl,--wrap,fwrite -Wl,--wrap,fclose -Wl,--wrap,remove \
-                            -Wl,--wrap,sleep -Wl,--wrap,fgets -Wl,--wrap,fflush -Wl,--wrap,fseek -Wl,--wrap,popen \
-=======
 list(APPEND os_crypto_shared_tests_flags "-Wl,--wrap,merror_exit -Wl,--wrap,linked_queue_push_ex -Wl,--wrap,fprintf -Wl,--wrap,fopen -Wl,--wrap,fread -Wl,--wrap,fwrite -Wl,--wrap,fclose -Wl,--wrap,remove \
                             -Wl,--wrap,sleep -Wl,--wrap,fgets -Wl,--wrap,fflush -Wl,--wrap,fseek -Wl,--wrap,wfopen \
->>>>>>> 31c1d703
                             -Wl,--wrap,stat -Wl,--wrap,getpid -Wl,--wrap=key_lock_write -Wl,--wrap=key_unlock -Wl,--wrap=time \
-                            -Wl,--wrap,fgetpos -Wl,--wrap=fgetc ${DEBUG_OP_WRAPPERS}")
+                            -Wl,--wrap,fgetpos -Wl,--wrap=fgetc -Wl,--wrap,popen ${DEBUG_OP_WRAPPERS}")
 
 # Generate keys tests
 list(APPEND os_crypto_shared_tests_names "test_keys")
 list(APPEND os_crypto_shared_tests_flags "-Wl,--wrap,rbtree_get \
-<<<<<<< HEAD
-                                -Wl,--wrap,fopen,--wrap,fclose,--wrap,fflush,--wrap,fgets,--wrap,fgetpos,--wrap,fread \
-                                -Wl,--wrap,fseek,--wrap,fwrite,--wrap,remove,--wrap,fgetc,--wrap,fprintf \
-                                -Wl,--wrap,TempFile,--wrap,OS_MoveFile -Wl,--wrap,_merror -Wl,--wrap,popen \
-=======
                                 -Wl,--wrap,fopen,--wrap,fclose,--wrap,fflush,--wrap,fgets,--wrap,fgetpos,--wrap,fread,--wrap,fseek,--wrap,fwrite,--wrap,remove,--wrap,fgetc,--wrap,fprintf \
                                 -Wl,--wrap,TempFile,--wrap,OS_MoveFile -Wl,--wrap,_merror -Wl,--wrap,wfopen \
->>>>>>> 31c1d703
-                                -Wl,--wrap,_mdebug2 -Wl,--wrap,unlink,--wrap,getpid -Wl,--wrap,OS_IsValidIP")
+                                -Wl,--wrap,_mdebug2 -Wl,--wrap,unlink,--wrap,getpid -Wl,--wrap,OS_IsValidIP -Wl,--wrap,popen")
 
 # Compiling tests
 list(LENGTH os_crypto_shared_tests_names count)
