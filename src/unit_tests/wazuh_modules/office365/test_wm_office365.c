/*
 * Copyright (C) 2015-2020, Wazuh Inc.
 *
 * This program is free software; you can redistribute it
 * and/or modify it under the terms of the GNU General Public
 * License (version 2) as published by the FSF - Free Software
 * Foundation.
 *
 * Test corresponding to the scheduling capacities
 * for Office365 Module
 * */

#include <stdarg.h>
#include <stddef.h>
#include <setjmp.h>
#include <cmocka.h>
#include <time.h>

#include "shared.h"
#include "wazuh_modules/wmodules.h"
#include "wazuh_modules/wm_office365.h"
#include "wazuh_modules/wm_office365.c"

#include "../../wrappers/libc/stdlib_wrappers.h"
#include "../scheduling/wmodules_scheduling_helpers.h"
#include "../../wrappers/common.h"

int __wrap_access(const char *__name, int __type) {
    check_expected(__name);
    return mock_type(int);
}

////////////////  test wmodules-office365 /////////////////
typedef struct test_struct {
    wm_office365 *office365_config;
    curl_response* response;
    char *root_c;
} test_struct_t;

static int setup_conf(void **state) {
    test_struct_t *init_data = NULL;
    os_calloc(1,sizeof(test_struct_t), init_data);
    os_calloc(1, sizeof(wm_office365), init_data->office365_config);
    test_mode = 1;
    *state = init_data;
    return 0;
}

static int teardown_conf(void **state) {
    test_struct_t *data  = (test_struct_t *)*state;
    test_mode = 0;
    expect_string(__wrap__mtinfo, tag, "wazuh-modulesd:office365");
    expect_string(__wrap__mtinfo, formatted_msg, "Module Office365 finished.");

    wm_office365_destroy(data->office365_config);
    os_free(data->root_c);
    os_free(data);
    return 0;
}

static int setup_test_read(void **state) {
    test_structure *test;
    os_calloc(1, sizeof(test_structure), test);
    os_calloc(1, sizeof(wmodule), test->module);
    *state = test;
    return 0;
}

static int teardown_test_read(void **state) {
    test_structure *test = *state;
    OS_ClearNode(test->nodes);
    OS_ClearXML(&(test->xml));
    if ((wm_office365*)test->module->data) {
        if (((wm_office365*)test->module->data)->auth) {
            os_free(((wm_office365*)test->module->data)->auth->tenant_id);
            os_free(((wm_office365*)test->module->data)->auth->client_id);
            os_free(((wm_office365*)test->module->data)->auth->client_secret_path);
            os_free(((wm_office365*)test->module->data)->auth->client_secret);
            if (((wm_office365*)test->module->data)->auth->next) {
                os_free(((wm_office365*)test->module->data)->auth->next->tenant_id);
                os_free(((wm_office365*)test->module->data)->auth->next->client_id);
                os_free(((wm_office365*)test->module->data)->auth->next->client_secret_path);
                os_free(((wm_office365*)test->module->data)->auth->next->client_secret);
                os_free(((wm_office365*)test->module->data)->auth->next->next);
            }
            os_free(((wm_office365*)test->module->data)->auth->next);
            os_free(((wm_office365*)test->module->data)->auth);
        }
        if (((wm_office365*)test->module->data)->subscription) {
            os_free(((wm_office365*)test->module->data)->subscription->subscription_name);
            if (((wm_office365*)test->module->data)->subscription->next) {
                os_free(((wm_office365*)test->module->data)->subscription->next->subscription_name);
            }
            if (((wm_office365*)test->module->data)->subscription->next->next) {
                os_free(((wm_office365*)test->module->data)->subscription->next->next->subscription_name);
            }
            if (((wm_office365*)test->module->data)->subscription->next->next->next) {
                os_free(((wm_office365*)test->module->data)->subscription->next->next->next->subscription_name);
            }
            if (((wm_office365*)test->module->data)->subscription->next->next->next->next) {
                os_free(((wm_office365*)test->module->data)->subscription->next->next->next->next->subscription_name);
            }
            os_free(((wm_office365*)test->module->data)->subscription->next->next->next->next);
            os_free(((wm_office365*)test->module->data)->subscription->next->next->next);
            os_free(((wm_office365*)test->module->data)->subscription->next->next);
            os_free(((wm_office365*)test->module->data)->subscription->next);
            os_free(((wm_office365*)test->module->data)->subscription);
        }
    }
    os_free(test->module->data);
    os_free(test->module->tag);
    os_free(test->module);
    os_free(test);
    return 0;
}

void test_read_configuration(void **state) {
    const char *string =
        "<enabled>no</enabled>"
        "<only_future_events>no</only_future_events>"
        "<interval>10m</interval>"
        "<curl_max_size>2</curl_max_size>"
        "<api_auth>"
            "<tenant_id>your_tenant_id</tenant_id>"
            "<client_id>your_client_id</client_id>"
            "<client_secret>your_secret</client_secret>"
        "</api_auth>"
        "<subscriptions>"
            "<subscription>Audit.AzureActiveDirectory</subscription>"
            "<subscription>Audit.Exchange</subscription>"
            "<subscription>Audit.SharePoint</subscription>"
            "<subscription>Audit.General</subscription>"
            "<subscription>DLP.All</subscription>"
        "</subscriptions>"
    ;
    test_structure *test = *state;
    test->nodes = string_to_xml_node(string, &(test->xml));
    assert_int_equal(wm_office365_read(&(test->xml), test->nodes, test->module),0);
    wm_office365 *module_data = (wm_office365*)test->module->data;
    assert_int_equal(module_data->enabled, 0);
    assert_int_equal(module_data->only_future_events, 0);
    assert_int_equal(module_data->interval, 600);
    assert_int_equal(module_data->curl_max_size, 2048);
    assert_string_equal(module_data->auth->tenant_id, "your_tenant_id");
    assert_string_equal(module_data->auth->client_id, "your_client_id");
    assert_string_equal(module_data->auth->client_secret, "your_secret");
    assert_string_equal(module_data->subscription->subscription_name, "Audit.AzureActiveDirectory");
    assert_string_equal(module_data->subscription->next->subscription_name, "Audit.Exchange");
    assert_string_equal(module_data->subscription->next->next->subscription_name, "Audit.SharePoint");
    assert_string_equal(module_data->subscription->next->next->next->subscription_name, "Audit.General");
    assert_string_equal(module_data->subscription->next->next->next->next->subscription_name, "DLP.All");
}

void test_read_configuration_1(void **state) {
    const char *string =
        "<enabled>no</enabled>"
        "<only_future_events>yes</only_future_events>"
        "<interval>10m</interval>"
        "<curl_max_size>2</curl_max_size>"
        "<api_auth>"
            "<tenant_id>your_tenant_id</tenant_id>"
            "<client_id>your_client_id</client_id>"
            "<client_secret>your_secret</client_secret>"
        "</api_auth>"
        "<api_auth>"
            "<tenant_id>your_tenant_id_1</tenant_id>"
            "<client_id>your_client_id_1</client_id>"
            "<client_secret_path>/path/to/secret</client_secret_path>"
        "</api_auth>"
        "<subscriptions>"
            "<subscription>Audit.AzureActiveDirectory</subscription>"
            "<subscription>Audit.Exchange</subscription>"
            "<subscription>Audit.SharePoint</subscription>"
            "<subscription>Audit.General</subscription>"
            "<subscription>DLP.All</subscription>"
        "</subscriptions>"
    ;
    test_structure *test = *state;
    expect_string(__wrap_access, __name, "/path/to/secret");
    will_return(__wrap_access, 0);
    test->nodes = string_to_xml_node(string, &(test->xml));
    assert_int_equal(wm_office365_read(&(test->xml), test->nodes, test->module),0);
    wm_office365 *module_data = (wm_office365*)test->module->data;
    assert_int_equal(module_data->enabled, 0);
    assert_int_equal(module_data->only_future_events, 1);
    assert_int_equal(module_data->interval, 600);
    assert_int_equal(module_data->curl_max_size, 2048);
    assert_string_equal(module_data->auth->tenant_id, "your_tenant_id");
    assert_string_equal(module_data->auth->client_id, "your_client_id");
    assert_string_equal(module_data->auth->client_secret, "your_secret");
    assert_string_equal(module_data->auth->next->tenant_id, "your_tenant_id_1");
    assert_string_equal(module_data->auth->next->client_id, "your_client_id_1");
    assert_string_equal(module_data->auth->next->client_secret_path, "/path/to/secret");
    assert_string_equal(module_data->subscription->subscription_name, "Audit.AzureActiveDirectory");
    assert_string_equal(module_data->subscription->next->subscription_name, "Audit.Exchange");
    assert_string_equal(module_data->subscription->next->next->subscription_name, "Audit.SharePoint");
    assert_string_equal(module_data->subscription->next->next->next->subscription_name, "Audit.General");
    assert_string_equal(module_data->subscription->next->next->next->next->subscription_name, "DLP.All");
}

void test_read_default_configuration(void **state) {
    const char *string =
        "<api_auth>"
            "<tenant_id>your_tenant_id</tenant_id>"
            "<client_id>your_client_id</client_id>"
            "<client_secret>your_secret</client_secret>"
        "</api_auth>"
    ;
    test_structure *test = *state;
    expect_string(__wrap__merror, formatted_msg, "Empty content for tag 'subscriptions' at module 'office365'.");
    test->nodes = string_to_xml_node(string, &(test->xml));
    assert_int_equal(wm_office365_read(&(test->xml), test->nodes, test->module),-1);
}

void test_read_interval(void **state) {
    const char *string =
        "<enabled>no</enabled>"
        "<only_future_events>no</only_future_events>"
        "<interval>10</interval>"
        "<curl_max_size>2</curl_max_size>"
        "<api_auth>"
            "<tenant_id>your_tenant_id</tenant_id>"
            "<client_id>your_client_id</client_id>"
            "<client_secret>your_secret</client_secret>"
        "</api_auth>"
        "<subscriptions>"
            "<subscription>Audit.AzureActiveDirectory</subscription>"
            "<subscription>Audit.Exchange</subscription>"
            "<subscription>Audit.SharePoint</subscription>"
            "<subscription>Audit.General</subscription>"
            "<subscription>DLP.All</subscription>"
        "</subscriptions>"
    ;
    test_structure *test = *state;
    test->nodes = string_to_xml_node(string, &(test->xml));
    assert_int_equal(wm_office365_read(&(test->xml), test->nodes, test->module),0);
    wm_office365 *module_data = (wm_office365*)test->module->data;
    assert_int_equal(module_data->enabled, 0);
    assert_int_equal(module_data->only_future_events, 0);
    assert_int_equal(module_data->interval, 10);
    assert_int_equal(module_data->curl_max_size, 2048);
    assert_string_equal(module_data->auth->tenant_id, "your_tenant_id");
    assert_string_equal(module_data->auth->client_id, "your_client_id");
    assert_string_equal(module_data->auth->client_secret, "your_secret");
    assert_string_equal(module_data->subscription->subscription_name, "Audit.AzureActiveDirectory");
    assert_string_equal(module_data->subscription->next->subscription_name, "Audit.Exchange");
    assert_string_equal(module_data->subscription->next->next->subscription_name, "Audit.SharePoint");
    assert_string_equal(module_data->subscription->next->next->next->subscription_name, "Audit.General");
    assert_string_equal(module_data->subscription->next->next->next->next->subscription_name, "DLP.All");
}

void test_read_interval_s(void **state) {
    const char *string =
        "<enabled>no</enabled>"
        "<only_future_events>no</only_future_events>"
        "<interval>50s</interval>"
        "<curl_max_size>2</curl_max_size>"
        "<api_auth>"
            "<tenant_id>your_tenant_id</tenant_id>"
            "<client_id>your_client_id</client_id>"
            "<client_secret>your_secret</client_secret>"
        "</api_auth>"
        "<subscriptions>"
            "<subscription>Audit.AzureActiveDirectory</subscription>"
            "<subscription>Audit.Exchange</subscription>"
            "<subscription>Audit.SharePoint</subscription>"
            "<subscription>Audit.General</subscription>"
            "<subscription>DLP.All</subscription>"
        "</subscriptions>"
    ;
    test_structure *test = *state;
    test->nodes = string_to_xml_node(string, &(test->xml));
    assert_int_equal(wm_office365_read(&(test->xml), test->nodes, test->module),0);
    wm_office365 *module_data = (wm_office365*)test->module->data;
    assert_int_equal(module_data->interval, 50);
}

void test_read_interval_s_fail(void **state) {
    const char *string =
        "<enabled>no</enabled>"
        "<only_future_events>no</only_future_events>"
        "<interval>90000s</interval>"
        "<curl_max_size>2</curl_max_size>"
        "<api_auth>"
            "<tenant_id>your_tenant_id</tenant_id>"
            "<client_id>your_client_id</client_id>"
            "<client_secret>your_secret</client_secret>"
        "</api_auth>"
        "<subscriptions>"
            "<subscription>Audit.AzureActiveDirectory</subscription>"
            "<subscription>Audit.Exchange</subscription>"
            "<subscription>Audit.SharePoint</subscription>"
            "<subscription>Audit.General</subscription>"
            "<subscription>DLP.All</subscription>"
        "</subscriptions>"
    ;
    test_structure *test = *state;
    expect_string(__wrap__merror, formatted_msg, "Invalid content for tag 'interval' at module 'office365'. The maximum value allowed is 1 day.");
    test->nodes = string_to_xml_node(string, &(test->xml));
    assert_int_equal(wm_office365_read(&(test->xml), test->nodes, test->module),-1);
}

void test_read_interval_m(void **state) {
    const char *string =
        "<enabled>no</enabled>"
        "<only_future_events>no</only_future_events>"
        "<interval>1m</interval>"
        "<curl_max_size>2</curl_max_size>"
        "<api_auth>"
            "<tenant_id>your_tenant_id</tenant_id>"
            "<client_id>your_client_id</client_id>"
            "<client_secret>your_secret</client_secret>"
        "</api_auth>"
        "<subscriptions>"
            "<subscription>Audit.AzureActiveDirectory</subscription>"
            "<subscription>Audit.Exchange</subscription>"
            "<subscription>Audit.SharePoint</subscription>"
            "<subscription>Audit.General</subscription>"
            "<subscription>DLP.All</subscription>"
        "</subscriptions>"
    ;
    test_structure *test = *state;
    test->nodes = string_to_xml_node(string, &(test->xml));
    assert_int_equal(wm_office365_read(&(test->xml), test->nodes, test->module),0);
    wm_office365 *module_data = (wm_office365*)test->module->data;
    assert_int_equal(module_data->interval, 60);
}

void test_read_interval_m_fail(void **state) {
    const char *string =
        "<enabled>no</enabled>"
        "<only_future_events>no</only_future_events>"
        "<interval>1500m</interval>"
        "<curl_max_size>2</curl_max_size>"
        "<api_auth>"
            "<tenant_id>your_tenant_id</tenant_id>"
            "<client_id>your_client_id</client_id>"
            "<client_secret>your_secret</client_secret>"
        "</api_auth>"
        "<subscriptions>"
            "<subscription>Audit.AzureActiveDirectory</subscription>"
            "<subscription>Audit.Exchange</subscription>"
            "<subscription>Audit.SharePoint</subscription>"
            "<subscription>Audit.General</subscription>"
            "<subscription>DLP.All</subscription>"
        "</subscriptions>"
    ;
    test_structure *test = *state;
    expect_string(__wrap__merror, formatted_msg, "Invalid content for tag 'interval' at module 'office365'. The maximum value allowed is 1 day.");
    test->nodes = string_to_xml_node(string, &(test->xml));
    assert_int_equal(wm_office365_read(&(test->xml), test->nodes, test->module),-1);
}

void test_read_interval_h(void **state) {
    const char *string =
        "<enabled>no</enabled>"
        "<only_future_events>no</only_future_events>"
        "<interval>2h</interval>"
        "<curl_max_size>2</curl_max_size>"
        "<api_auth>"
            "<tenant_id>your_tenant_id</tenant_id>"
            "<client_id>your_client_id</client_id>"
            "<client_secret>your_secret</client_secret>"
        "</api_auth>"
        "<subscriptions>"
            "<subscription>Audit.AzureActiveDirectory</subscription>"
            "<subscription>Audit.Exchange</subscription>"
            "<subscription>Audit.SharePoint</subscription>"
            "<subscription>Audit.General</subscription>"
            "<subscription>DLP.All</subscription>"
        "</subscriptions>"
    ;
    test_structure *test = *state;
    test->nodes = string_to_xml_node(string, &(test->xml));
    assert_int_equal(wm_office365_read(&(test->xml), test->nodes, test->module),0);
    wm_office365 *module_data = (wm_office365*)test->module->data;
    assert_int_equal(module_data->interval, 7200);
}

void test_read_interval_h_fail(void **state) {
    const char *string =
        "<enabled>no</enabled>"
        "<only_future_events>no</only_future_events>"
        "<interval>30h</interval>"
        "<curl_max_size>2</curl_max_size>"
        "<api_auth>"
            "<tenant_id>your_tenant_id</tenant_id>"
            "<client_id>your_client_id</client_id>"
            "<client_secret>your_secret</client_secret>"
        "</api_auth>"
        "<subscriptions>"
            "<subscription>Audit.AzureActiveDirectory</subscription>"
            "<subscription>Audit.Exchange</subscription>"
            "<subscription>Audit.SharePoint</subscription>"
            "<subscription>Audit.General</subscription>"
            "<subscription>DLP.All</subscription>"
        "</subscriptions>"
    ;
    test_structure *test = *state;
    expect_string(__wrap__merror, formatted_msg, "Invalid content for tag 'interval' at module 'office365'. The maximum value allowed is 1 day.");
    test->nodes = string_to_xml_node(string, &(test->xml));
    assert_int_equal(wm_office365_read(&(test->xml), test->nodes, test->module),-1);
}

void test_read_interval_d(void **state) {
    const char *string =
        "<enabled>no</enabled>"
        "<only_future_events>no</only_future_events>"
        "<interval>1d</interval>"
        "<curl_max_size>2</curl_max_size>"
        "<api_auth>"
            "<tenant_id>your_tenant_id</tenant_id>"
            "<client_id>your_client_id</client_id>"
            "<client_secret>your_secret</client_secret>"
        "</api_auth>"
        "<subscriptions>"
            "<subscription>Audit.AzureActiveDirectory</subscription>"
            "<subscription>Audit.Exchange</subscription>"
            "<subscription>Audit.SharePoint</subscription>"
            "<subscription>Audit.General</subscription>"
            "<subscription>DLP.All</subscription>"
        "</subscriptions>"
    ;
    test_structure *test = *state;
    test->nodes = string_to_xml_node(string, &(test->xml));
    assert_int_equal(wm_office365_read(&(test->xml), test->nodes, test->module),0);
    wm_office365 *module_data = (wm_office365*)test->module->data;
    assert_int_equal(module_data->interval, 86400);
}

void test_read_interval_d_fail(void **state) {
    const char *string =
        "<enabled>no</enabled>"
        "<only_future_events>no</only_future_events>"
        "<interval>2d</interval>"
        "<curl_max_size>2</curl_max_size>"
        "<api_auth>"
            "<tenant_id>your_tenant_id</tenant_id>"
            "<client_id>your_client_id</client_id>"
            "<client_secret>your_secret</client_secret>"
        "</api_auth>"
        "<subscriptions>"
            "<subscription>Audit.AzureActiveDirectory</subscription>"
            "<subscription>Audit.Exchange</subscription>"
            "<subscription>Audit.SharePoint</subscription>"
            "<subscription>Audit.General</subscription>"
            "<subscription>DLP.All</subscription>"
        "</subscriptions>"
    ;
    test_structure *test = *state;
    expect_string(__wrap__merror, formatted_msg, "Invalid content for tag 'interval' at module 'office365'. The maximum value allowed is 1 day.");
    test->nodes = string_to_xml_node(string, &(test->xml));
    assert_int_equal(wm_office365_read(&(test->xml), test->nodes, test->module),-1);
}

void test_read_curl_max_size(void **state) {
    const char *string =
        "<enabled>no</enabled>"
        "<only_future_events>no</only_future_events>"
        "<interval>10</interval>"
        "<curl_max_size>4</curl_max_size>"
        "<api_auth>"
            "<tenant_id>your_tenant_id</tenant_id>"
            "<client_id>your_client_id</client_id>"
            "<client_secret>your_secret</client_secret>"
        "</api_auth>"
        "<subscriptions>"
            "<subscription>Audit.AzureActiveDirectory</subscription>"
            "<subscription>Audit.Exchange</subscription>"
            "<subscription>Audit.SharePoint</subscription>"
            "<subscription>Audit.General</subscription>"
            "<subscription>DLP.All</subscription>"
        "</subscriptions>"
    ;
    test_structure *test = *state;
    test->nodes = string_to_xml_node(string, &(test->xml));
    assert_int_equal(wm_office365_read(&(test->xml), test->nodes, test->module),0);
    wm_office365 *module_data = (wm_office365*)test->module->data;
    assert_int_equal(module_data->enabled, 0);
    assert_int_equal(module_data->only_future_events, 0);
    assert_int_equal(module_data->interval, 10);
    assert_int_equal(module_data->curl_max_size, 4096);
    assert_string_equal(module_data->auth->tenant_id, "your_tenant_id");
    assert_string_equal(module_data->auth->client_id, "your_client_id");
    assert_string_equal(module_data->auth->client_secret, "your_secret");
    assert_string_equal(module_data->subscription->subscription_name, "Audit.AzureActiveDirectory");
    assert_string_equal(module_data->subscription->next->subscription_name, "Audit.Exchange");
    assert_string_equal(module_data->subscription->next->next->subscription_name, "Audit.SharePoint");
    assert_string_equal(module_data->subscription->next->next->next->subscription_name, "Audit.General");
    assert_string_equal(module_data->subscription->next->next->next->next->subscription_name, "DLP.All");
}

void test_read_curl_max_size_invalid_1(void **state) {
    const char *string =
        "<enabled>no</enabled>"
        "<only_future_events>no</only_future_events>"
        "<interval>10</interval>"
        "<curl_max_size>0</curl_max_size>"
        "<api_auth>"
            "<tenant_id>your_tenant_id</tenant_id>"
            "<client_id>your_client_id</client_id>"
            "<client_secret>your_secret</client_secret>"
        "</api_auth>"
        "<subscriptions>"
            "<subscription>Audit.AzureActiveDirectory</subscription>"
            "<subscription>Audit.Exchange</subscription>"
            "<subscription>Audit.SharePoint</subscription>"
            "<subscription>Audit.General</subscription>"
            "<subscription>DLP.All</subscription>"
        "</subscriptions>"
    ;
    test_structure *test = *state;
    expect_string(__wrap__merror, formatted_msg, "Invalid content for tag 'curl_max_size' at module 'office365'.");
    test->nodes = string_to_xml_node(string, &(test->xml));
    assert_int_equal(wm_office365_read(&(test->xml), test->nodes, test->module),-1);
}

void test_read_curl_max_size_invalid_2(void **state) {
    const char *string =
        "<enabled>no</enabled>"
        "<only_future_events>no</only_future_events>"
        "<interval>10</interval>"
        "<curl_max_size>-1</curl_max_size>"
        "<api_auth>"
            "<tenant_id>your_tenant_id</tenant_id>"
            "<client_id>your_client_id</client_id>"
            "<client_secret>your_secret</client_secret>"
        "</api_auth>"
        "<subscriptions>"
            "<subscription>Audit.AzureActiveDirectory</subscription>"
            "<subscription>Audit.Exchange</subscription>"
            "<subscription>Audit.SharePoint</subscription>"
            "<subscription>Audit.General</subscription>"
            "<subscription>DLP.All</subscription>"
        "</subscriptions>"
    ;
    test_structure *test = *state;
    expect_string(__wrap__merror, formatted_msg, "Invalid content for tag 'curl_max_size' at module 'office365'.");
    test->nodes = string_to_xml_node(string, &(test->xml));
    assert_int_equal(wm_office365_read(&(test->xml), test->nodes, test->module),-1);
}

void test_read_curl_max_size_invalid_3(void **state) {
    const char *string =
        "<enabled>no</enabled>"
        "<only_future_events>no</only_future_events>"
        "<interval>10</interval>"
        "<curl_max_size>invalid</curl_max_size>"
        "<api_auth>"
            "<tenant_id>your_tenant_id</tenant_id>"
            "<client_id>your_client_id</client_id>"
            "<client_secret>your_secret</client_secret>"
        "</api_auth>"
        "<subscriptions>"
            "<subscription>Audit.AzureActiveDirectory</subscription>"
            "<subscription>Audit.Exchange</subscription>"
            "<subscription>Audit.SharePoint</subscription>"
            "<subscription>Audit.General</subscription>"
            "<subscription>DLP.All</subscription>"
        "</subscriptions>"
    ;
    test_structure *test = *state;
    expect_string(__wrap__merror, formatted_msg, "Invalid content for tag 'curl_max_size' at module 'office365'.");
    test->nodes = string_to_xml_node(string, &(test->xml));
    assert_int_equal(wm_office365_read(&(test->xml), test->nodes, test->module),-1);
}

void test_secret_path_and_secret(void **state) {
    const char *string =
        "<api_auth>"
            "<tenant_id>your_tenant_id</tenant_id>"
            "<client_id>your_client_id</client_id>"
            "<client_secret_path>/path/to/secret</client_secret_path>"
            "<client_secret>your_secret</client_secret>"
        "</api_auth>"
    ;
    test_structure *test = *state;
    expect_string(__wrap__merror, formatted_msg, "It is not allowed to set 'client_secret' and 'client_secret_path' at module 'office365'.");
    test->nodes = string_to_xml_node(string, &(test->xml));
    assert_int_equal(wm_office365_read(&(test->xml), test->nodes, test->module),-1);
}

void test_fake_tag(void **state) {
    const char *string =
        "<enabled>no</enabled>"
        "<only_future_events>no</only_future_events>"
        "<interval>1d</interval>"
        "<curl_max_size>2</curl_max_size>"
        "<api_auth>"
            "<tenant_id>your_tenant_id</tenant_id>"
            "<client_id>your_client_id</client_id>"
            "<client_secret>your_secret</client_secret>"
        "</api_auth>"
        "<subscriptions>"
            "<subscription>Audit.AzureActiveDirectory</subscription>"
            "<subscription>Audit.Exchange</subscription>"
            "<subscription>Audit.SharePoint</subscription>"
            "<subscription>Audit.General</subscription>"
            "<subscription>DLP.All</subscription>"
        "</subscriptions>"
        "<fake-tag>ASD</fake-tag>"
    ;
    test_structure *test = *state;
    expect_string(__wrap__merror, formatted_msg, "No such tag 'fake-tag' at module 'office365'.");
    test->nodes = string_to_xml_node(string, &(test->xml));
    assert_int_equal(wm_office365_read(&(test->xml), test->nodes, test->module),-1);
}

void test_fake_tag_1(void **state) {
    const char *string =
        "<enabled>no</enabled>"
        "<only_future_events>no</only_future_events>"
        "<interval>1d</interval>"
        "<curl_max_size>2</curl_max_size>"
        "<api_auth>"
            "<tenant_id>your_tenant_id</tenant_id>"
            "<client_id>your_client_id</client_id>"
            "<client_secret>your_secret</client_secret>"
        "</api_auth>"
        "<subscriptions>"
            "<subscription>Audit.AzureActiveDirectory</subscription>"
            "<subscription>Audit.Exchange</subscription>"
            "<subscription>Audit.SharePoint</subscription>"
            "<subscription>Audit.General</subscription>"
            "<subscription>DLP.All</subscription>"
            "<fake-tag>ASD</fake-tag>"
        "</subscriptions>"
    ;
    test_structure *test = *state;
    expect_string(__wrap__merror, formatted_msg, "No such tag 'fake-tag' at module 'office365'.");
    test->nodes = string_to_xml_node(string, &(test->xml));
    assert_int_equal(wm_office365_read(&(test->xml), test->nodes, test->module),-1);
}

void test_invalid_content_1(void **state) {
    const char *string =
        "<enabled>no</enabled>"
        "<only_future_events>no</only_future_events>"
        "<interval>1d</interval>"
        "<curl_max_size>2</curl_max_size>"
        "<api_auth>"
            "<tenant_id>your_tenant_id</tenant_id>"
            "<client_id>your_client_id</client_id>"
            "<client_secret>your_secret</client_secret>"
        "</api_auth>"
        "<subscriptions>"
            "<subscription></subscription>"
            "<subscription>Audit.Exchange</subscription>"
            "<subscription>Audit.SharePoint</subscription>"
            "<subscription>Audit.General</subscription>"
            "<subscription>DLP.All</subscription>"
        "</subscriptions>"
    ;
    test_structure *test = *state;
    expect_string(__wrap__merror, formatted_msg, "Empty content for tag 'subscription' at module 'office365'.");
    test->nodes = string_to_xml_node(string, &(test->xml));
    assert_int_equal(wm_office365_read(&(test->xml), test->nodes, test->module),-1);
}

void test_invalid_content_2(void **state) {
    const char *string =
        "<enabled>invalid</enabled>\n"
        "<only_future_events>no</only_future_events>"
        "<interval>1d</interval>"
        "<curl_max_size>2</curl_max_size>"
        "<api_auth>"
            "<tenant_id>your_tenant_id</tenant_id>"
            "<client_id>your_client_id</client_id>"
            "<client_secret>your_secret</client_secret>"
        "</api_auth>"
        "<subscriptions>"
            "<subscription>Audit.AzureActiveDirectory</subscription>"
            "<subscription>Audit.Exchange</subscription>"
            "<subscription>Audit.SharePoint</subscription>"
            "<subscription>Audit.General</subscription>"
            "<subscription>DLP.All</subscription>"
        "</subscriptions>"
    ;
    test_structure *test = *state;
    expect_string(__wrap__merror, formatted_msg, "Invalid content for tag 'enabled' at module 'office365'.");
    test->nodes = string_to_xml_node(string, &(test->xml));
    assert_int_equal(wm_office365_read(&(test->xml), test->nodes, test->module),-1);
}

void test_invalid_content_3(void **state) {
    const char *string =
        "<enabled>yes</enabled>\n"
        "<only_future_events>no</only_future_events>"
        "<interval>invalid</interval>"
        "<curl_max_size>2</curl_max_size>"
        "<api_auth>"
            "<tenant_id>your_tenant_id</tenant_id>"
            "<client_id>your_client_id</client_id>"
            "<client_secret>your_secret</client_secret>"
        "</api_auth>"
        "<subscriptions>"
            "<subscription>Audit.AzureActiveDirectory</subscription>"
            "<subscription>Audit.Exchange</subscription>"
            "<subscription>Audit.SharePoint</subscription>"
            "<subscription>Audit.General</subscription>"
            "<subscription>DLP.All</subscription>"
        "</subscriptions>"
    ;
    test_structure *test = *state;
    expect_string(__wrap__merror, formatted_msg, "Invalid content for tag 'interval' at module 'office365'. The maximum value allowed is 1 day.");
    test->nodes = string_to_xml_node(string, &(test->xml));
    assert_int_equal(wm_office365_read(&(test->xml), test->nodes, test->module),-1);
}

void test_invalid_content_4(void **state) {
    const char *string =
        "<enabled>yes</enabled>\n"
        "<only_future_events>invalid</only_future_events>"
        "<interval>yes</interval>"
        "<curl_max_size>2</curl_max_size>"
        "<api_auth>"
            "<tenant_id>your_tenant_id</tenant_id>"
            "<client_id>your_client_id</client_id>"
            "<client_secret>your_secret</client_secret>"
        "</api_auth>"
        "<subscriptions>"
            "<subscription>Audit.AzureActiveDirectory</subscription>"
            "<subscription>Audit.Exchange</subscription>"
            "<subscription>Audit.SharePoint</subscription>"
            "<subscription>Audit.General</subscription>"
            "<subscription>DLP.All</subscription>"
        "</subscriptions>"
    ;
    test_structure *test = *state;
    expect_string(__wrap__merror, formatted_msg, "Invalid content for tag 'only_future_events' at module 'office365'.");
    test->nodes = string_to_xml_node(string, &(test->xml));
    assert_int_equal(wm_office365_read(&(test->xml), test->nodes, test->module),-1);
}

void test_invalid_interval(void **state) {
    const char *string =
        "<enabled>yes</enabled>\n"
        "<interval>-10</interval>"
        "<api_auth>"
            "<tenant_id>your_tenant_id</tenant_id>"
            "<client_id>your_client_id</client_id>"
            "<client_secret>your_secret</client_secret>"
        "</api_auth>"
        "<subscriptions>"
            "<subscription>Audit.AzureActiveDirectory</subscription>"
            "<subscription>Audit.Exchange</subscription>"
            "<subscription>Audit.SharePoint</subscription>"
            "<subscription>Audit.General</subscription>"
            "<subscription>DLP.All</subscription>"
        "</subscriptions>"
    ;
    test_structure *test = *state;
    expect_string(__wrap__merror, formatted_msg, "Invalid content for tag 'interval' at module 'office365'. The maximum value allowed is 1 day.");
    test->nodes = string_to_xml_node(string, &(test->xml));
    assert_int_equal(wm_office365_read(&(test->xml), test->nodes, test->module),-1);
}

void test_error_api_auth(void **state) {
    const char *string =
        "<enabled>yes</enabled>\n"
        "<interval>10</interval>"
        "<subscriptions>"
            "<subscription>Audit.AzureActiveDirectory</subscription>"
            "<subscription>Audit.Exchange</subscription>"
            "<subscription>Audit.SharePoint</subscription>"
            "<subscription>Audit.General</subscription>"
            "<subscription>DLP.All</subscription>"
        "</subscriptions>"
    ;
    test_structure *test = *state;
    expect_string(__wrap__merror, formatted_msg, "Empty content for tag 'api_auth' at module 'office365'.");
    test->nodes = string_to_xml_node(string, &(test->xml));
    assert_int_equal(wm_office365_read(&(test->xml), test->nodes, test->module),-1);
}

void test_error_api_auth_1(void **state) {
    const char *string =
        "<enabled>yes</enabled>\n"
        "<interval>10</interval>"
        "<api_auth>"
            "<invalid>your_tenant_id</invalid>"
            "<invalid>your_client_id</invalid>"
            "<invalid>your_secret</invalid>"
        "</api_auth>"
        "<subscriptions>"
            "<subscription>Audit.AzureActiveDirectory</subscription>"
            "<subscription>Audit.Exchange</subscription>"
            "<subscription>Audit.SharePoint</subscription>"
            "<subscription>Audit.General</subscription>"
            "<subscription>DLP.All</subscription>"
        "</subscriptions>"
    ;
    test_structure *test = *state;
    expect_string(__wrap__merror, formatted_msg, "No such tag 'invalid' at module 'office365'.");
    test->nodes = string_to_xml_node(string, &(test->xml));
    assert_int_equal(wm_office365_read(&(test->xml), test->nodes, test->module),-1);
}

void test_error_tenant_id(void **state) {
    const char *string =
        "<enabled>yes</enabled>\n"
        "<interval>10</interval>"
        "<api_auth>"
            "<tenant_id></tenant_id>"
            "<client_id>your_client_id</client_id>"
            "<client_secret>your_secret</client_secret>"
        "</api_auth>"
        "<subscriptions>"
            "<subscription>Audit.AzureActiveDirectory</subscription>"
            "<subscription>Audit.Exchange</subscription>"
            "<subscription>Audit.SharePoint</subscription>"
            "<subscription>Audit.General</subscription>"
            "<subscription>DLP.All</subscription>"
        "</subscriptions>"
    ;
    test_structure *test = *state;
    expect_string(__wrap__merror, formatted_msg, "Empty content for tag 'tenant_id' at module 'office365'.");
    test->nodes = string_to_xml_node(string, &(test->xml));
    assert_int_equal(wm_office365_read(&(test->xml), test->nodes, test->module),-1);
}

void test_error_tenant_id_1(void **state) {
    const char *string =
        "<enabled>yes</enabled>\n"
        "<interval>10</interval>"
        "<api_auth>"
            "<client_id>your_client_id</client_id>"
            "<client_secret>your_secret</client_secret>"
        "</api_auth>"
        "<subscriptions>"
            "<subscription>Audit.AzureActiveDirectory</subscription>"
            "<subscription>Audit.Exchange</subscription>"
            "<subscription>Audit.SharePoint</subscription>"
            "<subscription>Audit.General</subscription>"
            "<subscription>DLP.All</subscription>"
        "</subscriptions>"
    ;
    test_structure *test = *state;
    expect_string(__wrap__merror, formatted_msg, "'tenant_id' is missing at module 'office365'.");
    test->nodes = string_to_xml_node(string, &(test->xml));
    assert_int_equal(wm_office365_read(&(test->xml), test->nodes, test->module),-1);
}

void test_error_client_id(void **state) {
    const char *string =
        "<enabled>yes</enabled>\n"
        "<interval>10</interval>"
        "<api_auth>"
            "<tenant_id>your_tenant_id</tenant_id>"
            "<client_id></client_id>"
            "<client_secret>your_secret</client_secret>"
        "</api_auth>"
        "<subscriptions>"
            "<subscription>Audit.AzureActiveDirectory</subscription>"
            "<subscription>Audit.Exchange</subscription>"
            "<subscription>Audit.SharePoint</subscription>"
            "<subscription>Audit.General</subscription>"
            "<subscription>DLP.All</subscription>"
        "</subscriptions>"
    ;
    test_structure *test = *state;
    expect_string(__wrap__merror, formatted_msg, "Empty content for tag 'client_id' at module 'office365'.");
    test->nodes = string_to_xml_node(string, &(test->xml));
    assert_int_equal(wm_office365_read(&(test->xml), test->nodes, test->module),-1);
}

void test_error_client_id_1(void **state) {
    const char *string =
        "<enabled>yes</enabled>\n"
        "<interval>10</interval>"
        "<api_auth>"
            "<tenant_id>your_tenant_id</tenant_id>"
            "<client_secret>your_secret</client_secret>"
        "</api_auth>"
        "<subscriptions>"
            "<subscription>Audit.AzureActiveDirectory</subscription>"
            "<subscription>Audit.Exchange</subscription>"
            "<subscription>Audit.SharePoint</subscription>"
            "<subscription>Audit.General</subscription>"
            "<subscription>DLP.All</subscription>"
        "</subscriptions>"
    ;
    test_structure *test = *state;
    expect_string(__wrap__merror, formatted_msg, "'client_id' is missing at module 'office365'.");
    test->nodes = string_to_xml_node(string, &(test->xml));
    assert_int_equal(wm_office365_read(&(test->xml), test->nodes, test->module),-1);
}

void test_error_client_secret(void **state) {
    const char *string =
        "<enabled>yes</enabled>\n"
        "<interval>10</interval>"
        "<api_auth>"
            "<tenant_id>your_tenant_id</tenant_id>"
            "<client_id>your_client_id</client_id>"
            "<client_secret></client_secret>"
        "</api_auth>"
        "<subscriptions>"
            "<subscription>Audit.AzureActiveDirectory</subscription>"
            "<subscription>Audit.Exchange</subscription>"
            "<subscription>Audit.SharePoint</subscription>"
            "<subscription>Audit.General</subscription>"
            "<subscription>DLP.All</subscription>"
        "</subscriptions>"
    ;
    test_structure *test = *state;
    expect_string(__wrap__merror, formatted_msg, "Empty content for tag 'client_secret' at module 'office365'.");
    test->nodes = string_to_xml_node(string, &(test->xml));
    assert_int_equal(wm_office365_read(&(test->xml), test->nodes, test->module),-1);
}

void test_error_client_secret_1(void **state) {
    const char *string =
        "<enabled>yes</enabled>\n"
        "<interval>10</interval>"
        "<api_auth>"
            "<tenant_id>your_tenant_id</tenant_id>"
            "<client_id>your_client_id</client_id>"
        "</api_auth>"
        "<subscriptions>"
            "<subscription>Audit.AzureActiveDirectory</subscription>"
            "<subscription>Audit.Exchange</subscription>"
            "<subscription>Audit.SharePoint</subscription>"
            "<subscription>Audit.General</subscription>"
            "<subscription>DLP.All</subscription>"
        "</subscriptions>"
    ;
    test_structure *test = *state;
    expect_string(__wrap__merror, formatted_msg, "'client_secret' is missing at module 'office365'.");
    test->nodes = string_to_xml_node(string, &(test->xml));
    assert_int_equal(wm_office365_read(&(test->xml), test->nodes, test->module),-1);
}

void test_error_client_secret_path (void **state) {
    const char *string =
        "<enabled>yes</enabled>\n"
        "<interval>10</interval>"
        "<api_auth>"
            "<tenant_id>your_tenant_id</tenant_id>"
            "<client_id>your_client_id</client_id>"
            "<client_secret_path>/path/to/secret</client_secret_path>"
        "</api_auth>"
        "<subscriptions>"
            "<subscription>Audit.AzureActiveDirectory</subscription>"
            "<subscription>Audit.Exchange</subscription>"
            "<subscription>Audit.SharePoint</subscription>"
            "<subscription>Audit.General</subscription>"
            "<subscription>DLP.All</subscription>"
        "</subscriptions>"
    ;
    test_structure *test = *state;
    expect_string(__wrap_access, __name, "/path/to/secret");
    will_return(__wrap_access, -1);
    expect_string(__wrap__merror, formatted_msg, "At module 'office365': The path cannot be opened.");
    test->nodes = string_to_xml_node(string, &(test->xml));
    assert_int_equal(wm_office365_read(&(test->xml), test->nodes, test->module),-1);
}

void test_error_client_secret_path_1(void **state) {
    const char *string =
        "<enabled>yes</enabled>\n"
        "<interval>10</interval>"
        "<api_auth>"
            "<tenant_id>your_tenant_id</tenant_id>"
            "<client_id>your_client_id</client_id>"
            "<client_secret_path></client_secret_path>"
        "</api_auth>"
        "<subscriptions>"
            "<subscription>Audit.AzureActiveDirectory</subscription>"
            "<subscription>Audit.Exchange</subscription>"
            "<subscription>Audit.SharePoint</subscription>"
            "<subscription>Audit.General</subscription>"
            "<subscription>DLP.All</subscription>"
        "</subscriptions>"
    ;
    test_structure *test = *state;
    expect_string(__wrap__merror, formatted_msg, "Empty content for tag 'client_secret_path' at module 'office365'.");
    test->nodes = string_to_xml_node(string, &(test->xml));
    assert_int_equal(wm_office365_read(&(test->xml), test->nodes, test->module),-1);
}

void test_wm_office365_dump_no_options(void **state) {
    test_struct_t *data  = (test_struct_t *)*state;
    char *test = "{\"office365\":{\"enabled\":\"no\",\"only_future_events\":\"no\"}}";

    cJSON *root = wm_office365_dump(data->office365_config);
    data->root_c = cJSON_PrintUnformatted(root);
    cJSON_Delete(root);

    assert_string_equal(data->root_c, test);
}

void test_wm_office365_dump_yes_options_empty_arrays(void **state) {
    test_struct_t *data  = (test_struct_t *)*state;
    data->office365_config->enabled = 1;
    data->office365_config->only_future_events = 1;
    data->office365_config->interval = 10;
    data->office365_config->queue_fd = 1;

    os_calloc(1, sizeof(wm_office365_auth), data->office365_config->auth);

    os_calloc(1, sizeof(wm_office365_subscription), data->office365_config->subscription);
    os_strdup("", data->office365_config->subscription->subscription_name);

    char *test = "{\"office365\":{\"enabled\":\"yes\",\"only_future_events\":\"yes\",\"interval\":10,\"api_auth\":[{}],\"subscriptions\":[\"\"]}}";

    cJSON *root = wm_office365_dump(data->office365_config);
    data->root_c = cJSON_PrintUnformatted(root);
    cJSON_Delete(root);

    assert_string_equal(data->root_c, test);
}

void test_wm_office365_dump_yes_options(void **state) {
    test_struct_t *data  = (test_struct_t *)*state;
    data->office365_config->enabled = 1;
    data->office365_config->only_future_events = 1;
    data->office365_config->interval = 10;
    data->office365_config->queue_fd = 1;

    os_calloc(1, sizeof(wm_office365_auth), data->office365_config->auth);
    os_strdup("test_tenant_id", data->office365_config->auth->tenant_id);
    os_strdup("test_client_id", data->office365_config->auth->client_id);
    os_strdup("test_client_secret_path", data->office365_config->auth->client_secret_path);
    os_strdup("test_client_secret", data->office365_config->auth->client_secret);

    os_calloc(1, sizeof(wm_office365_subscription), data->office365_config->subscription);
    os_strdup("test_subscription_name", data->office365_config->subscription->subscription_name);

    char *test = "{\"office365\":{\"enabled\":\"yes\",\"only_future_events\":\"yes\",\"interval\":10,\"api_auth\":[{\"tenant_id\":\"test_tenant_id\",\"client_id\":\"test_client_id\",\"client_secret_path\":\"test_client_secret_path\",\"client_secret\":\"test_client_secret\"}],\"subscriptions\":[\"test_subscription_name\"]}}";

    cJSON *root = wm_office365_dump(data->office365_config);
    data->root_c = cJSON_PrintUnformatted(root);
    cJSON_Delete(root);

    assert_string_equal(data->root_c, test);
}

void test_wm_office365_get_access_token_with_auth_secret(void **state) {
    size_t max_size = OS_SIZE_8192;
    test_struct_t *data  = (test_struct_t *)*state;
    data->response = NULL;
    char *access_token = NULL;

    os_calloc(1, sizeof(wm_office365_auth), data->office365_config->auth);
    os_strdup("test_tenant_id", data->office365_config->auth->tenant_id);
    os_strdup("test_client_id", data->office365_config->auth->client_id);
    os_strdup("test_client_secret", data->office365_config->auth->client_secret);

    expect_any(__wrap_wurl_http_request, method);
    expect_any(__wrap_wurl_http_request, header);
    expect_any(__wrap_wurl_http_request, url);
    expect_any(__wrap_wurl_http_request, payload);
    expect_any(__wrap_wurl_http_request, max_size);
    will_return(__wrap_wurl_http_request, data->response);

    expect_string(__wrap__mtdebug1, tag, "wazuh-modulesd:office365");
    expect_any(__wrap__mtdebug1, formatted_msg);
    expect_string(__wrap__mtdebug1, tag, "wazuh-modulesd:office365");
    expect_string(__wrap__mtdebug1, formatted_msg, "Unknown error while getting access token.");

    access_token = wm_office365_get_access_token(data->office365_config->auth, max_size);

    assert_null(access_token);
}

void test_wm_office365_get_access_token_with_auth_secret_path(void **state) {
    size_t max_size = OS_SIZE_8192;
    test_struct_t *data  = (test_struct_t *)*state;
    data->response = NULL;
    char *access_token = NULL;

    const char *filename = "test_client_secret_path";
    FILE *outfile;
    outfile = fopen(filename, "wb");

    os_calloc(1, sizeof(wm_office365_auth), data->office365_config->auth);
    os_strdup("test_tenant_id", data->office365_config->auth->tenant_id);
    os_strdup("test_client_id", data->office365_config->auth->client_id);
    os_strdup("test_client_secret_path", data->office365_config->auth->client_secret_path);

    expect_any(__wrap_wurl_http_request, method);
    expect_any(__wrap_wurl_http_request, header);
    expect_any(__wrap_wurl_http_request, url);
    expect_any(__wrap_wurl_http_request, payload);
    expect_any(__wrap_wurl_http_request, max_size);
    will_return(__wrap_wurl_http_request, data->response);

    expect_string(__wrap__mtdebug1, tag, "wazuh-modulesd:office365");
    expect_any(__wrap__mtdebug1, formatted_msg);
    expect_string(__wrap__mtdebug1, tag, "wazuh-modulesd:office365");
    expect_string(__wrap__mtdebug1, formatted_msg, "Unknown error while getting access token.");

    access_token = wm_office365_get_access_token(data->office365_config->auth, max_size);

    fclose(outfile);

    assert_null(access_token);
}

void test_wm_office365_get_access_token_with_auth_secret_response_400(void **state) {
    test_struct_t *data  = (test_struct_t *)*state;
    char *access_token = NULL;
    size_t max_size = OS_SIZE_8192;

    os_calloc(1, sizeof(wm_office365_auth), data->office365_config->auth);
    os_strdup("test_tenant_id", data->office365_config->auth->tenant_id);
    os_strdup("test_client_id", data->office365_config->auth->client_id);
    os_strdup("test_client_secret", data->office365_config->auth->client_secret);

    os_calloc(1, sizeof(curl_response), data->response);
    data->response->status_code = 400;
    os_strdup("{\"error\":\"bad_request\"}", data->response->body);
    os_strdup("test", data->response->header);

    expect_any(__wrap_wurl_http_request, method);
    expect_any(__wrap_wurl_http_request, header);
    expect_any(__wrap_wurl_http_request, url);
    expect_any(__wrap_wurl_http_request, payload);
    expect_any(__wrap_wurl_http_request, max_size);
    will_return(__wrap_wurl_http_request, data->response);

    expect_string(__wrap__mtdebug1, tag, "wazuh-modulesd:office365");
    expect_any(__wrap__mtdebug1, formatted_msg);
    expect_string(__wrap__mtdebug1, tag, "wazuh-modulesd:office365");
    expect_string(__wrap__mtdebug1, formatted_msg, "Error while getting access token: '{\"error\":\"bad_request\"}'");

    expect_value(__wrap_wurl_free_response, response, data->response);

    access_token = wm_office365_get_access_token(data->office365_config->auth, max_size);

    assert_null(access_token);

    os_free(data->response->body);
    os_free(data->response->header);
    os_free(data->response);
}

void test_wm_office365_get_access_token_with_auth_secret_response_null(void **state) {
    test_struct_t *data  = (test_struct_t *)*state;
    char *access_token = NULL;
    size_t max_size = OS_SIZE_8192;

    os_calloc(1, sizeof(wm_office365_auth), data->office365_config->auth);
    os_strdup("test_tenant_id", data->office365_config->auth->tenant_id);
    os_strdup("test_client_id", data->office365_config->auth->client_id);
    os_strdup("test_client_secret", data->office365_config->auth->client_secret);

    os_calloc(1, sizeof(curl_response), data->response);
    data->response->status_code = 400;
    os_strdup("{\"error\":\"bad_request\"}", data->response->body);
    os_strdup("test", data->response->header);

    expect_any(__wrap_wurl_http_request, method);
    expect_any(__wrap_wurl_http_request, header);
    expect_any(__wrap_wurl_http_request, url);
    expect_any(__wrap_wurl_http_request, payload);
    expect_any(__wrap_wurl_http_request, max_size);
    will_return(__wrap_wurl_http_request, NULL);

    expect_string(__wrap__mtdebug1, tag, "wazuh-modulesd:office365");
    expect_any(__wrap__mtdebug1, formatted_msg);
    expect_string(__wrap__mtdebug1, tag, "wazuh-modulesd:office365");
    expect_string(__wrap__mtdebug1, formatted_msg, "Unknown error while getting access token.");

    access_token = wm_office365_get_access_token(data->office365_config->auth, max_size);

    assert_null(access_token);

    os_free(data->response->body);
    os_free(data->response->header);
    os_free(data->response);
}

void test_wm_office365_get_access_token_with_auth_secret_response_max_size_reached(void **state) {
    test_struct_t *data  = (test_struct_t *)*state;
    char *access_token = NULL;
    size_t max_size = OS_SIZE_8192;

    os_calloc(1, sizeof(wm_office365_auth), data->office365_config->auth);
    os_strdup("test_tenant_id", data->office365_config->auth->tenant_id);
    os_strdup("test_client_id", data->office365_config->auth->client_id);
    os_strdup("test_client_secret", data->office365_config->auth->client_secret);

    os_calloc(1, sizeof(curl_response), data->response);
    data->response->status_code = 400;
    os_strdup("{\"error\":\"bad_request\"}", data->response->body);
    os_strdup("test", data->response->header);
    data->response->max_size_reached = 1;

    expect_any(__wrap_wurl_http_request, method);
    expect_any(__wrap_wurl_http_request, header);
    expect_any(__wrap_wurl_http_request, url);
    expect_any(__wrap_wurl_http_request, payload);
    expect_any(__wrap_wurl_http_request, max_size);
    will_return(__wrap_wurl_http_request, data->response);

    expect_string(__wrap__mtdebug1, tag, "wazuh-modulesd:office365");
    expect_any(__wrap__mtdebug1, formatted_msg);
    expect_string(__wrap__mtdebug1, tag, "wazuh-modulesd:office365");
    expect_string(__wrap__mtdebug1, formatted_msg, "Libcurl error, reached maximum response size.");

    expect_value(__wrap_wurl_free_response, response, data->response);

    access_token = wm_office365_get_access_token(data->office365_config->auth, max_size);

    assert_null(access_token);

    os_free(data->response->body);
    os_free(data->response->header);
    os_free(data->response);
}

void test_wm_office365_get_access_token_with_auth_secret_error_json_response(void **state) {
    test_struct_t *data  = (test_struct_t *)*state;
    char *access_token = NULL;
    size_t max_size = OS_SIZE_8192;

    os_calloc(1, sizeof(wm_office365_auth), data->office365_config->auth);
    os_strdup("test_tenant_id", data->office365_config->auth->tenant_id);
    os_strdup("test_client_id", data->office365_config->auth->client_id);
    os_strdup("test_client_secret", data->office365_config->auth->client_secret);

    os_calloc(1, sizeof(curl_response), data->response);
    data->response->status_code = 400;
    os_strdup("{\"error\":\"bad_requ", data->response->body);
    os_strdup("test", data->response->header);

    expect_any(__wrap_wurl_http_request, method);
    expect_any(__wrap_wurl_http_request, header);
    expect_any(__wrap_wurl_http_request, url);
    expect_any(__wrap_wurl_http_request, payload);
    expect_any(__wrap_wurl_http_request, max_size);
    will_return(__wrap_wurl_http_request, data->response);

    expect_string(__wrap__mtdebug1, tag, "wazuh-modulesd:office365");
    expect_any(__wrap__mtdebug1, formatted_msg);
    expect_string(__wrap__mtdebug1, tag, "wazuh-modulesd:office365");
    expect_string(__wrap__mtdebug1, formatted_msg, "Error while parsing access token JSON response.");

    expect_value(__wrap_wurl_free_response, response, data->response);

    access_token = wm_office365_get_access_token(data->office365_config->auth, max_size);

    assert_null(access_token);

    os_free(data->response->body);
    os_free(data->response->header);
    os_free(data->response);
}

void test_wm_office365_get_access_token_with_auth_secret_response_200(void **state) {
    test_struct_t *data  = (test_struct_t *)*state;
    char *access_token = NULL;
    size_t max_size = OS_SIZE_8192;

    os_calloc(1, sizeof(wm_office365_auth), data->office365_config->auth);
    os_strdup("test_tenant_id", data->office365_config->auth->tenant_id);
    os_strdup("test_client_id", data->office365_config->auth->client_id);
    os_strdup("test_client_secret", data->office365_config->auth->client_secret);

    os_calloc(1, sizeof(curl_response), data->response);
    data->response->status_code = 200;
    os_strdup("{\"access_token\":\"wazuh\"}", data->response->body);
    os_strdup("test", data->response->header);

    expect_any(__wrap_wurl_http_request, method);
    expect_any(__wrap_wurl_http_request, header);
    expect_any(__wrap_wurl_http_request, url);
    expect_any(__wrap_wurl_http_request, payload);
    expect_any(__wrap_wurl_http_request, max_size);
    will_return(__wrap_wurl_http_request, data->response);

    expect_string(__wrap__mtdebug1, tag, "wazuh-modulesd:office365");
    expect_any(__wrap__mtdebug1, formatted_msg);

    expect_value(__wrap_wurl_free_response, response, data->response);

    access_token = wm_office365_get_access_token(data->office365_config->auth, max_size);

    assert_string_equal(access_token, "wazuh");

    os_free(data->response->body);
    os_free(data->response->header);
    os_free(data->response);
    os_free(access_token);
}

<<<<<<< HEAD
=======
void test_wm_office365_manage_subscription_start_response_null(void **state) {
    test_struct_t *data  = (test_struct_t *)*state;
    int value = 0;
    size_t max_size = OS_SIZE_8192;

    char *token = "test_token";
    char* client_id = "test_client_id";
    int start = 1;

    os_calloc(1, sizeof(wm_office365_auth), data->office365_config->auth);
    os_strdup("test_tenant_id", data->office365_config->auth->tenant_id);
    os_strdup("test_client_id", data->office365_config->auth->client_id);
    os_strdup("test_client_secret", data->office365_config->auth->client_secret);

    os_calloc(1, sizeof(wm_office365_subscription), data->office365_config->subscription);
    os_strdup("test_subscription_name", data->office365_config->subscription->subscription_name);

    os_calloc(1, sizeof(curl_response), data->response);
    data->response->status_code = 200;
    os_strdup("{\"access_token\":\"wazuh\"}", data->response->body);
    os_strdup("test", data->response->header);

    expect_string(__wrap_wurl_http_request, header, "Content-Type: application/json");
    expect_any(__wrap_wurl_http_request, method);

    char expHeader[OS_SIZE_8192];
    snprintf(expHeader, OS_SIZE_8192 -1, "Authorization: Bearer %s", token);

    expect_string(__wrap_wurl_http_request, header, expHeader);
    expect_any(__wrap_wurl_http_request, url);
    expect_any(__wrap_wurl_http_request, payload);
    expect_any(__wrap_wurl_http_request, max_size);
    will_return(__wrap_wurl_http_request, NULL);

    expect_string(__wrap__mtdebug1, tag, "wazuh-modulesd:office365");
    expect_any(__wrap__mtdebug1, formatted_msg);
    expect_string(__wrap__mtdebug1, tag, "wazuh-modulesd:office365");
    expect_string(__wrap__mtdebug1, formatted_msg, "Unknown error while managing subscription.");

    value = wm_office365_manage_subscription(data->office365_config->subscription, client_id, token, start, max_size);

    assert_int_equal(value, OS_INVALID);

    os_free(data->response->body);
    os_free(data->response->header);
    os_free(data->response);
}

>>>>>>> f13ef36d
void test_wm_office365_manage_subscription_start_code_200(void **state) {
    test_struct_t *data  = (test_struct_t *)*state;
    int value = 0;
    size_t max_size = OS_SIZE_8192;

    char *token = "test_token";
    char* client_id = "test_client_id";
    int start = 1;

    os_calloc(1, sizeof(wm_office365_auth), data->office365_config->auth);
    os_strdup("test_tenant_id", data->office365_config->auth->tenant_id);
    os_strdup("test_client_id", data->office365_config->auth->client_id);
    os_strdup("test_client_secret", data->office365_config->auth->client_secret);

    os_calloc(1, sizeof(wm_office365_subscription), data->office365_config->subscription);
    os_strdup("test_subscription_name", data->office365_config->subscription->subscription_name);

    os_calloc(1, sizeof(curl_response), data->response);
    data->response->status_code = 200;
    os_strdup("{\"access_token\":\"wazuh\"}", data->response->body);
    os_strdup("test", data->response->header);

    expect_any(__wrap_wurl_http_request, method);
    expect_string(__wrap_wurl_http_request, header, "Content-Type: application/json");

    char expHeader[OS_SIZE_8192];
    snprintf(expHeader, OS_SIZE_8192 -1, "Authorization: Bearer %s", token);

    expect_string(__wrap_wurl_http_request, header, expHeader);
    expect_any(__wrap_wurl_http_request, url);
    expect_any(__wrap_wurl_http_request, payload);
    expect_any(__wrap_wurl_http_request, max_size);
    will_return(__wrap_wurl_http_request, data->response);

    expect_string(__wrap__mtdebug1, tag, "wazuh-modulesd:office365");
    expect_any(__wrap__mtdebug1, formatted_msg);

    expect_value(__wrap_wurl_free_response, response, data->response);

    value = wm_office365_manage_subscription(data->office365_config->subscription, client_id, token, start, max_size);

    assert_int_equal(value, OS_SUCCESS);

    os_free(data->response->body);
    os_free(data->response->header);
    os_free(data->response);
}

void test_wm_office365_manage_subscription_stop_error_json_response(void **state) {
    test_struct_t *data  = (test_struct_t *)*state;
    int value = 0;
    size_t max_size = OS_SIZE_8192;

    char *token = "test_token";
    char* client_id = "test_client_id";
    int start = 0;

    os_calloc(1, sizeof(wm_office365_auth), data->office365_config->auth);
    os_strdup("test_tenant_id", data->office365_config->auth->tenant_id);
    os_strdup("test_client_id", data->office365_config->auth->client_id);
    os_strdup("test_client_secret", data->office365_config->auth->client_secret);

    os_calloc(1, sizeof(wm_office365_subscription), data->office365_config->subscription);
    os_strdup("test_subscription_name", data->office365_config->subscription->subscription_name);

    os_calloc(1, sizeof(curl_response), data->response);
    data->response->status_code = 400;
    os_strdup("{\"error\":{\"code\":", data->response->body);
    os_strdup("test", data->response->header);

    expect_any(__wrap_wurl_http_request, method);
    expect_string(__wrap_wurl_http_request, header, "Content-Type: application/json");

    char expHeader[OS_SIZE_8192];
    snprintf(expHeader, OS_SIZE_8192 -1, "Authorization: Bearer %s", token);

    expect_string(__wrap_wurl_http_request, header, expHeader);
    expect_any(__wrap_wurl_http_request, url);
    expect_any(__wrap_wurl_http_request, payload);
    expect_any(__wrap_wurl_http_request, max_size);
    will_return(__wrap_wurl_http_request, data->response);

    expect_string(__wrap__mtdebug1, tag, "wazuh-modulesd:office365");
    expect_any(__wrap__mtdebug1, formatted_msg);
    expect_string(__wrap__mtdebug1, tag, "wazuh-modulesd:office365");
    expect_string(__wrap__mtdebug1, formatted_msg, "Error while parsing managing subscription JSON response.");

    expect_value(__wrap_wurl_free_response, response, data->response);

    value = wm_office365_manage_subscription(data->office365_config->subscription, client_id, token, start, max_size);

    assert_int_equal(value, OS_INVALID);

    os_free(data->response->body);
    os_free(data->response->header);
    os_free(data->response);
}

void test_wm_office365_manage_subscription_stop_error_max_size_reached(void **state) {
    test_struct_t *data  = (test_struct_t *)*state;
    int value = 0;
    size_t max_size = OS_SIZE_8192;

    char *token = "test_token";
    char* client_id = "test_client_id";
    int start = 0;

    os_calloc(1, sizeof(wm_office365_auth), data->office365_config->auth);
    os_strdup("test_tenant_id", data->office365_config->auth->tenant_id);
    os_strdup("test_client_id", data->office365_config->auth->client_id);
    os_strdup("test_client_secret", data->office365_config->auth->client_secret);

    os_calloc(1, sizeof(wm_office365_subscription), data->office365_config->subscription);
    os_strdup("test_subscription_name", data->office365_config->subscription->subscription_name);

    os_calloc(1, sizeof(curl_response), data->response);
    data->response->status_code = 400;
    os_strdup("{\"error\":{\"code\":", data->response->body);
    os_strdup("test", data->response->header);
    data->response->max_size_reached = 1;

    expect_any(__wrap_wurl_http_request, method);
    expect_string(__wrap_wurl_http_request, header, "Content-Type: application/json");

    char expHeader[OS_SIZE_8192];
    snprintf(expHeader, OS_SIZE_8192 -1, "Authorization: Bearer %s", token);

    expect_string(__wrap_wurl_http_request, header, expHeader);
    expect_any(__wrap_wurl_http_request, url);
    expect_any(__wrap_wurl_http_request, payload);
    expect_any(__wrap_wurl_http_request, max_size);
    will_return(__wrap_wurl_http_request, data->response);

    expect_string(__wrap__mtdebug1, tag, "wazuh-modulesd:office365");
    expect_any(__wrap__mtdebug1, formatted_msg);
    expect_string(__wrap__mtdebug1, tag, "wazuh-modulesd:office365");
    expect_string(__wrap__mtdebug1, formatted_msg, "Libcurl error, reached maximum response size.");

    expect_value(__wrap_wurl_free_response, response, data->response);

    value = wm_office365_manage_subscription(data->office365_config->subscription, client_id, token, start, max_size);

    assert_int_equal(value, OS_INVALID);

    os_free(data->response->body);
    os_free(data->response->header);
    os_free(data->response);
}


void test_wm_office365_manage_subscription_stop_code_400_error_AF20024(void **state) {
    test_struct_t *data  = (test_struct_t *)*state;
    int value = 0;
    size_t max_size = OS_SIZE_8192;

    char *token = "test_token";
    char* client_id = "test_client_id";
    int start = 0;

    os_calloc(1, sizeof(wm_office365_auth), data->office365_config->auth);
    os_strdup("test_tenant_id", data->office365_config->auth->tenant_id);
    os_strdup("test_client_id", data->office365_config->auth->client_id);
    os_strdup("test_client_secret", data->office365_config->auth->client_secret);

    os_calloc(1, sizeof(wm_office365_subscription), data->office365_config->subscription);
    os_strdup("test_subscription_name", data->office365_config->subscription->subscription_name);

    os_calloc(1, sizeof(curl_response), data->response);
    data->response->status_code = 400;
    os_strdup("{\"error\":{\"code\":\"AF20024\"}}", data->response->body);
    os_strdup("test", data->response->header);

    expect_any(__wrap_wurl_http_request, method);
    expect_string(__wrap_wurl_http_request, header, "Content-Type: application/json");

    char expHeader[OS_SIZE_8192];
    snprintf(expHeader, OS_SIZE_8192 -1, "Authorization: Bearer %s", token);

    expect_string(__wrap_wurl_http_request, header, expHeader);
    expect_any(__wrap_wurl_http_request, url);
    expect_any(__wrap_wurl_http_request, payload);
    expect_any(__wrap_wurl_http_request, max_size);
    will_return(__wrap_wurl_http_request, data->response);

    expect_string(__wrap__mtdebug1, tag, "wazuh-modulesd:office365");
    expect_any(__wrap__mtdebug1, formatted_msg);

    expect_value(__wrap_wurl_free_response, response, data->response);

    value = wm_office365_manage_subscription(data->office365_config->subscription, client_id, token, start, max_size);

    assert_int_equal(value, OS_SUCCESS);

    os_free(data->response->body);
    os_free(data->response->header);
    os_free(data->response);
}

void test_wm_office365_manage_subscription_stop_code_400_error_different_AF20024(void **state) {
    test_struct_t *data  = (test_struct_t *)*state;
    int value = 0;
    size_t max_size = OS_SIZE_8192;

    char *token = "test_token";
    char* client_id = "test_client_id";
    int start = 0;

    os_calloc(1, sizeof(wm_office365_auth), data->office365_config->auth);
    os_strdup("test_tenant_id", data->office365_config->auth->tenant_id);
    os_strdup("test_client_id", data->office365_config->auth->client_id);
    os_strdup("test_client_secret", data->office365_config->auth->client_secret);

    os_calloc(1, sizeof(wm_office365_subscription), data->office365_config->subscription);
    os_strdup("test_subscription_name", data->office365_config->subscription->subscription_name);

    os_calloc(1, sizeof(curl_response), data->response);
    data->response->status_code = 400;
    os_strdup("{\"error\":{\"code\":\"AF20023\"}}", data->response->body);
    os_strdup("test", data->response->header);

    expect_any(__wrap_wurl_http_request, method);
    expect_string(__wrap_wurl_http_request, header, "Content-Type: application/json");

    char expHeader[OS_SIZE_8192];
    snprintf(expHeader, OS_SIZE_8192 -1, "Authorization: Bearer %s", token);

    expect_string(__wrap_wurl_http_request, header, expHeader);
    expect_any(__wrap_wurl_http_request, url);
    expect_any(__wrap_wurl_http_request, payload);
    expect_any(__wrap_wurl_http_request, max_size);
    will_return(__wrap_wurl_http_request, data->response);

    expect_string(__wrap__mtdebug1, tag, "wazuh-modulesd:office365");
    expect_any(__wrap__mtdebug1, formatted_msg);
    expect_string(__wrap__mtdebug1, tag, "wazuh-modulesd:office365");
    expect_string(__wrap__mtdebug1, formatted_msg, "Error while managing subscription: '{\"error\":{\"code\":\"AF20023\"}}'");

    expect_value(__wrap_wurl_free_response, response, data->response);

    value = wm_office365_manage_subscription(data->office365_config->subscription, client_id, token, start, max_size);

    assert_int_equal(value, OS_INVALID);

    os_free(data->response->body);
    os_free(data->response->header);
    os_free(data->response);
}

void test_wm_office365_get_fail_by_tenant_and_subscription_null(void **state) {
    test_struct_t *data  = (test_struct_t *)*state;

    wm_office365_fail *fails = NULL;
    os_calloc(1, sizeof(wm_office365_fail), fails);
    fails->subscription_name = "subscription";
    fails->tenant_id = "tenant";
    wm_office365_fail *result = NULL;
    char* subscription_name = "subscription_name";
    char* tenant_id = "tenant_id";

    result = wm_office365_get_fail_by_tenant_and_subscription(fails, tenant_id, subscription_name);
    assert_null(result);
    os_free(fails);
}

void test_wm_office365_get_fail_by_tenant_and_subscription_not_null(void **state) {
    test_struct_t *data  = (test_struct_t *)*state;

    wm_office365_fail *fails = NULL;
    os_calloc(1, sizeof(wm_office365_fail), fails);
    fails->subscription_name = "subscription_name";
    fails->tenant_id = "tenant_id";
    wm_office365_fail *result = NULL;
    char* subscription_name = "subscription_name";
    char* tenant_id = "tenant_id";

    result = wm_office365_get_fail_by_tenant_and_subscription(fails, tenant_id, subscription_name);
    assert_string_equal(result->tenant_id, tenant_id);
    assert_string_equal(result->subscription_name, subscription_name);

    os_free(fails);
}

int main(void) {
    const struct CMUnitTest tests_configuration[] = {
        cmocka_unit_test_setup_teardown(test_read_configuration, setup_test_read, teardown_test_read),
        cmocka_unit_test_setup_teardown(test_read_configuration_1, setup_test_read, teardown_test_read),
        cmocka_unit_test_setup_teardown(test_read_default_configuration, setup_test_read, teardown_test_read),
        cmocka_unit_test_setup_teardown(test_read_interval, setup_test_read, teardown_test_read),
        cmocka_unit_test_setup_teardown(test_read_interval_s, setup_test_read, teardown_test_read),
        cmocka_unit_test_setup_teardown(test_read_interval_s_fail, setup_test_read, teardown_test_read),
        cmocka_unit_test_setup_teardown(test_read_interval_m, setup_test_read, teardown_test_read),
        cmocka_unit_test_setup_teardown(test_read_interval_m_fail, setup_test_read, teardown_test_read),
        cmocka_unit_test_setup_teardown(test_read_interval_h, setup_test_read, teardown_test_read),
        cmocka_unit_test_setup_teardown(test_read_interval_h_fail, setup_test_read, teardown_test_read),
        cmocka_unit_test_setup_teardown(test_read_interval_d, setup_test_read, teardown_test_read),
        cmocka_unit_test_setup_teardown(test_read_interval_d_fail, setup_test_read, teardown_test_read),
        cmocka_unit_test_setup_teardown(test_read_curl_max_size, setup_test_read, teardown_test_read),
        cmocka_unit_test_setup_teardown(test_read_curl_max_size_invalid_1, setup_test_read, teardown_test_read),
        cmocka_unit_test_setup_teardown(test_read_curl_max_size_invalid_2, setup_test_read, teardown_test_read),
        cmocka_unit_test_setup_teardown(test_read_curl_max_size_invalid_3, setup_test_read, teardown_test_read),
        cmocka_unit_test_setup_teardown(test_secret_path_and_secret, setup_test_read, teardown_test_read),
        cmocka_unit_test_setup_teardown(test_fake_tag, setup_test_read, teardown_test_read),
        cmocka_unit_test_setup_teardown(test_fake_tag_1, setup_test_read, teardown_test_read),
        cmocka_unit_test_setup_teardown(test_invalid_content_1, setup_test_read, teardown_test_read),
        cmocka_unit_test_setup_teardown(test_invalid_content_2, setup_test_read, teardown_test_read),
        cmocka_unit_test_setup_teardown(test_invalid_content_3, setup_test_read, teardown_test_read),
        cmocka_unit_test_setup_teardown(test_invalid_content_4, setup_test_read, teardown_test_read),
        cmocka_unit_test_setup_teardown(test_invalid_interval, setup_test_read, teardown_test_read),
        cmocka_unit_test_setup_teardown(test_error_api_auth, setup_test_read, teardown_test_read),
        cmocka_unit_test_setup_teardown(test_error_api_auth_1, setup_test_read, teardown_test_read),
        cmocka_unit_test_setup_teardown(test_error_tenant_id, setup_test_read, teardown_test_read),
        cmocka_unit_test_setup_teardown(test_error_tenant_id_1, setup_test_read, teardown_test_read),
        cmocka_unit_test_setup_teardown(test_error_client_id, setup_test_read, teardown_test_read),
        cmocka_unit_test_setup_teardown(test_error_client_id_1, setup_test_read, teardown_test_read),
        cmocka_unit_test_setup_teardown(test_error_client_secret, setup_test_read, teardown_test_read),
        cmocka_unit_test_setup_teardown(test_error_client_secret_1, setup_test_read, teardown_test_read),
        cmocka_unit_test_setup_teardown(test_error_client_secret_path, setup_test_read, teardown_test_read),
        cmocka_unit_test_setup_teardown(test_error_client_secret_path_1, setup_test_read, teardown_test_read),
    };
    const struct CMUnitTest tests_functionality[] = {
        cmocka_unit_test_setup_teardown(test_wm_office365_dump_no_options, setup_conf, teardown_conf),
        cmocka_unit_test_setup_teardown(test_wm_office365_dump_yes_options_empty_arrays, setup_conf, teardown_conf),
        cmocka_unit_test_setup_teardown(test_wm_office365_dump_yes_options, setup_conf, teardown_conf),
        cmocka_unit_test_setup_teardown(test_wm_office365_get_access_token_with_auth_secret, setup_conf, teardown_conf),
        cmocka_unit_test_setup_teardown(test_wm_office365_get_access_token_with_auth_secret_path, setup_conf, teardown_conf),
        cmocka_unit_test_setup_teardown(test_wm_office365_get_access_token_with_auth_secret_response_400, setup_conf, teardown_conf),
        cmocka_unit_test_setup_teardown(test_wm_office365_get_access_token_with_auth_secret_response_null, setup_conf, teardown_conf),
        cmocka_unit_test_setup_teardown(test_wm_office365_get_access_token_with_auth_secret_response_max_size_reached, setup_conf, teardown_conf),
        cmocka_unit_test_setup_teardown(test_wm_office365_get_access_token_with_auth_secret_error_json_response, setup_conf, teardown_conf),
        cmocka_unit_test_setup_teardown(test_wm_office365_get_access_token_with_auth_secret_response_200, setup_conf, teardown_conf),
        cmocka_unit_test_setup_teardown(test_wm_office365_manage_subscription_stop_error_json_response, setup_conf, teardown_conf),
        cmocka_unit_test_setup_teardown(test_wm_office365_manage_subscription_stop_error_max_size_reached, setup_conf, teardown_conf),
        cmocka_unit_test_setup_teardown(test_wm_office365_manage_subscription_start_code_200, setup_conf, teardown_conf),
        cmocka_unit_test_setup_teardown(test_wm_office365_manage_subscription_start_response_null, setup_conf, teardown_conf),
        cmocka_unit_test_setup_teardown(test_wm_office365_manage_subscription_stop_code_400_error_AF20024, setup_conf, teardown_conf),
        cmocka_unit_test_setup_teardown(test_wm_office365_manage_subscription_stop_code_400_error_different_AF20024, setup_conf, teardown_conf),
        cmocka_unit_test_setup_teardown(test_wm_office365_get_fail_by_tenant_and_subscription_null, setup_conf, teardown_conf),
        cmocka_unit_test_setup_teardown(test_wm_office365_get_fail_by_tenant_and_subscription_not_null, setup_conf, teardown_conf),
    };

    int result;
    result = cmocka_run_group_tests(tests_configuration, NULL, NULL);
    result += cmocka_run_group_tests(tests_functionality, NULL, NULL);
    return result;
}
<|MERGE_RESOLUTION|>--- conflicted
+++ resolved
@@ -1286,8 +1286,6 @@
     os_free(access_token);
 }
 
-<<<<<<< HEAD
-=======
 void test_wm_office365_manage_subscription_start_response_null(void **state) {
     test_struct_t *data  = (test_struct_t *)*state;
     int value = 0;
@@ -1336,7 +1334,6 @@
     os_free(data->response);
 }
 
->>>>>>> f13ef36d
 void test_wm_office365_manage_subscription_start_code_200(void **state) {
     test_struct_t *data  = (test_struct_t *)*state;
     int value = 0;
