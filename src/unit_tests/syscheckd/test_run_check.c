--- conflicted
+++ resolved
@@ -234,15 +234,6 @@
         NULL
     };
     char expanded_dirs[1][OS_SIZE_1024];
-<<<<<<< HEAD
-    will_return(wrap_GetCurrentThread, (HANDLE)123456);
-
-    expect_SetThreadPriority_call((HANDLE)123456, THREAD_PRIORITY_LOWEST, true);
-
-    expect_string(__wrap__mtdebug1, tag, SYSCHECK_LOGTAG);
-    expect_string(__wrap__mtdebug1, formatted_msg, "(6320): Setting process priority to: '10'");
-=======
->>>>>>> d3a82a3d
 
     // Expand directories
     for(i = 0; dirs[i]; i++) {
@@ -334,16 +325,6 @@
     };
     char expanded_dirs[1][OS_SIZE_1024];
 
-<<<<<<< HEAD
-    will_return(wrap_GetCurrentThread, (HANDLE)123456);
-
-    expect_SetThreadPriority_call((HANDLE)123456, THREAD_PRIORITY_LOWEST, true);
-
-    expect_string(__wrap__mtdebug1, tag, SYSCHECK_LOGTAG);
-    expect_string(__wrap__mtdebug1, formatted_msg, "(6320): Setting process priority to: '10'");
-
-=======
->>>>>>> d3a82a3d
     // Expand directories
     for(i = 0; dirs[i]; i++) {
         if(!ExpandEnvironmentStrings(dirs[i], expanded_dirs[i], OS_SIZE_1024))
@@ -502,15 +483,6 @@
     };
     char expanded_dirs[1][OS_SIZE_1024];
 
-<<<<<<< HEAD
-    will_return(wrap_GetCurrentThread, (HANDLE)123456);
-    expect_SetThreadPriority_call((HANDLE)123456, THREAD_PRIORITY_LOWEST, true);
-
-    expect_string(__wrap__mtdebug1, tag, SYSCHECK_LOGTAG);
-    expect_string(__wrap__mtdebug1, formatted_msg, "(6320): Setting process priority to: '10'");
-
-=======
->>>>>>> d3a82a3d
     // Expand directories
     for(i = 0; dirs[i]; i++) {
         if(!ExpandEnvironmentStrings(dirs[i], expanded_dirs[i], OS_SIZE_1024))
