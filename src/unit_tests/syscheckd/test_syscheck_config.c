--- conflicted
+++ resolved
@@ -14,8 +14,7 @@
 #include <stdio.h>
 #include <string.h>
 
-#include "../syscheckd/syscheck.h"
-#include "../config/syscheck-config.h"
+#include "syscheck.h"
 #include "../wazuh_modules/wmodules.h"
 
 #include "../wrappers/common.h"
@@ -68,7 +67,7 @@
     expect_function_call_any(__wrap_pthread_mutex_unlock);
     expect_function_call_any(__wrap_pthread_rwlock_rdlock);
 
-    expect_any_always(__wrap__mdebug1, formatted_msg);
+    expect_any_always(__wrap__mtdebug1, formatted_msg);
     expect_any_always(__wrap__mwarn, formatted_msg);
 
     OS_XML xml;
@@ -123,15 +122,13 @@
     assert_int_equal(syscheck.diff_folder_size, 0);
 }
 
-<<<<<<< HEAD
-=======
 void test_Read_Syscheck_Config_invalid(void **state)
 {
     (void) state;
     int ret;
 
-    expect_any_always(__wrap__mdebug1, formatted_msg);
-    expect_string(__wrap__merror, formatted_msg, "(1226): Error reading XML file 'invalid.conf': XMLERR: File 'invalid.conf' not found. (line 0).");
+    expect_any_always(__wrap__mtdebug1, formatted_msg);
+    expect_string(__wrap__mterror, formatted_msg, "(1226): Error reading XML file 'invalid.conf': XMLERR: File 'invalid.conf' not found. (line 0).");
 
  /* expect_function_call_any(__wrap_pthread_rwlock_wrlock);
     expect_function_call_any(__wrap_pthread_rwlock_unlock);
@@ -145,14 +142,12 @@
     assert_int_equal(ret, OS_INVALID);
 }
 
->>>>>>> 683fe1ee
 void test_Read_Syscheck_Config_undefined(void **state)
 {
     (void) state;
     int ret;
 
-<<<<<<< HEAD
-    OS_XML xml;
+    /*OS_XML xml;
     XML_NODE node;
     XML_NODE chld_node;
     OS_ReadXML("test_syscheck2.conf", &xml);
@@ -161,20 +156,19 @@
     ret = Read_Syscheck(&xml, chld_node, &syscheck, CWMODULE, 0);
     OS_ClearNode(chld_node);
     OS_ClearNode(node);
-    OS_ClearXML(&xml);
-=======
-    expect_function_call_any(__wrap_pthread_rwlock_wrlock);
-    expect_function_call_any(__wrap_pthread_rwlock_unlock);
-    expect_function_call_any(__wrap_pthread_mutex_lock);
-    expect_function_call_any(__wrap_pthread_mutex_unlock);
-    expect_function_call_any(__wrap_pthread_rwlock_rdlock);
-
-    expect_any_always(__wrap__mdebug1, formatted_msg);
+    OS_ClearXML(&xml);*/
+
+    expect_function_call_any(__wrap_pthread_rwlock_wrlock);
+    expect_function_call_any(__wrap_pthread_rwlock_unlock);
+    expect_function_call_any(__wrap_pthread_mutex_lock);
+    expect_function_call_any(__wrap_pthread_mutex_unlock);
+    expect_function_call_any(__wrap_pthread_rwlock_rdlock);
+
+    expect_any_always(__wrap__mtdebug1, formatted_msg);
 
 
     ret = Read_Syscheck_Config("test_syscheck2.conf");
 
->>>>>>> 683fe1ee
     assert_int_equal(ret, 0);
     assert_int_equal(syscheck.rootcheck, 0);
 
@@ -216,21 +210,13 @@
     (void) state;
     int ret;
 
-<<<<<<< HEAD
-    OS_XML xml;
-    OS_ReadXML("test_empty_config.conf", &xml);
-    assert_null(OS_GetElementsbyNode(&xml, NULL));
-    ret = Read_Syscheck(&xml, NULL, &syscheck, CWMODULE, 0);
-    OS_ClearXML(&xml);
-=======
-    expect_function_call_any(__wrap_pthread_rwlock_wrlock);
-    expect_function_call_any(__wrap_pthread_rwlock_unlock);
-
-    expect_any_always(__wrap__mdebug1, formatted_msg);
+    expect_function_call_any(__wrap_pthread_rwlock_wrlock);
+    expect_function_call_any(__wrap_pthread_rwlock_unlock);
+
+    expect_any_always(__wrap__mtdebug1, formatted_msg);
 
     ret = Read_Syscheck_Config("test_empty_config.conf");
 
->>>>>>> 683fe1ee
     assert_int_equal(ret, 1);
 
     // Default values
@@ -280,7 +266,7 @@
     expect_function_call_any(__wrap_pthread_mutex_unlock);
     expect_function_call_any(__wrap_pthread_rwlock_rdlock);
 
-    expect_any_always(__wrap__mdebug1, formatted_msg);
+    expect_any_always(__wrap__mtdebug1, formatted_msg);
     OS_XML xml;
     XML_NODE node;
     XML_NODE chld_node;
@@ -423,29 +409,16 @@
     (void) state;
     cJSON * ret;
 
-<<<<<<< HEAD
-    OS_XML xml;
-    XML_NODE node;
-    XML_NODE chld_node;
-    OS_ReadXML("test_syscheck2.conf", &xml);
-    node = OS_GetElementsbyNode(&xml, NULL);
-    chld_node = OS_GetElementsbyNode(&xml, node[0]);
-    Read_Syscheck(&xml, chld_node, &syscheck, CWMODULE, 0);
-    OS_ClearNode(chld_node);
-    OS_ClearNode(node);
-    OS_ClearXML(&xml);
-=======
-    expect_function_call_any(__wrap_pthread_rwlock_wrlock);
-    expect_function_call_any(__wrap_pthread_rwlock_unlock);
-    expect_function_call_any(__wrap_pthread_mutex_lock);
-    expect_function_call_any(__wrap_pthread_mutex_unlock);
-    expect_function_call_any(__wrap_pthread_rwlock_rdlock);
-
-    expect_any_always(__wrap__mdebug1, formatted_msg);
+    expect_function_call_any(__wrap_pthread_rwlock_wrlock);
+    expect_function_call_any(__wrap_pthread_rwlock_unlock);
+    expect_function_call_any(__wrap_pthread_mutex_lock);
+    expect_function_call_any(__wrap_pthread_mutex_unlock);
+    expect_function_call_any(__wrap_pthread_rwlock_rdlock);
+
+    expect_any_always(__wrap__mtdebug1, formatted_msg);
 
 
     Read_Syscheck_Config("test_syscheck2.conf");
->>>>>>> 683fe1ee
 
     ret = getSyscheckConfig();
     *state = ret;
@@ -555,21 +528,13 @@
     (void) state;
     cJSON * ret;
 
-<<<<<<< HEAD
-    OS_XML xml;
-    OS_ReadXML("test_empty_config.conf", &xml);
-    assert_null(OS_GetElementsbyNode(&xml, NULL));
-    Read_Syscheck(&xml, NULL, &syscheck, CWMODULE, 0);
-    OS_ClearXML(&xml);
-=======
-    expect_function_call_any(__wrap_pthread_rwlock_wrlock);
-    expect_function_call_any(__wrap_pthread_rwlock_unlock);
-    expect_function_call_any(__wrap_pthread_rwlock_rdlock);
-
-    expect_any_always(__wrap__mdebug1, formatted_msg);
+    expect_function_call_any(__wrap_pthread_rwlock_wrlock);
+    expect_function_call_any(__wrap_pthread_rwlock_unlock);
+    expect_function_call_any(__wrap_pthread_rwlock_rdlock);
+
+    expect_any_always(__wrap__mtdebug1, formatted_msg);
 
     Read_Syscheck_Config("test_empty_config.conf");
->>>>>>> 683fe1ee
 
     ret = getSyscheckConfig();
 
@@ -581,18 +546,11 @@
     (void) state;
     cJSON * ret;
 
-<<<<<<< HEAD
-    OS_XML xml;
-    OS_ReadXML("test_empty_config.conf", &xml);
-    Read_Syscheck(&xml, NULL, &syscheck, CWMODULE, 0);
-    OS_ClearXML(&xml);
-=======
-    expect_function_call_any(__wrap_pthread_rwlock_wrlock);
-    expect_function_call_any(__wrap_pthread_rwlock_unlock);
-    expect_function_call_any(__wrap_pthread_rwlock_rdlock);
-
-    expect_any_always(__wrap__mdebug1, formatted_msg);
->>>>>>> 683fe1ee
+    expect_function_call_any(__wrap_pthread_rwlock_wrlock);
+    expect_function_call_any(__wrap_pthread_rwlock_unlock);
+    expect_function_call_any(__wrap_pthread_rwlock_rdlock);
+
+    expect_any_always(__wrap__mtdebug1, formatted_msg);
 
 
     ret = getSyscheckConfig();
@@ -670,17 +628,14 @@
     (void) state;
     int ret;
 
-<<<<<<< HEAD
     #ifndef WIN32
-=======
-    expect_function_call_any(__wrap_pthread_rwlock_wrlock);
-    expect_function_call_any(__wrap_pthread_rwlock_unlock);
-    expect_function_call_any(__wrap_pthread_mutex_lock);
-    expect_function_call_any(__wrap_pthread_mutex_unlock);
-    expect_function_call_any(__wrap_pthread_rwlock_rdlock);
-
->>>>>>> 683fe1ee
-    expect_any_always(__wrap__mdebug1, formatted_msg);
+    expect_function_call_any(__wrap_pthread_rwlock_wrlock);
+    expect_function_call_any(__wrap_pthread_rwlock_unlock);
+    expect_function_call_any(__wrap_pthread_mutex_lock);
+    expect_function_call_any(__wrap_pthread_mutex_unlock);
+    expect_function_call_any(__wrap_pthread_rwlock_rdlock);
+
+    expect_any_always(__wrap__mtdebug1, formatted_msg);
     #endif //WIN32
 
     OS_XML xml;
@@ -718,7 +673,7 @@
     expect_function_call_any(__wrap_pthread_mutex_unlock);
     expect_function_call_any(__wrap_pthread_rwlock_rdlock);
 
-    expect_any_always(__wrap__mdebug1, formatted_msg);
+    expect_any_always(__wrap__mtdebug1, formatted_msg);
 
     OS_XML xml;
     XML_NODE node;
@@ -777,7 +732,7 @@
     memset(filerestrict,'a',OS_PATTERN_MAXSIZE+1);
     snprintf(error_msg, OS_MAXSTR, REGEX_COMPILE, filerestrict, OS_REGEX_MAXSIZE);
 
-    expect_string(__wrap__merror, formatted_msg, error_msg);
+    expect_string(__wrap__mterror, formatted_msg, error_msg);
 
     new_entry = fim_create_directory(path, options, filerestrict, recursion_level, tag, diff_size_limit, is_wildcard);
 
