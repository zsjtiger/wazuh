/* Copyright (C) 2015-2020, Wazuh Inc.
 * All rights reserved.
 *
 * This program is free software; you can redistribute it
 * and/or modify it under the terms of the GNU General Public
 * License (version 2) as published by the FSF - Free Software
 * Foundation
 */


#ifndef FILE_OP_WRAPPERS_H
#define FILE_OP_WRAPPERS_H

#include <sys/types.h>
#include <stdio.h>
#include <stdbool.h>

#ifdef WIN32
#include <windows.h>
#endif

int __wrap_abspath(const char *path, char *buffer, size_t size);
void expect_abspath(const char *path, int ret);

int __wrap_check_path_type(const char *dir);

int __wrap_File_DateofChange(const char * file);

int __wrap_IsDir(const char *file);

int __wrap_IsFile(const char *file);

int __wrap_IsLink(const char * file);

int __wrap_IsSocket(const char * sock);

int __wrap_rmdir_ex(const char *name);

void expect_rmdir_ex_call(const char *dir, int ret);

int __wrap_w_compress_gzfile(const char *filesrc, const char *filedst);

int __wrap_w_uncompress_gzfile(const char *gzfilesrc, const char *gzfiledst);
void expect_w_uncompress_gzfile(const char * gzfilesrc, const char * gzfiledst, FILE *ret);

FILE *__wrap_wfopen(const char * __filename, const char * __modes);
void expect_wfopen(const char * __filename, const char * __modes, FILE *ret);

char ** __wrap_wreaddir(const char * name);

void expect_wreaddir_call(const char *dir, char **files);

#ifndef WIN32
off_t __wrap_FileSize(const char * path);
#else
DWORD __wrap_FileSizeWin(const char * file);
#endif
void expect_FileSize(const char *path, int ret);

int __wrap_rename_ex(const char *source, const char *destination);
void expect_rename_ex(const char *source, const char *destination, int ret);

float __wrap_DirSize(const char *path);

<<<<<<< HEAD
int __wrap_mkdir_ex(const char *path);
void expect_mkdir_ex(const char *path, int ret);

#endif
=======
#endif

int __wrap_w_ref_parent_folder(const char * path);

int __wrap_cldir_ex(const char *name);

int __wrap_UnmergeFiles(const char *finalpath, const char *optdir, int mode);
>>>>>>> b2c492b7
<|MERGE_RESOLUTION|>--- conflicted
+++ resolved
@@ -62,17 +62,13 @@
 
 float __wrap_DirSize(const char *path);
 
-<<<<<<< HEAD
 int __wrap_mkdir_ex(const char *path);
 void expect_mkdir_ex(const char *path, int ret);
 
-#endif
-=======
 #endif
 
 int __wrap_w_ref_parent_folder(const char * path);
 
 int __wrap_cldir_ex(const char *name);
 
-int __wrap_UnmergeFiles(const char *finalpath, const char *optdir, int mode);
->>>>>>> b2c492b7
+int __wrap_UnmergeFiles(const char *finalpath, const char *optdir, int mode);