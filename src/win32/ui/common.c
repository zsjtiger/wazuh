/* Copyright (C) 2009 Trend Micro Inc.
 * All rights reserved.
 *
 * This program is a free software; you can redistribute it
 * and/or modify it under the terms of the GNU General Public
 * License (version 2) as published by the FSF - Free Software
 * Foundation.
 */

#include "shared.h"
#include "os_win32ui.h"
#include "../os_win.h"
#include "os_xml/os_xml.h"
#include "os_net/os_net.h"
#include "validate_op.h"

/* Duplicate string */
void dupStr(char *src, char **dst)
{
	if (!src || !*src) return;
	
	if (*dst != NULL)
	{
		free(*dst);
		*dst = NULL;
	}
	
	os_strdup(src, *dst);
}

/* Generate server info (for the main status) */
int gen_server_info(HWND hwnd)
{
    memset(ui_server_info, '\0', 2048 + 1);
    snprintf(ui_server_info, 2048, "Agent: %s (%s) - %s\r\n\r\nStatus: %s", config_inst.agentname, config_inst.agentid, config_inst.agentip, config_inst.status);
    
    /* Initialize top */
    if (config_inst.version) {
        SetDlgItemText(hwnd, UI_SERVER_TOP, config_inst.version);
        SetDlgItemText(hwnd, UI_SERVER_INFO, ui_server_info);
    }
    
    /* Initialize auth key */
    if (config_inst.key) SetDlgItemText(hwnd, UI_SERVER_AUTH, config_inst.key);
    
    /* Initialize server IP */
    if (config_inst.server) SetDlgItemText(hwnd, UI_SERVER_TEXT, config_inst.server);
    
    /* Set status data */
<<<<<<< HEAD
    SendMessage(hStatus, SB_SETTEXT, 0, (LPARAM)"http://wazuh.com");
    if (config_inst.revision) SendMessage(hStatus, SB_SETTEXT, 1, (LPARAM)config_inst.revision);
    
=======
    SendMessage(hStatus, SB_SETTEXT, 0, (LPARAM)"https://wazuh.com");
    if (config_inst.revision) {
        SendMessage(hStatus, SB_SETTEXT, 1, (LPARAM)config_inst.revision);
    }

>>>>>>> 32b72a76
    return (0);
}

/* Read the first line of a specific file  --must free after */
char *cat_file(char *file)
{
    FILE *fp = fopen(file, "r");
    if (fp) {
        char buf[1024 + 1] = {'\0'};
        char *ret = NULL;
		
        if (fgets(buf, 1024, fp) != NULL) {
            ret = strchr(buf, '\n');
            if (ret) *ret = '\0';
			
            ret = strchr(buf, '\r');
            if (ret) *ret = '\0';
			
            ret = strdup(buf);
        }
        
        fclose(fp);
		
        return (ret);
    }
    
    return (NULL);
}

/* Check if a file exists */
int is_file(char *file)
{
    FILE *fp = fopen(file, "r");
    if (fp) {
        fclose(fp);
        return (1);
    }
    return (0);
}

/* Clear configuration */
void config_clear()
{
	/* Initialize config instance */
	if (config_inst.dir != NULL) {
		free(config_inst.dir);
		config_inst.dir = NULL;
	}
	
	if (config_inst.config != NULL) {
		free(config_inst.config);
		config_inst.config = NULL;
	}
	
	if (config_inst.agentid != NULL) {
		free(config_inst.agentid);
		config_inst.agentid = NULL;
	}
	
	if (config_inst.agentname != NULL) {
		free(config_inst.agentname);
		config_inst.agentname = NULL;
	}
	
	if (config_inst.agentip != NULL) {
		free(config_inst.agentip);
		config_inst.agentip = NULL;
	}
	
	if (config_inst.version != NULL) {
		free(config_inst.version);
		config_inst.version = NULL;
	}
	
    if (config_inst.revision != NULL) {
		free(config_inst.revision);
		config_inst.revision = NULL;
	}
	
	/* Set default values -- dupStr() takes care of freeing these variables */
	dupStr(FL_NOKEY, &config_inst.key);
	dupStr(FL_NOSERVER, &config_inst.server);
	dupStr(ST_UNKNOWN, &config_inst.status);
	
	config_inst.msg_sent = 0;
}

/* Initialize the config */
void init_config()
{
	/* Initialize config instance */
	config_inst.dir = NULL;
	config_inst.config = NULL;
	dupStr(FL_NOKEY, &config_inst.key);
	config_inst.server = NULL;
	
	config_inst.agentid = NULL;
	config_inst.agentname = NULL;
	config_inst.agentip = NULL;

	config_inst.version = NULL;
	config_inst.revision = NULL;
	dupStr(ST_UNKNOWN, &config_inst.status);
	
	config_inst.msg_sent = 0;
	config_inst.admin_access = 1;
	
	/* Check if ui is on the right path and has the proper permissions */
	if (!is_file(CONFIG)) {
		if (chdir(DEFDIR)) config_inst.admin_access = 0;
		if (!is_file(CONFIG)) config_inst.admin_access = 0;
	}
}

/* Read ossec config */
int config_read(__attribute__((unused)) HWND hwnd)
{
    char *tmp_str = NULL;
    char buffer[4096] = {'\0'};
	
	/* Clear config */
    config_clear();
	
	/* Get OSSEC status */
    if (CheckServiceRunning()) {
        dupStr(ST_RUNNING, &config_inst.status);
    } else {
        dupStr(ST_STOPPED, &config_inst.status);
    }
	
	/* Get version/revision */
    if (tmp_str = cat_file(VERSION_FILE), tmp_str) {
        snprintf(buffer, sizeof(buffer), "Wazuh %s", tmp_str);
        dupStr(buffer, &config_inst.version);
        
        free(tmp_str);
        tmp_str = NULL;
    }
	
	if (tmp_str = cat_file(REVISION_FILE), tmp_str) {
        snprintf(buffer, sizeof(buffer), "Revision %s", tmp_str);
        dupStr(buffer, &config_inst.revision);
        
        free(tmp_str);
        tmp_str = NULL;
    }
	
	/* Get number of messages sent */
    if (tmp_str = cat_file(SENDER_FILE), tmp_str) {
        unsigned long int tmp_val = 0;
        char *ptr = NULL;
        
        tmp_val = atol(tmp_str);
        if (tmp_val) {
            config_inst.msg_sent = (tmp_val * 9999);
			
            ptr = strchr(tmp_str, ':');
            if (ptr) {
                ptr++;
                snprintf(buffer, sizeof(buffer), "%s", ptr);
                
                tmp_val = atol(ptr);
                config_inst.msg_sent += tmp_val;
            }
        }
		
        free(tmp_str);
        tmp_str = NULL;
    }
	
	/* Get agent ID, name and IP */
    if (tmp_str = cat_file(AUTH_FILE), tmp_str) {
        /* Get base 64 */
        char *b64_key = encode_base64(strlen(tmp_str), tmp_str);
        if (b64_key == NULL)
        {
            dupStr(FL_NOKEY, &config_inst.key);
        } else {
            dupStr(b64_key, &config_inst.key);
            free(b64_key);
        }
        
        int pos = 0;
        char *ptr = strchr(tmp_str, ' ');
        if (ptr) {
            *ptr = '\0';
            ptr++;
            
            /* Get ID */
            dupStr(tmp_str + pos, &config_inst.agentid);
            
            /* Save position */
            pos = (ptr - tmp_str);
            
            ptr = strchr(ptr, ' ');
            if (ptr) {
                *ptr = '\0';
                ptr++;
                
                /* Get name */
                dupStr(tmp_str + pos, &config_inst.agentname);
                
                /* Save position */
                pos = (ptr - tmp_str);
                
                ptr = strchr(ptr, ' ');
                if (ptr) *ptr = '\0';
                
                /* Get IP address */
                dupStr(tmp_str + pos, &config_inst.agentip);
            }
        }
        
        free(tmp_str);
        tmp_str = NULL;
    }
	
	if (config_inst.agentip == NULL) {
        dupStr(ST_NOTSET, &config_inst.agentid);
		dupStr("Auth key not imported.", &config_inst.agentname);
		dupStr(ST_NOTSET, &config_inst.agentip);
		dupStr(ST_MISSING_IMPORT, &config_inst.status);
    }
	
	/* Get server IP */
    if (!get_ossec_server()) {
        if (strcmp(config_inst.status, ST_MISSING_IMPORT) == 0) {
            dupStr(ST_MISSING_ALL, &config_inst.status);
        } else {
            dupStr(ST_MISSING_SERVER, &config_inst.status);
        }
    }
	
	return (0);
}

/* Get OSSEC Server IP */
int get_ossec_server()
{
    OS_XML xml;
    char *str = NULL;
    int success = 0;
    
    /* Definitions */
    const char *(xml_serverip[]) = {"ossec_config", "client", "server-ip", NULL};
    const char *(xml_serverhost[]) = {"ossec_config", "client", "server-hostname", NULL};
    const char *(xml_serveraddr[]) = {"ossec_config", "client", "server", "address", NULL};
    
    /* Read XML */
    if (OS_ReadXML(CONFIG, &xml) < 0) return (0);
    
    /* We need to remove the entry for the server */
    if (config_inst.server) {
        free(config_inst.server);
        config_inst.server = NULL;
    }
    config_inst.server_type = 0;
    
    /* Get IP address of manager */
    if (str = OS_GetOneContentforElement(&xml, xml_serveraddr), str) {
        if (OS_IsValidIP(str, NULL) == 1) {
            config_inst.server_type = SERVER_IP_USED;
            dupStr(str, &config_inst.server);
            success = 1;
            goto ret;
        } else {
            /* If we don't find the IP, try the server hostname */
            char *s_ip = OS_GetHost(str, 0);
            if (s_ip) {
                /* Clear the host memory */
                free(s_ip);
                
                /* Assign the hostname to the server info */
                config_inst.server_type = SERVER_HOST_USED;
                dupStr(str, &config_inst.server);
                success = 1;
                goto ret;
            }
        }
        
        free(str);
        str = NULL;
    }
    
    if (str = OS_GetOneContentforElement(&xml, xml_serverip), str) {
        if (OS_IsValidIP(str, NULL) == 1) {
            config_inst.server_type = SERVER_IP_USED;
            dupStr(str, &config_inst.server);
            success = 1;
            goto ret;
        }
        
        free(str);
        str = NULL;
    }
    
    if (str = OS_GetOneContentforElement(&xml, xml_serverhost), str) {
        char *s_ip = OS_GetHost(str, 0);
        if (s_ip) {
            free(s_ip);
            config_inst.server_type = SERVER_HOST_USED;
            dupStr(str, &config_inst.server);
            success = 1;
            goto ret;
        }
    }
    
    /* Set up final server name when not available */
    dupStr(FL_NOSERVER, &config_inst.server);
    
ret:
    OS_ClearXML(&xml);
    if (str) free(str);
    return success;
}

/* Set OSSEC Server IP */
int set_ossec_server(char *ip, HWND hwnd)
{
    const char **xml_pt = NULL;
    const char *(xml_serveraddr[]) = {"ossec_config", "client", "server", "address", NULL};
    char *conf_file = basename_ex(CONFIG);
	
	char tmp_path[strlen(TMP_DIR) + 1 + strlen(conf_file) + 6 + 1];
    snprintf(tmp_path, sizeof(tmp_path), "%s/%sXXXXXX", TMP_DIR, conf_file);
	
	/* Verify IP Address */
    if (OS_IsValidIP(ip, NULL) != 1) {
        char *s_ip = OS_GetHost(ip, 0);
        if (!s_ip) {
            MessageBox(hwnd, "Invalid Server IP Address.\r\nIt must be the valid IPv4 address of the OSSEC server or the resolvable hostname.", "Error -- Failure Setting IP", MB_OK);
            return (0);
        }
        free(s_ip);
        config_inst.server_type = SERVER_HOST_USED;
        xml_pt = xml_serveraddr;
    } else {
        config_inst.server_type = SERVER_IP_USED;
        xml_pt = xml_serveraddr;
    }
	
	/* Create temporary file */
    if (mkstemp_ex(tmp_path) == -1) {
        MessageBox(hwnd, "Could not create temporary file.", "Error -- Failure Setting IP", MB_OK);
        return (0);
    }
	
	/* Read the XML. Print error and line number. */
    if (OS_WriteXML(CONFIG, tmp_path, xml_pt, NULL, ip) != 0) {
        MessageBox(hwnd, "Unable to set OSSEC Server IP Address.\r\n(Internal error on the XML Write).", "Error -- Failure Setting IP", MB_OK);
        
        if (unlink(tmp_path)) MessageBox(hwnd, "Could not delete temporary file.", "Error -- Failure Deleting Temporary File", MB_OK);
        
        return (0);
    }
	
    /* Rename config files */
    if (rename_ex(CONFIG, LASTCONFIG)) {
        MessageBox(hwnd, "Unable to backup configuration.", "Error -- Failure Backing Up Configuration", MB_OK);
        
        if (unlink(tmp_path)) MessageBox(hwnd, "Could not delete temporary file.", "Error -- Failure Deleting Temporary File", MB_OK);
        
        return (0);
    }
	
	if (rename_ex(tmp_path, CONFIG)) {
        MessageBox(hwnd, "Unable rename temporary file.", "Error -- Failure Renaming Temporary File", MB_OK);
        
        if (unlink(tmp_path)) MessageBox(hwnd, "Could not delete temporary file.", "Error -- Failure Deleting Temporary File", MB_OK);
        
        return (0);
    }
	
	return (1);
}

/* Set OSSEC Authentication Key */
int set_ossec_key(char *key, HWND hwnd)
{
    char auth_file_tmp[] = AUTH_FILE;
    char *keys_file = basename_ex(auth_file_tmp);
	
    char tmp_path[strlen(TMP_DIR) + 1 + strlen(keys_file) + 6 + 1];
    snprintf(tmp_path, sizeof(tmp_path), "%s/%sXXXXXX", TMP_DIR, keys_file);
	
	/* Create temporary file */
    if (mkstemp_ex(tmp_path) == -1) {
        MessageBox(hwnd, "Could not create temporary file.", "Error -- Failure Setting IP", MB_OK);
        return (0);
    }
	
	FILE *fp = fopen(tmp_path, "w");
    if (fp) {
        fprintf(fp, "%s", key);
        fclose(fp);
    } else {
        MessageBox(hwnd, "Could not open temporary file for write.", "Error -- Failure Importing Key", MB_OK);
        
        if (unlink(tmp_path)) MessageBox(hwnd, "Could not delete temporary file.", "Error -- Failure Deleting Temporary File", MB_OK);
        
        return (0);
    }
	
	if (rename_ex(tmp_path, AUTH_FILE)) {
        MessageBox(hwnd, "Unable to rename temporary file.", "Error -- Failure Renaming Temporary File", MB_OK);
        
        if (unlink(tmp_path)) MessageBox(hwnd, "Could not delete temporary file.", "Error -- Failure Deleting Temporary File", MB_OK);
        
        return (0);
    }
	
    return (1);
}<|MERGE_RESOLUTION|>--- conflicted
+++ resolved
@@ -47,17 +47,9 @@
     if (config_inst.server) SetDlgItemText(hwnd, UI_SERVER_TEXT, config_inst.server);
     
     /* Set status data */
-<<<<<<< HEAD
-    SendMessage(hStatus, SB_SETTEXT, 0, (LPARAM)"http://wazuh.com");
+    SendMessage(hStatus, SB_SETTEXT, 0, (LPARAM)"https://wazuh.com");
     if (config_inst.revision) SendMessage(hStatus, SB_SETTEXT, 1, (LPARAM)config_inst.revision);
     
-=======
-    SendMessage(hStatus, SB_SETTEXT, 0, (LPARAM)"https://wazuh.com");
-    if (config_inst.revision) {
-        SendMessage(hStatus, SB_SETTEXT, 1, (LPARAM)config_inst.revision);
-    }
-
->>>>>>> 32b72a76
     return (0);
 }
 
