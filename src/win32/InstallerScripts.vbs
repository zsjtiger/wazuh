--- conflicted
+++ resolved
@@ -32,58 +32,6 @@
 
 public function config()
 
-<<<<<<< HEAD
-Const ForReading = 1
-Const ForWriting = 2
-
-' Custom parameters
-strArgs = Session.Property("CustomActionData")
-args = Split(strArgs, "/+/")
-
-home_dir= Replace(args(0), Chr(34), "")
-OS_VERSION = Replace(args(1), Chr(34), "")
-WAZUH_MANAGER = Replace(args(2), Chr(34), "")
-WAZUH_MANAGER_PORT = Replace(args(3), Chr(34), "")
-WAZUH_PROTOCOL = Replace(args(4), Chr(34), "")
-NOTIFY_TIME = Replace(args(5), Chr(34), "")
-WAZUH_REGISTRATION_SERVER = Replace(args(6), Chr(34), "")
-WAZUH_REGISTRATION_PORT = Replace(args(7), Chr(34), "")
-WAZUH_REGISTRATION_PASSWORD = Replace(args(8), Chr(34), "")
-WAZUH_KEEP_ALIVE_INTERVAL = Replace(args(9), Chr(34), "")
-WAZUH_TIME_RECONNECT = Replace(args(10), Chr(34), "")
-WAZUH_REGISTRATION_CA = Replace(args(11), Chr(34), "")
-WAZUH_REGISTRATION_CERTIFICATE = Replace(args(12), Chr(34), "")
-WAZUH_REGISTRATION_KEY = Replace(args(13), Chr(34), "")
-WAZUH_AGENT_NAME = Replace(args(14), Chr(34), "")
-WAZUH_AGENT_GROUP = Replace(args(15), Chr(34), "")
-ENROLLMENT_DELAY = Replace(args(16), Chr(34), "")
-
-' Only try to set the configuration if variables are setted
-
-Set objFSO = CreateObject("Scripting.FileSystemObject")
-
-' Create an empty client.keys file on first install
-If Not objFSO.fileExists(home_dir & "client.keys") Then
-    objFSO.CreateTextFile(home_dir & "client.keys")
-End If
-
-If objFSO.fileExists(home_dir & "ossec.conf") Then
-    ' Reading ossec.conf file
-    Set objFile = objFSO.OpenTextFile(home_dir & "ossec.conf", ForReading)
-
-    strText = objFile.ReadAll
-    objFile.Close
-
-    If WAZUH_MANAGER <> "" or WAZUH_MANAGER_PORT <> "" or WAZUH_PROTOCOL <> "" or WAZUH_KEEP_ALIVE_INTERVAL <> "" or WAZUH_TIME_RECONNECT <> "" Then
-        If WAZUH_MANAGER <> "" and InStr(WAZUH_MANAGER,",") > 0 Then 'list of address
-            ip_list=Split(WAZUH_MANAGER,",")
-            formatted_list ="    </server>" & vbCrLf
-            not_replaced = True
-            for each ip in ip_list
-                If not_replaced Then
-                    strText = Replace(strText, "<address>0.0.0.0</address>", "<address>" & ip & "</address>")
-                    not_replaced = False
-=======
     Const ForReading = 1
     Const ForWriting = 2
 
@@ -92,21 +40,22 @@
     args = Split(strArgs, "/+/")
 
     home_dir= Replace(args(0), Chr(34), "")
-    WAZUH_MANAGER = Replace(args(1), Chr(34), "")
-    WAZUH_MANAGER_PORT = Replace(args(2), Chr(34), "")
-    WAZUH_PROTOCOL = Replace(args(3), Chr(34), "")
-    NOTIFY_TIME = Replace(args(4), Chr(34), "")
-    WAZUH_REGISTRATION_SERVER = Replace(args(5), Chr(34), "")
-    WAZUH_REGISTRATION_PORT = Replace(args(6), Chr(34), "")
-    WAZUH_REGISTRATION_PASSWORD = Replace(args(7), Chr(34), "")
-    WAZUH_KEEP_ALIVE_INTERVAL = Replace(args(8), Chr(34), "")
-    WAZUH_TIME_RECONNECT = Replace(args(9), Chr(34), "")
-    WAZUH_REGISTRATION_CA = Replace(args(10), Chr(34), "")
-    WAZUH_REGISTRATION_CERTIFICATE = Replace(args(11), Chr(34), "")
-    WAZUH_REGISTRATION_KEY = Replace(args(12), Chr(34), "")
-    WAZUH_AGENT_NAME = Replace(args(13), Chr(34), "")
-    WAZUH_AGENT_GROUP = Replace(args(14), Chr(34), "")
-    ENROLLMENT_DELAY = Replace(args(15), Chr(34), "")
+    OS_VERSION = Replace(args(1), Chr(34), "")
+    WAZUH_MANAGER = Replace(args(2), Chr(34), "")
+    WAZUH_MANAGER_PORT = Replace(args(3), Chr(34), "")
+    WAZUH_PROTOCOL = Replace(args(4), Chr(34), "")
+    NOTIFY_TIME = Replace(args(5), Chr(34), "")
+    WAZUH_REGISTRATION_SERVER = Replace(args(6), Chr(34), "")
+    WAZUH_REGISTRATION_PORT = Replace(args(7), Chr(34), "")
+    WAZUH_REGISTRATION_PASSWORD = Replace(args(8), Chr(34), "")
+    WAZUH_KEEP_ALIVE_INTERVAL = Replace(args(9), Chr(34), "")
+    WAZUH_TIME_RECONNECT = Replace(args(10), Chr(34), "")
+    WAZUH_REGISTRATION_CA = Replace(args(11), Chr(34), "")
+    WAZUH_REGISTRATION_CERTIFICATE = Replace(args(12), Chr(34), "")
+    WAZUH_REGISTRATION_KEY = Replace(args(13), Chr(34), "")
+    WAZUH_AGENT_NAME = Replace(args(14), Chr(34), "")
+    WAZUH_AGENT_GROUP = Replace(args(15), Chr(34), "")
+    ENROLLMENT_DELAY = Replace(args(16), Chr(34), "")
 
     ' Only try to set the configuration if variables are setted
 
@@ -135,7 +84,6 @@
                 re.Pattern = "\s+<server>(.|\n)+?</server>"
                 If InStr(WAZUH_MANAGER,",") Then
                     ip_list=Split(WAZUH_MANAGER,",")
->>>>>>> 53b65c52
                 Else
                     ip_list=Array(WAZUH_MANAGER)
                 End If
@@ -289,17 +237,132 @@
 
     End If
 
-        ' Replace templates
-        Set objFile = objFSO.OpenTextFile(home_dir & "ossec.conf", ForReading)
-        Set re = new regexp
-
-        strNewText = objFile.ReadAll
-        objFile.Close
-
-<<<<<<< HEAD
+    ' Replace templates
+    Set objFile = objFSO.OpenTextFile(home_dir & "ossec.conf", ForReading)
+    Set re = new regexp
+
     strNewText = objFile.ReadAll
     objFile.Close
 
+    If objFSO.fileExists(home_dir & "profile.template") Then
+        Set file = objFSO.OpenTextFile(home_dir & "profile.template", ForReading)
+        newline = file.ReadAll
+        file.Close
+        re.Pattern = "(    <crypto_method>.*</crypto_method>)"
+        re.Global = False
+        strNewText = re.Replace(strNewText, "    " & newline  & vbCrLf & "$1")
+    End If
+
+    If objFSO.fileExists(home_dir & "header-comments.template") Then
+        Set file = objFSO.OpenTextFile(home_dir & "header-comments.template", ForReading)
+        newline = file.ReadAll
+        file.Close
+        re.Pattern = "<!--" & vbCrLf & "(.*" & vbCrLf & ")*-->"
+        re.Global = False
+        strNewText = re.Replace(strNewText, newline)
+    End If
+
+    If objFSO.fileExists(home_dir & "logging.template") Then
+        Set file = objFSO.OpenTextFile(home_dir & "logging.template", ForReading)
+        newline = file.ReadAll
+        file.Close
+        re.Pattern = "  <logging>" & vbCrLf & "(.*" & vbCrLf & ")*  </logging>"
+        re.Global = False
+        strNewText = re.Replace(strNewText, newline)
+    End If
+
+    If objFSO.fileExists(home_dir & "rootcheck.template") Then
+        Set file = objFSO.OpenTextFile(home_dir & "rootcheck.template", ForReading)
+        newline = file.ReadAll
+        file.Close
+        re.Pattern = "  <rootcheck>" & vbCrLf & "(.*" & vbCrLf & ")*  </rootcheck>"
+        re.Global = False
+        strNewText = re.Replace(strNewText, newline)
+    End If
+
+    If objFSO.fileExists(home_dir & "wodle-syscollector.template") Then
+        Set file = objFSO.OpenTextFile(home_dir & "wodle-syscollector.template", ForReading)
+        newline = file.ReadAll
+        file.Close
+        re.Pattern = "  <wodle name=""syscollector"">(" & vbCrLf & "(.*))*</processes>\s*(</wodle>)?"
+        re.Global = False
+        strNewText = re.Replace(strNewText, newline)
+    End If
+
+    If objFSO.fileExists(home_dir & "syscheck.template") Then
+        Set file = objFSO.OpenTextFile(home_dir & "syscheck.template", ForReading)
+        newline = file.ReadAll
+        file.Close
+        re.Pattern = "  <syscheck>" & vbCrLf & "(.*" & vbCrLf & ")*  </syscheck>"
+        re.Global = False
+        strNewText = re.Replace(strNewText, newline)
+    End If
+
+    If objFSO.fileExists(home_dir & "localfile-events.template") Then
+        Set file = objFSO.OpenTextFile(home_dir & "localfile-events.template", ForReading)
+        newline = file.ReadAll
+        file.Close
+        re.Pattern = "  <localfile>" & vbCrLf	& ".*Application(.*" & vbCrLf & ")*.*Security(.*" & vbCrLf & ")*.*System.*" & vbCrLf & ".*" & vbCrLf & "  </localfile>"
+        re.Global = False
+        strNewText = re.Replace(strNewText, newline)
+    End If
+
+    If objFSO.fileExists(home_dir & "sca.template") Then
+        Set file = objFSO.OpenTextFile(home_dir & "sca.template", ForReading)
+        newline = file.ReadAll
+        file.Close
+        re.Pattern = "  <sca>" & vbCrLf & "(.*" & vbCrLf & ")*  </sca>"
+        re.Global = False
+        strNewText = re.Replace(strNewText, newline)
+    End If
+
+    If objFSO.fileExists(home_dir & "localfile-logs.template") Then
+        Set file = objFSO.OpenTextFile(home_dir & "localfile-logs.template", ForReading)
+        newline = file.ReadAll
+        file.Close
+        re.Pattern = "(<!-- Log analysis -->\s*)"
+        re.Global = False
+        strNewText = re.Replace(strNewText, "$1" & vbCrLf & newline)
+    End If
+
+    If objFSO.fileExists(home_dir & "localfile-commands.template") Then
+        Set file = objFSO.OpenTextFile(home_dir & "localfile-commands.template", ForReading)
+        newline = file.ReadAll
+        file.Close
+        re.Pattern = "(</localfile>\s*)(  <!--)"
+        re.Global = False
+        strNewText = re.Replace(strNewText, "$1" & newline & vbCrLf & "$2")
+    End If
+
+    ' Writing the ossec.conf file
+    Set objFile = objFSO.OpenTextFile(home_dir & "ossec.conf", ForWriting)
+    objFile.WriteLine strNewText
+    objFile.Close
+
+    If GetVersion() >= 6 Then
+        Set WshShell = CreateObject("WScript.Shell")
+
+        ' Remove last backslash from home_dir
+        install_dir = Left(home_dir, Len(home_dir) - 1)
+
+        setPermsInherit = "icacls """ & install_dir & """ /inheritancelevel:d /q"
+        WshShell.run setPermsInherit, 0, True
+
+        remUserPerm = "icacls """ & install_dir & """ /remove *S-1-5-32-545 /q"
+        WshShell.run remUserPerm, 0, True
+
+        ' Remove Everyone group for ossec.conf
+        remEveryonePerms = "icacls """ & home_dir & "ossec.conf" & """ /remove *S-1-1-0 /q"
+        WshShell.run remEveryonePerms, 0, True
+    End If
+
+    ' Replace templates
+    Set objFile = objFSO.OpenTextFile(home_dir & "ossec.conf", ForReading)
+    Set re = new regexp
+
+    strNewText = objFile.ReadAll
+    objFile.Close
+
     If objFSO.fileExists(home_dir & "profile-" & OS_VERSION & ".template") Then
         Set file = objFSO.OpenTextFile(home_dir & "profile-" & OS_VERSION & ".template", ForReading)
         newline = file.ReadAll
@@ -308,54 +371,43 @@
         re.Global = False
         strNewText = re.Replace(strNewText, "$1" & vbCrLf & "    " & newline)
     End If
-=======
-        If objFSO.fileExists(home_dir & "profile.template") Then
-            Set file = objFSO.OpenTextFile(home_dir & "profile.template", ForReading)
-            newline = file.ReadAll
-            file.Close
-            re.Pattern = "(    <crypto_method>.*</crypto_method>)"
-            re.Global = False
-            strNewText = re.Replace(strNewText, "    " & newline  & vbCrLf & "$1")
-        End If
->>>>>>> 53b65c52
-
-        If objFSO.fileExists(home_dir & "header-comments.template") Then
-            Set file = objFSO.OpenTextFile(home_dir & "header-comments.template", ForReading)
-            newline = file.ReadAll
-            file.Close
-            re.Pattern = "<!--" & vbCrLf & "(.*" & vbCrLf & ")*-->"
-            re.Global = False
-            strNewText = re.Replace(strNewText, newline)
-        End If
-
-        If objFSO.fileExists(home_dir & "logging.template") Then
-            Set file = objFSO.OpenTextFile(home_dir & "logging.template", ForReading)
-            newline = file.ReadAll
-            file.Close
-            re.Pattern = "  <logging>" & vbCrLf & "(.*" & vbCrLf & ")*  </logging>"
-            re.Global = False
-            strNewText = re.Replace(strNewText, newline)
-        End If
-
-        If objFSO.fileExists(home_dir & "rootcheck.template") Then
-            Set file = objFSO.OpenTextFile(home_dir & "rootcheck.template", ForReading)
-            newline = file.ReadAll
-            file.Close
-            re.Pattern = "  <rootcheck>" & vbCrLf & "(.*" & vbCrLf & ")*  </rootcheck>"
-            re.Global = False
-            strNewText = re.Replace(strNewText, newline)
-        End If
-
-        If objFSO.fileExists(home_dir & "wodle-syscollector.template") Then
-            Set file = objFSO.OpenTextFile(home_dir & "wodle-syscollector.template", ForReading)
-            newline = file.ReadAll
-            file.Close
-            re.Pattern = "  <wodle name=""syscollector"">(" & vbCrLf & "(.*))*</processes>\s*(</wodle>)?"
-            re.Global = False
-            strNewText = re.Replace(strNewText, newline)
-        End If
-
-<<<<<<< HEAD
+
+    If objFSO.fileExists(home_dir & "header-comments.template") Then
+        Set file = objFSO.OpenTextFile(home_dir & "header-comments.template", ForReading)
+        newline = file.ReadAll
+        file.Close
+        re.Pattern = "<!--" & vbCrLf & "(.*" & vbCrLf & ")*-->"
+        re.Global = False
+        strNewText = re.Replace(strNewText, newline)
+    End If
+
+    If objFSO.fileExists(home_dir & "logging.template") Then
+        Set file = objFSO.OpenTextFile(home_dir & "logging.template", ForReading)
+        newline = file.ReadAll
+        file.Close
+        re.Pattern = "  <logging>" & vbCrLf & "(.*" & vbCrLf & ")*  </logging>"
+        re.Global = False
+        strNewText = re.Replace(strNewText, newline)
+    End If
+
+    If objFSO.fileExists(home_dir & "rootcheck.template") Then
+        Set file = objFSO.OpenTextFile(home_dir & "rootcheck.template", ForReading)
+        newline = file.ReadAll
+        file.Close
+        re.Pattern = "  <rootcheck>" & vbCrLf & "(.*" & vbCrLf & ")*  </rootcheck>"
+        re.Global = False
+        strNewText = re.Replace(strNewText, newline)
+    End If
+
+    If objFSO.fileExists(home_dir & "wodle-syscollector.template") Then
+        Set file = objFSO.OpenTextFile(home_dir & "wodle-syscollector.template", ForReading)
+        newline = file.ReadAll
+        file.Close
+        re.Pattern = "  <wodle name=""syscollector"">(" & vbCrLf & "(.*))*</processes>\s*(</wodle>)?"
+        re.Global = False
+        strNewText = re.Replace(strNewText, newline)
+    End If
+
     If objFSO.fileExists(home_dir & "syscheck-" & OS_VERSION & ".template") Then
         Set file = objFSO.OpenTextFile(home_dir & "syscheck-" & OS_VERSION & ".template", ForReading)
         newline = file.ReadAll
@@ -373,57 +425,38 @@
         re.Global = False
         strNewText = re.Replace(strNewText, newline)
     End If
-=======
-        If objFSO.fileExists(home_dir & "syscheck.template") Then
-            Set file = objFSO.OpenTextFile(home_dir & "syscheck.template", ForReading)
-            newline = file.ReadAll
-            file.Close
-            re.Pattern = "  <syscheck>" & vbCrLf & "(.*" & vbCrLf & ")*  </syscheck>"
-            re.Global = False
-            strNewText = re.Replace(strNewText, newline)
-        End If
-
-        If objFSO.fileExists(home_dir & "localfile-events.template") Then
-            Set file = objFSO.OpenTextFile(home_dir & "localfile-events.template", ForReading)
-            newline = file.ReadAll
-            file.Close
-            re.Pattern = "  <localfile>" & vbCrLf	& ".*Application(.*" & vbCrLf & ")*.*Security(.*" & vbCrLf & ")*.*System.*" & vbCrLf & ".*" & vbCrLf & "  </localfile>"
-            re.Global = False
-            strNewText = re.Replace(strNewText, newline)
-        End If
->>>>>>> 53b65c52
-
-        If objFSO.fileExists(home_dir & "sca.template") Then
-            Set file = objFSO.OpenTextFile(home_dir & "sca.template", ForReading)
-            newline = file.ReadAll
-            file.Close
-            re.Pattern = "  <sca>" & vbCrLf & "(.*" & vbCrLf & ")*  </sca>"
-            re.Global = False
-            strNewText = re.Replace(strNewText, newline)
-        End If
-
-        If objFSO.fileExists(home_dir & "localfile-logs.template") Then
-            Set file = objFSO.OpenTextFile(home_dir & "localfile-logs.template", ForReading)
-            newline = file.ReadAll
-            file.Close
-            re.Pattern = "(<!-- Log analysis -->\s*)"
-            re.Global = False
-            strNewText = re.Replace(strNewText, "$1" & vbCrLf & newline)
-        End If
-
-        If objFSO.fileExists(home_dir & "localfile-commands.template") Then
-            Set file = objFSO.OpenTextFile(home_dir & "localfile-commands.template", ForReading)
-            newline = file.ReadAll
-            file.Close
-            re.Pattern = "(</localfile>\s*)(  <!--)"
-            re.Global = False
-            strNewText = re.Replace(strNewText, "$1" & newline & vbCrLf & "$2")
-        End If
-
-        ' Writing the ossec.conf file
-        Set objFile = objFSO.OpenTextFile(home_dir & "ossec.conf", ForWriting)
-        objFile.WriteLine strNewText
-        objFile.Close
+
+    If objFSO.fileExists(home_dir & "sca.template") Then
+        Set file = objFSO.OpenTextFile(home_dir & "sca.template", ForReading)
+        newline = file.ReadAll
+        file.Close
+        re.Pattern = "  <sca>" & vbCrLf & "(.*" & vbCrLf & ")*  </sca>"
+        re.Global = False
+        strNewText = re.Replace(strNewText, newline)
+    End If
+
+    If objFSO.fileExists(home_dir & "localfile-logs.template") Then
+        Set file = objFSO.OpenTextFile(home_dir & "localfile-logs.template", ForReading)
+        newline = file.ReadAll
+        file.Close
+        re.Pattern = "(<!-- Log analysis -->\s*)"
+        re.Global = False
+        strNewText = re.Replace(strNewText, "$1" & vbCrLf & newline)
+    End If
+
+    If objFSO.fileExists(home_dir & "localfile-commands.template") Then
+        Set file = objFSO.OpenTextFile(home_dir & "localfile-commands.template", ForReading)
+        newline = file.ReadAll
+        file.Close
+        re.Pattern = "(</localfile>\s*)(  <!--)"
+        re.Global = False
+        strNewText = re.Replace(strNewText, "$1" & newline & vbCrLf & "$2")
+    End If
+
+    ' Writing the ossec.conf file
+    Set objFile = objFSO.OpenTextFile(home_dir & "ossec.conf", ForWriting)
+    objFile.WriteLine strNewText
+    objFile.Close
 
     If GetVersion() >= 6 Then
         Set WshShell = CreateObject("WScript.Shell")
