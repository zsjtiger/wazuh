--- conflicted
+++ resolved
@@ -270,16 +270,12 @@
 #define FIM_WILDCARDS_UPDATE_FINALIZE       "(6363): Configuration wildcards update finalize."
 #define FIM_REALTIME_MAXNUM_WATCHES         "(6364): Unable to add directory to real time monitoring: '%s' - Maximum size permitted."
 #define FIM_ADDED_RULE_TO_FILE              "(6365): Added directory '%s' to audit rules file."
-<<<<<<< HEAD
-#define FIM_REGISTRY_LIMIT_VALUE            "(6366): Maximum number of registry values to be monitored: '%u'"
-#define FIM_REGISTRY_VALUES_ENTRIES_INFO    "(6367): Fim registry values entries count: '%d'"
-
-=======
 #define FIM_WHODATA_STATE_CHECKER           "(6366): Starting check of Windows Audit Policies and SACLs."
 #define FIM_WHODATA_POLICY_OPENED           "(6367): Audit policy opened successfully. Audit mode enabled."
 #define FIM_WHODATA_OBJECT_ACCESS           "(6368): Detected Audit Object Access category, checking subcategories. GUID: %s"
 #define FIM_WHODATA_SUCCESS_POLICY          "(6369): Found Audit %s subcategory configured to success. GUID: %s"
->>>>>>> 7b7e4bd9
+#define FIM_REGISTRY_LIMIT_VALUE            "(6370): Maximum number of registry values to be monitored: '%u'"
+#define FIM_REGISTRY_VALUES_ENTRIES_INFO    "(6371): Fim registry values entries count: '%d'"
 
 /* Modules messages */
 #define WM_UPGRADE_RESULT_AGENT_INFO         "(8151): Agent Information obtained: '%s'"
