# Copyright (C) 2015-2021, Wazuh Inc.
# TODO: mysql and postgresql?
#
# Copyright (C) 2015-2021, Wazuh Inc.
#
# This program is free software; you can redistribute it and/or modify
# it under the terms of the GNU General Public License as published by
# the Free Software Foundation; either version 2 of the License, or
# (at your option) any later version.
#

uname_S := $(shell sh -c 'uname -s 2>/dev/null || echo not')
uname_P := $(shell sh -c 'uname -p 2>/dev/null || echo not')
uname_R := $(shell sh -c 'uname -r 2>/dev/null || echo not')
uname_V := $(shell sh -c 'uname -v 2>/dev/null || echo not')
uname_M := $(shell sh -c 'uname -m 2>/dev/null || echo not')
HAS_CHECKMODULE = $(shell command -v checkmodule > /dev/null && echo YES)
HAS_SEMODULE_PACKAGE = $(shell command -v semodule_package > /dev/null && echo YES)
CHECK_ARCHLINUX := $(shell sh -c 'grep "Arch Linux" /etc/os-release > /dev/null && echo YES || echo not')
CHECK_CENTOS5 := $(shell sh -c 'grep "CentOS release 5." /etc/redhat-release > /dev/null && echo YES || echo not')

ARCH_FLAGS =

ROUTE_PATH := $(shell pwd)
EXTERNAL_JSON=external/cJSON/
EXTERNAL_ZLIB=external/zlib/
EXTERNAL_SQLITE=external/sqlite/
EXTERNAL_OPENSSL=external/openssl/
EXTERNAL_LIBYAML=external/libyaml/
EXTERNAL_CURL=external/curl/
EXTERNAL_AUDIT=external/audit-userspace/
EXTERNAL_LIBFFI=external/libffi/
EXTERNAL_LIBPLIST=external/libplist/
EXTERNAL_CPYTHON=external/cpython/
EXTERNAL_MSGPACK=external/msgpack/
EXTERNAL_BZIP2=external/bzip2/
EXTERNAL_GOOGLE_TEST=external/googletest/
EXTERNAL_LIBPCRE2=external/libpcre2/
ifneq (${TARGET},winagent)
EXTERNAL_PROCPS=external/procps/
EXTERNAL_LIBDB=external/libdb/build_unix/
EXTERNAL_PACMAN=external/pacman/
EXTERNAL_LIBARCHIVE=external/libarchive/
endif
# XXX Becareful NO EXTRA Spaces here
PG_CONFIG?=pg_config
MY_CONFIG?=mysql_config
PRELUDE_CONFIG?=libprelude-config
WAZUH_GROUP?=wazuh
WAZUH_USER?=wazuh
SHARED=so
SELINUX_MODULE=selinux/wazuh.mod
SELINUX_ENFORCEMENT=selinux/wazuh.te
SELINUX_POLICY=selinux/wazuh.pp
SHARED_MODULES=shared_modules/
DBSYNC=${SHARED_MODULES}dbsync/
RSYNC=${SHARED_MODULES}rsync/
SHARED_UTILS_TEST=${SHARED_MODULES}utils/tests/
SYSCOLLECTOR=wazuh_modules/syscollector/
SYSINFO=data_provider/

USE_PRELUDE?=no
USE_ZEROMQ?=no
USE_GEOIP?=no
USE_INOTIFY=no
USE_BIG_ENDIAN=no
USE_AUDIT=no
MINGW_HOST=unknown
USE_MSGPACK_OPT=yes

DISABLE_SHARED?=no
DISABLE_SYSC?=no
DISABLE_CISCAT?=no

ifeq (${TARGET},winagent)
WIN_CMAKE_OPTS=-DCMAKE_SYSTEM_NAME=Windows -DCMAKE_C_COMPILER=${MING_BASE}${CC} -DCMAKE_CXX_COMPILER=${MING_BASE}${CXX}
WIN_CMAKE_RULES+=win32/sysinfo
WIN_CMAKE_RULES+=win32/shared_modules
ifeq (,$(filter ${DISABLE_SYSC},YES yes y Y 1))
WIN_CMAKE_RULES+=win32/syscollector
endif
endif

ifneq (,$(filter ${DISABLE_SHARED},YES yes y Y 1))
WIN_CMAKE_OPTS+=-DDISABLE_SHARED=1
endif


ifeq (${uname_S},Darwin)
SYSINFO_OS=-DCMAKE_SYSTEM_NAME=Darwin
endif

ifneq (,$(filter ${TEST},YES yes y Y 1))
DBSYNC_TEST=-DUNIT_TEST=ON #--coverage
RSYNC_TEST=-DUNIT_TEST=ON #--coverage
SYSCOLLECTOR_TEST=-DUNIT_TEST=ON #--coverage
SYSINFO_TEST=-DUNIT_TEST=ON #--coverage
endif
ifneq (,$(filter ${DEBUG},YES yes y Y 1))
SHARED_MODULES_RELEASE_TYPE=-DCMAKE_BUILD_TYPE=Debug
GTEST_RELEASE_TYPE=-DCMAKE_BUILD_TYPE=Debug
SYSCOLLECTOR_RELEASE_TYPE=-DCMAKE_BUILD_TYPE=Debug
SYSINFO_RELEASE_TYPE=-DCMAKE_BUILD_TYPE=Debug
endif

ifeq (${COVERITY}, YES)
	SHARED_MODULES_RELEASE_TYPE+=-DCOVERITY=1
	export COVERITY_UNSUPPORTED_COMPILER_INVOCATION=1
endif

ifneq ($(HAS_CHECKMODULE),)
ifneq ($(HAS_SEMODULE_PACKAGE),)
USE_SELINUX=yes
else
USE_SELINUX=no
endif
else
USE_SELINUX=no
endif

ONEWAY?=no
CLEANFULL?=no

DEFINES=-DOSSECHIDS
DEFINES+=-DUSER=\"${WAZUH_USER}\"
DEFINES+=-DGROUPGLOBAL=\"${WAZUH_GROUP}\"

ifneq (${TARGET},winagent)
		DEFINES+=-D${uname_S}
ifeq (${uname_S},Linux)
		PRECOMPILED_OS:=linux
		DEFINES+=-DINOTIFY_ENABLED -D_XOPEN_SOURCE=600 -D_GNU_SOURCE
ifeq (${CHECK_CENTOS5},YES)
		OSSEC_CFLAGS+=-pthread -I${EXTERNAL_LIBDB}
else
		OSSEC_CFLAGS+=-pthread -I${EXTERNAL_LIBDB} -I${EXTERNAL_PACMAN}lib/libalpm/ -I${EXTERNAL_LIBARCHIVE}libarchive
endif
		OSSEC_LDFLAGS+='-Wl,-rpath,$$ORIGIN/../lib'
		AR_LDFLAGS+='-Wl,-rpath,$$ORIGIN/../../lib'
		OSSEC_LIBS+=-lrt -ldl -lm
		OSSEC_LDFLAGS+=-pthread -lrt -ldl
		AR_LDFLAGS+=-pthread -lrt -ldl
		OSSEC_CFLAGS+=-Wl,--start-group
		USE_AUDIT=yes
ifneq (,$(filter ${USE_AUDIT},YES yes y Y 1))
		OSSEC_CFLAGS+=-I$(EXTERNAL_AUDIT)lib
endif
ifeq (${CHECK_ARCHLINUX},YES)
		ARCH_FLAGS+=-lnghttp2 -lbrotlidec -lpsl
		OSSEC_LDFLAGS+=-lnghttp2 -lbrotlidec -lpsl
		AR_LDFLAGS+=-lnghttp2 -lbrotlidec -lpsl
endif
else
ifeq (${uname_S},AIX)
		DEFINES+=-DAIX -D__unix
		DEFINES+=-DHIGHFIRST
		OSSEC_CFLAGS+=-pthread
		OSSEC_LDFLAGS+=-pthread -L./lib
		AR_LDFLAGS+=-pthread
		PATH:=${PATH}:/usr/vac/bin
		CC=gcc
		PRECOMPILED_OS:=aix
else
ifeq (${uname_S},SunOS)
SOLARIS_CMAKE_OPTS=-DSOLARIS=ON
PRECOMPILED_OS:=solaris
ifneq ($(uname_R),5.10)
		DEFINES+=-DSUN_MAJOR_VERSION=$(word 1, $(subst ., ,$(uname_V)))
		DEFINES+=-DSUN_MINOR_VERSION=$(word 2, $(subst ., ,$(uname_V)))
else
		DEFINES+=-DSUN_MAJOR_VERSION=10
		DEFINES+=-DSUN_MINOR_VERSION=0
endif
		DEFINES+=-DSOLARIS
		DEFINES+=-DHIGHFIRST
		DEFINES+=-D_REENTRANT
ifneq ($(uname_R),5.10)
		OSSEC_LDFLAGS+=-z relax=secadj
		AR_LDFLAGS+=-z relax=secadj
else
		OSSEC_CFLAGS+=-DMSGPACK_ZONE_ALIGN=8
endif
		OSSEC_LDFLAGS+='-Wl,-rpath,$$ORIGIN/../lib'
		AR_LDFLAGS+='-Wl,-rpath,$$ORIGIN/../../lib'
		OSSEC_LIBS+=-lsocket -lnsl -lresolv -lrt -lpthread
		PATH:=${PATH}:/usr/ccs/bin:/usr/xpg4/bin:/opt/csw/gcc3/bin:/opt/csw/bin:/usr/sfw/bin
		CC=gcc
#		This is necessary in order to compile libcurl
		NM=gnm
		uname_M := $(shell sh -c 'uname -m 2>/dev/null || echo not')
else
ifeq (${uname_S},Darwin)
		DEFINES+=-DDarwin
		DEFINES+=-DHIGHFIRST
		OSSEC_CFLAGS+=-pthread
		OSSEC_LDFLAGS+=-pthread
		OSSEC_LDFLAGS+=-Xlinker -rpath -Xlinker "@executable_path/../lib"
		AR_LDFLAGS+=-pthread
		AR_LDFLAGS+=-Xlinker -rpath -Xlinker "@executable_path/../../lib"
		SHARED=dylib
		OSSEC_LIBS+=-framework Security
		PRECOMPILED_OS:=darwin
else
ifeq (${uname_S},FreeBSD)
		DEFINES+=-DFreeBSD
		OSSEC_CFLAGS+=-pthread -I/usr/local/include
		OSSEC_LDFLAGS+=-pthread
		OSSEC_LDFLAGS+=-L/usr/local/lib
		OSSEC_LDFLAGS+='-Wl,-rpath,$$ORIGIN/../lib'
		AR_LDFLAGS+=-pthread
		AR_LDFLAGS+=-L/usr/local/lib
		AR_LDFLAGS+='-Wl,-rpath,$$ORIGIN/../../lib'
		PRECOMPILED_OS:=freebsd
else
ifeq (${uname_S},NetBSD)
		DEFINES+=-DNetBSD
		OSSEC_CFLAGS+=-pthread
		OSSEC_LDFLAGS+=-pthread
		OSSEC_LDFLAGS+='-Wl,-rpath,$$ORIGIN/../lib'
		AR_LDFLAGS+=-pthread
		AR_LDFLAGS+='-Wl,-rpath,$$ORIGIN/../../lib'
		PRECOMPILED_OS:=netbsd
else
ifeq (${uname_S},OpenBSD)
		DEFINES+=-DOpenBSD
		OSSEC_CFLAGS+=-pthread
		OSSEC_LDFLAGS+=-pthread
		OSSEC_LDFLAGS+=-L/usr/local/lib
		OSSEC_LDFLAGS+=-Wl,-zorigin '-Wl,-rpath,$$ORIGIN/../lib'
		AR_LDFLAGS+=-pthread
		AR_LDFLAGS+=-L/usr/local/lib
		AR_LDFLAGS+=-Wl,-zorigin '-Wl,-rpath,$$ORIGIN/../../lib'
		PRECOMPILED_OS:=openbsd
else
ifeq (${uname_S},HP-UX)
		DEFINES+=-DHPUX
		DEFINES+=-D_XOPEN_SOURCE_EXTENDED
		DEFINES+=-DHIGHFIRST
		DEFINES+=-DOS_BIG_ENDIAN
		OSSEC_CFLAGS+=-pthread
		OSSEC_LDFLAGS+=-lrt
		AR_LDFLAGS+=-lrt
ifeq (,$(filter ${DISABLE_SHARED},YES yes y Y 1))
		OSSEC_LDFLAGS+='-Wl,-rpath,$$ORIGIN/../lib'
		AR_LDFLAGS+='-Wl,-rpath,$$ORIGIN/../../lib'
endif
		OSSEC_CFLAGS+=-pthread
		OSSEC_LDFLAGS+=-pthread
		AR_LDFLAGS+=-pthread
		PATH:=${PATH}:/usr/local/bin
		CC=gcc
		INSTALL=/usr/local/coreutils/bin/install
		PRECOMPILED_OS:=hpux
else
	    # Unknow platform
endif # HPUX
endif # OpenBSD
endif # NetBSD
endif # FreeBSD
endif # Darwin
endif # SunOS
endif # AIX
endif # Linux
else
		SHARED=dll
		DEFINES_EVENTCHANNEL=-D_WIN32_WINNT=0x600
		OSSEC_CFLAGS+=-pthread
		OSSEC_LDFLAGS+=-pthread
		AR_LDFLAGS+=-pthread
		PRECOMPILED_OS:=windows
endif # winagent

ifeq (,$(filter ${DISABLE_SYSC},YES yes y Y 1))
	DEFINES+=-DENABLE_SYSC
endif

ifeq (,$(filter ${DISABLE_CISCAT},YES yes y Y 1))
	DEFINES+=-DENABLE_CISCAT
endif

ifeq (,$(filter ${DISABLE_SHARED},YES yes y Y 1))
	DEFINES+=-DENABLE_SHARED
endif

ifneq (,$(filter ${DEBUGAD},YES yes y Y 1))
	DEFINES+=-DDEBUGAD
endif

ifneq (,$(filter ${DEBUG},YES yes y Y 1))
	OSSEC_CFLAGS+=-g
else
	OSSEC_CFLAGS+=-DNDEBUG
	OFLAGS+=-O2
endif #DEBUG

OSSEC_CFLAGS+=${OFLAGS}
OSSEC_LDFLAGS+=${OFLAGS}
AR_LDFLAGS+=${OFLAGS}

DBSYNC_LIB+=-ldbsync
RSYNC_LIB+=-lrsync

ifeq (${TARGET}, winagent)
	OSSEC_LDFLAGS+=-L${DBSYNC}build/bin
	OSSEC_LDFLAGS+=-L${RSYNC}build/bin
else
	OSSEC_LDFLAGS+=-L${DBSYNC}build/lib
	OSSEC_LDFLAGS+=-L${RSYNC}build/lib
endif

ifneq (,$(filter ${CLEANFULL},YES yes y Y 1))
	DEFINES+=-DCLEANFULL
endif

ifneq (,$(filter ${ONEWAY},YES yes y Y 1))
	DEFINES+=-DONEWAY_ENABLED
endif

ifneq (,$(filter ${USE_AUDIT},YES yes y Y 1))
        DEFINES+=-DENABLE_AUDIT
endif

ifeq (${COVERITY}, YES)
	DEFINES+=-D__coverity__
endif

OSSEC_CFLAGS+=${DEFINES}
OSSEC_CFLAGS+=-pipe -Wall -Wextra -std=gnu99
OSSEC_CFLAGS+=-I./ -I./headers/ -I${EXTERNAL_OPENSSL}include -I$(EXTERNAL_JSON) -I${EXTERNAL_LIBYAML}include -I${EXTERNAL_CURL}include -I${EXTERNAL_MSGPACK}include -I${EXTERNAL_BZIP2} -I${SHARED_MODULES}common -I${DBSYNC}include -I${RSYNC}include -I${SYSCOLLECTOR}include  -I${SYSINFO}include  -I${EXTERNAL_LIBPCRE2}include

OSSEC_CFLAGS += ${CFLAGS}
OSSEC_LDFLAGS += ${LDFLAGS}
AR_LDFLAGS += ${LDFLAGS}
OSSEC_LIBS += $(LIBS)

CCCOLOR="\033[34m"
LINKCOLOR="\033[34;1m"
SRCCOLOR="\033[33m"
BINCOLOR="\033[37;1m"
MAKECOLOR="\033[32;1m"
ENDCOLOR="\033[0m"

ifeq (,$(filter ${V},YES yes y Y 1))
	QUIET_CC      = @printf '    %b %b\n' ${CCCOLOR}CC${ENDCOLOR} ${SRCCOLOR}$@${ENDCOLOR} 1>&2;
	QUIET_LINK    = @printf '    %b %b\n' ${LINKCOLOR}LINK${ENDCOLOR} ${BINCOLOR}$@${ENDCOLOR} 1>&2;
	QUIET_CCBIN   = @printf '    %b %b\n' ${LINKCOLOR}CC${ENDCOLOR} ${BINCOLOR}$@${ENDCOLOR} 1>&2;
	QUIET_INSTALL = @printf '    %b %b\n' ${LINKCOLOR}INSTALL${ENDCOLOR} ${BINCOLOR}$@${ENDCOLOR} 1>&2;
	QUIET_RANLIB  = @printf '    %b %b\n' ${LINKCOLOR}RANLIB${ENDCOLOR} ${BINCOLOR}$@${ENDCOLOR} 1>&2;
	QUIET_NOTICE  = @printf '%b' ${MAKECOLOR} 1>&2;
	QUIET_ENDCOLOR= @printf '%b' ${ENDCOLOR} 1>&2;
endif

MING_BASE:=
ifeq (${TARGET}, winagent)
# Avoid passing environment variables such CFLAGS to external Makefiles
ifeq (${CC}, gcc)
	MAKEOVERRIDES=
endif

CC=gcc
ifeq (${TARGET}, winagent)
CXX=g++-posix
else
CXX=g++
endif

ifneq (,$(shell which amd64-mingw32msvc-gcc))
	ifeq (${CC}, gcc)
		MING_BASE:=amd64-mingw32msvc-
	else
		MING_BASE:=
	endif
	MINGW_HOST="amd64-mingw32msvc"
else
ifneq (,$(shell which i686-pc-mingw32-gcc))
	ifeq (${CC}, gcc)
		MING_BASE:=i686-pc-mingw32-
	else
		MING_BASE:=
	endif
	MINGW_HOST="i686-pc-mingw32"
else
ifneq (,$(shell which i686-w64-mingw32-gcc))
	ifeq (${CC}, gcc)
		MING_BASE:=i686-w64-mingw32-
	else
		MING_BASE:=
	endif
	MINGW_HOST="i686-w64-mingw32"
else
$(error No windows cross-compiler found!) #MING_BASE:=unknown-
endif
endif
endif

ifneq (,$(wildcard /usr/i686-w64-mingw32/lib/libwinpthread-1.dll))
	WIN_PTHREAD_LIB:=/usr/i686-w64-mingw32/lib/libwinpthread-1.dll
else
ifneq (,$(wildcard /usr/i686-w64-mingw32/sys-root/mingw/bin/libwinpthread-1.dll))
	WIN_PTHREAD_LIB:=/usr/i686-w64-mingw32/sys-root/mingw/bin/libwinpthread-1.dll
endif
endif

endif #winagent

OSSEC_CC      =${QUIET_CC}${MING_BASE}${CC}
OSSEC_CCBIN   =${QUIET_CCBIN}${MING_BASE}${CC}
OSSEC_SHARED  =${QUIET_CCBIN}${MING_BASE}${CC} -shared
OSSEC_LINK    =${QUIET_LINK}${MING_BASE}ar -crus
OSSEC_RANLIB  =${QUIET_RANLIB}${MING_BASE}ranlib
OSSEC_WINDRES =${QUIET_CCBIN}${MING_BASE}windres


ifneq (,$(filter ${USE_INOTIFY},YES auto yes y Y 1))
	DEFINES+=-DINOTIFY_ENABLED
	ifeq (${uname_S},FreeBSD)
		OSSEC_LDFLAGS+=-L/usr/local/lib -I/usr/local/include
		OSSEC_LIBS+=-linotify
		OSSEC_CFLAGS+=-I/usr/local/include
	endif
endif

ifneq (,$(filter ${USE_BIG_ENDIAN},YES yes y Y 1))
	DEFINES+=-DOS_BIG_ENDIAN
endif

ifneq (,$(filter ${USE_PRELUDE},YES auto yes y Y 1))
	DEFINES+=-DPRELUDE_OUTPUT_ENABLED
	OSSEC_LIBS+=-lprelude
	OSSEC_LDFLAGS+=$(shell sh -c '${PRELUDE_CONFIG} --pthread-cflags')
	OSSEC_LIBS+=$(shell sh -c '${PRELUDE_CONFIG} --libs')
endif # USE_PRELUDE

ifneq (,$(filter ${USE_ZEROMQ},YES auto yes y Y 1))
	DEFINES+=-DZEROMQ_OUTPUT_ENABLED
	OSSEC_LIBS+=-lzmq -lczmq
endif # USE_ZEROMQ

ifneq (,$(filter ${USE_GEOIP},YES auto yes y Y 1))
	DEFINES+=-DLIBGEOIP_ENABLED
	OSSEC_LIBS+=-lGeoIP
endif # USE_GEOIP

SYSINFO_LIB+=-lsysinfo

ifeq (${TARGET}, winagent)
	OSSEC_LDFLAGS+=-L${SYSCOLLECTOR}build/bin
	OSSEC_LDFLAGS+=-L${SYSINFO}build/bin
else
	OSSEC_LDFLAGS+=-L${SYSCOLLECTOR}build/lib
	OSSEC_LDFLAGS+=-L${SYSINFO}build/lib
endif

ifeq (,$(filter ${DISABLE_SYSC}, YES yes y Y 1))
	SYSCOLLECTOR_LIB+=-lsyscollector
endif

MI :=
PI :=
ifdef DATABASE

	ifeq (${DATABASE},mysql)
		DEFINES+=-DMYSQL_DATABASE_ENABLED

		ifdef MYSQL_CFLAGS
			MI = ${MYSQL_CFLAGS}
		else
			MI := $(shell sh -c '${MY_CONFIG} --include 2>/dev/null || echo ')

			ifeq (${MI},) # BEGIN MI manual detection
				ifneq (,$(wildcard /usr/include/mysql/mysql.h))
					MI="-I/usr/include/mysql/"
				else
					ifneq (,$(wildcard /usr/local/include/mysql/mysql.h))
						MI="-I/usr/local/include/mysql/"
					endif  #
				endif  #MI

			endif
		endif # MYSQL_CFLAGS

		ifdef MYSQL_LIBS
			ML = ${MYSQL_LIBS}
		else
			ML := $(shell sh -c '${MY_CONFIG} --libs 2>/dev/null || echo ')

			ifeq (${ML},)
				ifneq (,$(wildcard /usr/lib/mysql/*))
					ML="-L/usr/lib/mysql"
				else
					ifneq (,$(wildcard /usr/lib64/mysql/*))
						ML="-L/usr/lib64/mysql"
					else
						ifneq (,$(wildcard /usr/local/lib/mysql/*))
							ML="-L/usr/local/lib/mysql"
						else
							ifneq (,$(wildcard /usr/local/lib64/mysql/*))
								ML="-L/usr/local/lib64/mysql"
							endif # local/lib64
						endif # local/lib
					endif # lib54
				endif # lib
			endif
		endif # MYSQL_LIBS

		OSSEC_LIBS+=${ML} -lmysqlclient

	else # DATABASE

		ifeq (${DATABASE}, pgsql)
			DEFINES+=-DPGSQL_DATABASE_ENABLED

			ifneq (${PGSQL_LIBS},)
				PL:=${PGSQL_LIBS}
			else
				PL:=$(shell sh -c '(${PG_CONFIG} --libdir --pkglibdir 2>/dev/null | sed "s/^/-L/g" | xargs ) || echo ')
			endif

			ifneq (${PGSQL_CFLAGS},)
				PI:=${PGSQL_CFLAGS}
			else
				PI:=$(shell sh -c '(${PG_CONFIG} --includedir --pkgincludedir 2>/dev/null | sed "s/^/-I/g" | xargs ) || echo ')
			endif

			# XXX need some basic autodetech stuff here.

			OSSEC_LIBS+=${PL} -lpq

		endif # pgsql
	endif # mysql
endif # DATABASE

####################
#### Target ########
####################

ifndef TARGET
	TARGET=failtarget
endif # TARGET

ifeq (${TARGET},agent)
	DEFINES+=-DCLIENT
endif

ifeq (${TARGET},local)
	DEFINES+=-DLOCAL
endif


.PHONY: build
build: ${TARGET}
ifneq (${TARGET},failtarget)
	${MAKE} settings
	@echo
	${QUIET_NOTICE}
	@echo "Done building ${TARGET}"
	${QUIET_ENDCOLOR}
endif
	@echo


.PHONY: failtarget
failtarget:
	@echo "TARGET is required: "
	@echo "   make TARGET=server   to build the server"
	@echo "   make TARGET=local      - local version of server"
	@echo "   make TARGET=hybrid     - hybrid version of server"
	@echo "   make TARGET=agent    to build the unix agent"
	@echo "   make TARGET=winagent to build the windows agent"

.PHONY: help
help: failtarget
	@echo
	@echo "General options: "
	@echo "   make V=yes                   Display full compiler messages. Allowed values are 1, yes, YES, y and Y, otherwise, the flag is ignored"
	@echo "   make DEBUG=yes               Build with symbols and without optimization. Allowed values are 1, yes, YES, y and Y, otherwise, the flag is ignored"
	@echo "   make DEBUGAD=yes             Enables extra debugging logging in wazuh-analysisd. Allowed values are 1, yes, YES, y and Y, otherwise, the flag is ignored"
	@echo "   make INSTALLDIR=/path        Wazuh's installation path. Mandatory when compiling the python interpreter from sources using PYTHON_SOURCE.
	@echo "   make ONEWAY=yes              Disables manager's ACK towards agent. It allows connecting agents without backward connection from manager. Allowed values are 1, yes, YES, y and Y, otherwise, the flag is ignored"
	@echo "   make CLEANFULL=yes           Makes the alert mailing subject clear in the format: '<location> - <level> - <description>'. Allowed values are 1, yes, YES, y and Y, otherwise, the flag is ignored"
	@echo "   make RESOURCES_URL           Set the Wazuh resources URL"
	@echo "   make EXTERNAL_SRC_ONLY=yes   Combined with 'deps', it downloads only the external source code to be compiled as part of Wazuh building.
	@echo "   make USE_ZEROMQ=yes          Build with zeromq support. Allowed values are auto, 1, yes, YES, y and Y, otherwise, the flag is ignored"
	@echo "   make USE_PRELUDE=yes         Build with prelude support. Allowed values are auto, 1, yes, YES, y and Y, otherwise, the flag is ignored"
	@echo "   make USE_INOTIFY=yes         Build with inotify support. Allowed values are auto, 1, yes, YES, y and Y, otherwise, the flag is ignored"
	@echo "   make USE_BIG_ENDIAN=yes      Build with big endian support. Allowed values are 1, yes, YES, y and Y, otherwise, the flag is ignored"
	@echo "   make USE_SELINUX=yes         Build with SELinux policies. Allowed values are 1, yes, YES, y and Y, otherwise, the flag is ignored"
	@echo "   make USE_AUDIT=yes           Build with audit service support. Allowed values are 1, yes, YES, y and Y, otherwise, the flag is ignored"
	@echo "   make USE_MSGPACK_OPT=yes     Use default architecture for building msgpack library. Allowed values are 1, yes, YES, y and Y, otherwise, the flag is ignored"
	@echo "   make OFLAGS=-Ox              Overrides optimization level"
	@echo "   make DISABLE_SHARED=yes      Not to build the Wazuh shared library (for unsupported systems). Allowed values are 1, yes, YES, y and Y, otherwise, the flag is ignored"
	@echo "   make DISABLE_SYSC=yes        Not to build the Syscollector module (for unsupported systems). Allowed values are 1, yes, YES, y and Y, otherwise, the flag is ignored"
	@echo "   make DISABLE_CISCAT=yes      Not to build the CIS-CAT module (for unsupported systems). Allowed values are 1, yes, YES, y and Y, otherwise, the flag is ignored"
	@echo "   make OPTIMIZE_CPYTHON=yes    Enable this flag to optimize the python interpreter build, which is performed when used PYTHON_SOURCE. Allowed values are 1, yes, YES, y and Y, otherwise, the flag is ignored"
	@echo "   make PYTHON_SOURCE=yes       Used along the deps target. Downloads the sources needed to build the python interpreter. Allowed values are 1, yes, YES, y and Y, otherwise, the flag is ignored"
	@echo
	@echo "Database options: "
	@echo "   make DATABASE=mysql          Build with MYSQL Support"
	@echo "                                Use MYSQL_CFLAGS adn MYSQL_LIBS to override defaults"
	@echo "   make DATABASE=pgsql          Build with PostgreSQL Support "
	@echo "                                Use PGSQL_CFLAGS adn PGSQL_LIBS to override defaults"
	@echo
	@echo "Geoip support: "
	@echo "   make USE_GEOIP=yes           Build with GeoIP support. Allowed values are auto 1, yes, YES, y and Y, otherwise, the flag is ignored"
	@echo
	@echo "User options: "
	@echo "   make WAZUH_GROUP=wazuh       Set wazuh group"
	@echo "   make WAZUH_USER=wazuh        Set wazuh user"
	@echo
	@echo "Examples: Client with debugging enabled"
	@echo "   make TARGET=agent DEBUG=yes"

.PHONY: settings
settings:
	@echo
	@echo "General settings:"
	@echo "    TARGET:             ${TARGET}"
	@echo "    V:                  ${V}"
	@echo "    DEBUG:              ${DEBUG}"
	@echo "    DEBUGAD             ${DEBUGAD}"
	@echo "    INSTALLDIR:         ${INSTALLDIR}"
	@echo "    DATABASE:           ${DATABASE}"
	@echo "    ONEWAY:             ${ONEWAY}"
	@echo "    CLEANFULL:          ${CLEANFULL}"
	@echo "    RESOURCES_URL:      ${RESOURCES_URL}"
	@echo "    EXTERNAL_SRC_ONLY:  ${EXTERNAL_SRC_ONLY}"
	@echo "    DISABLE_SHARED:     ${DISABLE_SHARED}"
	@echo "User settings:"
	@echo "    WAZUH_GROUP:        ${WAZUH_GROUP}"
	@echo "    WAZUH_USER:         ${WAZUH_USER}"
	@echo "USE settings:"
	@echo "    USE_ZEROMQ:         ${USE_ZEROMQ}"
	@echo "    USE_GEOIP:          ${USE_GEOIP}"
	@echo "    USE_PRELUDE:        ${USE_PRELUDE}"
	@echo "    USE_INOTIFY:        ${USE_INOTIFY}"
	@echo "    USE_BIG_ENDIAN:     ${USE_BIG_ENDIAN}"
	@echo "    USE_SELINUX:        ${USE_SELINUX}"
	@echo "    USE_AUDIT:          ${USE_AUDIT}"
	@echo "    DISABLE_SHARED:     ${DISABLE_SHARED}"
	@echo "    DISABLE_SYSC:       ${DISABLE_SYSC}"
	@echo "    DISABLE_CISCAT:     ${DISABLE_CISCAT}"
	@echo "Mysql settings:"
	@echo "    includes:           ${MI}"
	@echo "    libs:               ${ML}"
	@echo "Pgsql settings:"
	@echo "    includes:           ${PI}"
	@echo "    libs:               ${PL}"
	@echo "Defines:"
	@echo "    ${DEFINES}"
	@echo "Compiler:"
	@echo "    CFLAGS            ${OSSEC_CFLAGS}"
	@echo "    LDFLAGS           ${OSSEC_LDFLAGS}"
	@echo "    LIBS              ${OSSEC_LIBS}"
	@echo "    CC                ${CC}"
	@echo "    MAKE              ${MAKE}"

BUILD_SERVER+=wazuh-maild -
BUILD_SERVER+=wazuh-csyslogd -
BUILD_SERVER+=wazuh-agentlessd -
BUILD_SERVER+=wazuh-remoted
BUILD_SERVER+=wazuh-agentd
BUILD_SERVER+=manage_agents
BUILD_SERVER+=utils
BUILD_SERVER+=active-responses
BUILD_SERVER+=wazuh-monitord
BUILD_SERVER+=wazuh-reportd
BUILD_SERVER+=wazuh-authd
BUILD_SERVER+=wazuh-analysisd
BUILD_SERVER+=wazuh-logtest-legacy
BUILD_SERVER+=wazuh-dbd -
BUILD_SERVER+=wazuh-integratord
BUILD_SERVER+=wazuh-modulesd
BUILD_SERVER+=wazuh-db

BUILD_AGENT+=wazuh-agentd
BUILD_AGENT+=agent-auth
BUILD_AGENT+=manage_agents
BUILD_AGENT+=active-responses
BUILD_AGENT+=wazuh-modulesd

BUILD_CMAKE_PROJECTS+=build_sysinfo
BUILD_CMAKE_PROJECTS+=build_shared_modules
ifeq (,$(filter ${DISABLE_SYSC},YES yes y Y 1))
BUILD_CMAKE_PROJECTS+=build_syscollector
endif


.PHONY: server local hybrid agent selinux

ifeq (${MAKECMDGOALS},server)
$(error Do not use 'server' directly, use 'TARGET=server')
endif
server: external
ifneq (${uname_S},HP-UX)
	${MAKE} ${BUILD_CMAKE_PROJECTS}
endif
	${MAKE} ${BUILD_SERVER}

ifeq (${MAKECMDGOALS},local)
$(error Do not use 'local' directly, use 'TARGET=local')
endif
local: external
ifneq (${uname_S},HP-UX)
	${MAKE} ${BUILD_CMAKE_PROJECTS}
endif
	${MAKE} ${BUILD_SERVER}

ifeq (${MAKECMDGOALS},hybrid)
$(error Do not use 'hybrid' directly, use 'TARGET=hybrid')
endif
hybrid: external
ifneq (${uname_S},HP-UX)
	${MAKE} ${BUILD_CMAKE_PROJECTS}
endif
	${MAKE} ${BUILD_SERVER}

ifeq (${MAKECMDGOALS},agent)
$(error Do not use 'agent' directly, use 'TARGET=agent')
endif
agent: external
ifneq (${uname_S},HP-UX)
	${MAKE} ${BUILD_CMAKE_PROJECTS}
endif
	${MAKE} ${BUILD_AGENT}

ifneq (,$(filter ${USE_SELINUX},YES yes y Y 1))
server local hybrid agent: selinux
endif

selinux: $(SELINUX_POLICY)

$(SELINUX_POLICY): $(SELINUX_MODULE)
	semodule_package -o $@ -m $?

$(SELINUX_MODULE): $(SELINUX_ENFORCEMENT)
	checkmodule -M -m -o $@ $?

WINDOWS_BINS:=win32/wazuh-agent.exe win32/wazuh-agent-eventchannel.exe win32/manage_agents.exe win32/setup-windows.exe win32/setup-syscheck.exe win32/setup-iis.exe win32/os_win32ui.exe win32/agent-auth.exe win32/restart-wazuh.exe win32/route-null.exe win32/netsh.exe win32/syscollector

ifeq (${MAKECMDGOALS},winagent)
$(error Do not use 'winagent' directly, use 'TARGET=winagent')
endif
.PHONY: winagent
winagent: external win32/libwinpthread-1.dll
	${MAKE} ${WINDOWS_BINS} CFLAGS="-DCLIENT -D_POSIX_C_SOURCE -DWIN32 -DPSAPI_VERSION=1" LIBS="-lwsock32 -lwevtapi -lshlwapi -lcomctl32 -ladvapi32 -lkernel32 -lpsapi -lgdi32 -liphlpapi -lws2_32 -lcrypt32"
	cd win32/ && ./unix2dos.pl ossec.conf > default-ossec.conf
	cd win32/ && ./unix2dos.pl ossec-pre6.conf > default-ossec-pre6.conf
	cd win32/ && ./unix2dos.pl help.txt > help_win.txt
	cd win32/ && ./unix2dos.pl ../../etc/internal_options.conf > internal_options.conf
	cd win32/ && ./unix2dos.pl ../../etc/local_internal_options-win.conf > default-local_internal_options.conf
	cd win32/ && ./unix2dos.pl ../../LICENSE > LICENSE.txt
	cd win32/ && ./unix2dos.pl ../VERSION > VERSION
	cd win32/ && ./unix2dos.pl ../REVISION > REVISION
	cd win32/ && makensis wazuh-installer.nsi


win32/shared_modules: $(WAZUHEXT_LIB)
	cd ${DBSYNC} && mkdir -p build && cd build && cmake ${WIN_CMAKE_OPTS} ${DBSYNC_TEST} ${SHARED_MODULES_RELEASE_TYPE} .. && ${MAKE}
	cd ${RSYNC} &&  mkdir -p build && cd build && cmake ${WIN_CMAKE_OPTS} ${RSYNC_TEST} ${SHARED_MODULES_RELEASE_TYPE} .. && ${MAKE}
ifneq (,$(filter ${TEST},YES yes y Y 1))
ifneq (,$(filter ${DEBUG},YES yes y Y 1))
	cd ${SHARED_UTILS_TEST} &&  mkdir -p build && cd build && cmake ${WIN_CMAKE_OPTS} ${SHARED_MODULES_RELEASE_TYPE} .. && ${MAKE}
endif
endif

#### Sysinfo ##

win32/sysinfo: $(WAZUHEXT_LIB)
	cd ${SYSINFO} && mkdir -p build && cd build && cmake ${WIN_CMAKE_OPTS} ${SYSINFO_OS} ${SYSINFO_TEST} ${SYSINFO_RELEASE_TYPE} .. && ${MAKE}

#### Syscollector ##
win32/syscollector: win32/shared_modules win32/sysinfo
	cd ${SYSCOLLECTOR} && mkdir -p build && cd build && cmake ${WIN_CMAKE_OPTS} ${SYSCOLLECTOR_TEST} ${SYSCOLLECTOR_RELEASE_TYPE} .. && ${MAKE}

win32/libwinpthread-1.dll: ${WIN_PTHREAD_LIB}
	cp $< $@

####################
#### External ######
####################

ZLIB_LIB    = $(EXTERNAL_ZLIB)/libz.a
OPENSSL_LIB = $(EXTERNAL_OPENSSL)libssl.a
CRYPTO_LIB 	= $(EXTERNAL_OPENSSL)libcrypto.a
LIBPLIST_LIB = $(EXTERNAL_LIBPLIST)/bin/lib/libplist-2.0.a
SQLITE_LIB  = $(EXTERNAL_SQLITE)libsqlite3.a
JSON_LIB    = $(EXTERNAL_JSON)libcjson.a
PROCPS_LIB  = $(EXTERNAL_PROCPS)/libproc.a
DB_LIB      = $(EXTERNAL_LIBDB).libs/libdb-6.2.a
LIBALPM_LIB  = $(EXTERNAL_PACMAN)lib/libalpm/libalpm.a
LIBARCHIVE_LIB  = $(EXTERNAL_LIBARCHIVE).libs/libarchive.a
LIBYAML_LIB = $(EXTERNAL_LIBYAML)src/.libs/libyaml.a
LIBCURL_LIB = $(EXTERNAL_CURL)lib/.libs/libcurl.a
AUDIT_LIB 	= $(EXTERNAL_AUDIT)lib/.libs/libaudit.a
LIBFFI_LIB 	= $(EXTERNAL_LIBFFI)$(TARGET)/.libs/libffi.a
MSGPACK_LIB = $(EXTERNAL_MSGPACK)libmsgpack.a
BZIP2_LIB   = $(EXTERNAL_BZIP2)libbz2.a
LIBPCRE2_LIB = $(EXTERNAL_LIBPCRE2).libs/libpcre2-8.a

EXTERNAL_LIBS := $(JSON_LIB) $(ZLIB_LIB) $(OPENSSL_LIB) $(CRYPTO_LIB) $(SQLITE_LIB) $(LIBYAML_LIB) $(LIBPCRE2_LIB)

# Adding libcurl only on Windows, Linux and MacOS
ifeq (${TARGET},winagent)
	EXTERNAL_LIBS += $(LIBCURL_LIB)
else ifeq (${uname_S},Linux)
	EXTERNAL_LIBS += $(LIBCURL_LIB)
else ifeq (${uname_S},Darwin)
	EXTERNAL_LIBS += $(LIBCURL_LIB)
endif

ifneq (${TARGET},winagent)
EXTERNAL_LIBS += $(MSGPACK_LIB)
ifneq (${TARGET},agent)
EXTERNAL_LIBS += $(LIBFFI_LIB) $(BZIP2_LIB)
endif
ifeq (${uname_S},Linux)
ifneq (,$(filter ${USE_AUDIT},YES yes y Y 1))
EXTERNAL_LIBS += ${AUDIT_LIB}
endif

ifeq ($(CHECK_CENTOS5),YES)
EXTERNAL_LIBS += $(PROCPS_LIB) $(DB_LIB)
else
EXTERNAL_LIBS += $(PROCPS_LIB) $(DB_LIB) $(LIBALPM_LIB) $(LIBARCHIVE_LIB)
endif
endif
endif
ifeq (${uname_S},Darwin)
EXTERNAL_LIBS += ${LIBPLIST_LIB}
endif

.PHONY: external test_external
external: test_external $(EXTERNAL_LIBS)

ifneq (,$(filter ${TEST},YES yes y Y 1))
external: build_gtest
endif

ifneq (${TARGET},winagent)
ifneq (${TARGET},agent)
ifneq (,$(wildcard ${EXTERNAL_CPYTHON}))
external: build_python
endif
endif
endif

test_external:
ifeq ($(wildcard external/*/*),)
	$(error No external directory found. Run "${MAKE} deps" before compiling external libraries)
endif

#### OpenSSL ##########

OPENSSL_FLAGS = enable-weak-ssl-ciphers no-shared

${CRYPTO_LIB}: ${OPENSSL_LIB}

${OPENSSL_LIB}:
ifeq (${TARGET},winagent)
	cd ${EXTERNAL_OPENSSL} && CC=${MING_BASE}${CC} RC=${MING_BASE}windres ./Configure $(OPENSSL_FLAGS) mingw && ${MAKE} build_libs
else
ifeq (${uname_S},Darwin)
	cd ${EXTERNAL_OPENSSL} && ./Configure $(OPENSSL_FLAGS) darwin64-x86_64-cc && ${MAKE} build_libs
else
ifeq (${uname_S},HP-UX)
	cd ${EXTERNAL_OPENSSL} && MAKE=gmake ./Configure $(OPENSSL_FLAGS) hpux-ia64-gcc && ${MAKE} build_libs
else
ifeq (${uname_S},SunOS)
ifeq ($(uname_M),i86pc)
	cd ${EXTERNAL_OPENSSL} && ./Configure $(OPENSSL_FLAGS) solaris-x86-gcc && ${MAKE} build_libs
else
	cd ${EXTERNAL_OPENSSL} && ./Configure $(OPENSSL_FLAGS) solaris-sparcv9-gcc && ${MAKE} build_libs
endif
else
	cd ${EXTERNAL_OPENSSL} && ./config $(OPENSSL_FLAGS) && ${MAKE} build_libs
endif
endif
endif
endif

#### libplist ##########

${LIBPLIST_LIB}:
	cd ${EXTERNAL_LIBPLIST} && ./autogen.sh --prefix=${ROUTE_PATH}/${EXTERNAL_LIBPLIST}bin && ${MAKE} && ${MAKE} install

#### libffi ##########

LIBFFI_FLAGS = "CFLAGS=-fPIC"

${LIBFFI_LIB}:
	cd ${EXTERNAL_LIBFFI} && ./configure $(LIBFFI_FLAGS) && ${MAKE}

#### zlib ##########

$(ZLIB_LIB):
ifeq (${TARGET},winagent)
	cd ${EXTERNAL_ZLIB} && cp zconf.h.in zconf.h && ${MAKE} -f win32/Makefile.gcc PREFIX=${MING_BASE} libz.a
else
	cd ${EXTERNAL_ZLIB} && CFLAGS=-fPIC ./configure && ${MAKE} libz.a
endif

ZLIB_INCLUDE=-I./${EXTERNAL_ZLIB}

os_zlib_c := os_zlib/os_zlib.c
os_zlib_o := $(os_zlib_c:.c=.o)

os_zlib/%.o: os_zlib/%.c
	${OSSEC_CC} ${OSSEC_CFLAGS} -c $< -o $@

#### bzip2 ##########

$(BZIP2_LIB):
	cd ${EXTERNAL_BZIP2} && ${MAKE} CFLAGS="-fpic -Wall -O2 -D_FILE_OFFSET_BITS=64" libbz2.a

#### SQLite #########

sqlite_c = ${EXTERNAL_SQLITE}sqlite3.c
sqlite_o = ${EXTERNAL_SQLITE}sqlite3.o

$(SQLITE_LIB): $(sqlite_o)
	${OSSEC_LINK} $@ $^
	${OSSEC_RANLIB} $@

$(sqlite_o): $(sqlite_c)
	${OSSEC_CC} ${OSSEC_CFLAGS} -w -fPIC -c $^ -o $@ -fPIC

#### cJSON #########

ifeq (${uname_S},Darwin)
JSON_SHFLAGS=-install_name @rpath/libcjson.$(SHARED)
endif

cjson_c := ${EXTERNAL_JSON}cJSON.c
cjson_o := $(cjson_c:.c=.o)

$(JSON_LIB): ${cjson_o}
	${OSSEC_LINK} $@ $^
	${OSSEC_RANLIB} $@

${EXTERNAL_JSON}%.o: ${EXTERNAL_JSON}%.c
	${OSSEC_CC} ${OSSEC_CFLAGS} -fPIC -c $^ -o $@

#### libyaml ##########

${LIBYAML_LIB}: $(EXTERNAL_LIBYAML)Makefile
	$(MAKE) -C $(EXTERNAL_LIBYAML)

$(EXTERNAL_LIBYAML)Makefile:
ifeq (${TARGET},winagent)
	cd $(EXTERNAL_LIBYAML) && CC=${MING_BASE}${CC} && CFLAGS=-fPIC ./configure --host=${MINGW_HOST} --enable-static=yes
else
	cd $(EXTERNAL_LIBYAML) && CFLAGS=-fPIC ./configure --enable-static=yes --enable-shared=no
endif

#### curl ##########

${LIBCURL_LIB}: $(EXTERNAL_CURL)Makefile
	${MAKE} -C $(EXTERNAL_CURL)lib

ifeq (${TARGET},winagent)
$(EXTERNAL_CURL)Makefile:
	cd $(EXTERNAL_CURL) && CFLAGS=-fPIC CC=${MING_BASE}${CC} ./configure --host=${MINGW_HOST} PREFIX=${MING_BASE} --enable-static=yes --disable-shared --with-winssl --disable-ldap --without-libidn2 && ${MAKE}
else
ifeq (${uname_S},Darwin)
$(EXTERNAL_CURL)Makefile:
	cd $(EXTERNAL_CURL) && ./configure --with-darwinssl --disable-ldap --without-libidn2
else
$(EXTERNAL_CURL)Makefile: $(OPENSSL_LIB)
ifeq (${uname_S},Linux)
	cd $(EXTERNAL_CURL) && CPPFLAGS="-fPIC -I${ROUTE_PATH}/${EXTERNAL_OPENSSL}include" LDFLAGS="-L${ROUTE_PATH}/${EXTERNAL_OPENSSL}" LIBS="-ldl -lpthread" ./configure --disable-ldap --without-libidn2 --without-libpsl --without-brotli
else
	cd $(EXTERNAL_CURL) && CPPFLAGS="-fPIC -I${ROUTE_PATH}/${EXTERNAL_OPENSSL}include" LDFLAGS="-L${ROUTE_PATH}/${EXTERNAL_OPENSSL}" LIBS="-lpthread" ./configure --disable-ldap --without-libidn2
endif
endif
endif


#### procps #########

PROCPS_INCLUDE=-I./${EXTERNAL_PROCPS}

procps_c := $(wildcard ${EXTERNAL_PROCPS}*.c)
procps_o := $(procps_c:.c=.o)

${EXTERNAL_PROCPS}%.o: ${EXTERNAL_PROCPS}%.c
	${OSSEC_CC} ${OSSEC_CFLAGS} -fPIC -c $^ -o $@

$(PROCPS_LIB): ${procps_o}
	${OSSEC_LINK} $@ $^
	${OSSEC_RANLIB} $@

#### Berkeley DB ######

ifeq (${uname_S},Linux)
${DB_LIB}: $(EXTERNAL_LIBDB)Makefile
	 ${MAKE} -C $(EXTERNAL_LIBDB) libdb.a

$(EXTERNAL_LIBDB)Makefile:
	cd ${EXTERNAL_LIBDB} && CPPFLAGS=-fPIC ../dist/configure --with-cryptography=no --disable-queue --disable-heap --disable-partition --disable-mutexsupport --disable-replication --disable-verify --disable-statistics
endif

#### libarchive ######

ifneq (${TARGET},winagent)
ifeq (${uname_S},Linux)
${LIBARCHIVE_LIB}: $(EXTERNAL_LIBARCHIVE)Makefile
	 ${MAKE} -C $(EXTERNAL_LIBARCHIVE)

$(EXTERNAL_LIBARCHIVE)Makefile:
	cd ${EXTERNAL_LIBARCHIVE} && CPPFLAGS=-fPIC ./configure --disable-acl --without-expat --without-iconv --without-xml2 --without-lz4 --without-lzma --without-zstd --without-bz2lib --without-openssl
endif
endif

#### libalpm ######

ifeq (${uname_S},Linux)

# we compile libalpm manually because pacman has a lot of dependencies and we only want to compile a few files
LIBALPM_LDCONFIG=`which ldconfig`
LIBALPM_CFLAGS=-DSYSHOOKDIR=\"/usr/share/libalpm/hooks\" \
			    -DLDCONFIG=\"${LIBALPM_LDCONFIG}\" \
			    -DFSSTATSTYPE="struct statvfs" \
			    -DSCRIPTLET_SHELL=\"/bin/sh\" \
			    -DHAVE_SYS_STATVFS_H \
			    -DLIB_VERSION=\"\" \
			    -DPATH_MAX=4096 \
			    -DHAVE_STRNLEN \
			    -DHAVE_LIBSSL \
			    -I${ROUTE_PATH}/${EXTERNAL_LIBARCHIVE}libarchive \
				-I${ROUTE_PATH}/${EXTERNAL_OPENSSL}include \
			    -I. \
			    -fPIC
${LIBALPM_LIB}: $(EXTERNAL_PACMAN)configure
	cd ${EXTERNAL_PACMAN}lib/libalpm && \
	$(CC) -c *.c ${LIBALPM_CFLAGS} && \
	ar rcs libalpm.a *.o
endif

#### Audit lib ####

${AUDIT_LIB}: $(EXTERNAL_AUDIT)Makefile
	${MAKE} -C $(EXTERNAL_AUDIT)lib CC=$(CC)

$(EXTERNAL_AUDIT)Makefile:
	cd $(EXTERNAL_AUDIT) && ./autogen.sh && ./configure CFLAGS=-fPIC --with-libcap-ng=no

#### msgpack #########

ifeq (,$(filter ${USE_MSGPACK_OPT},YES yes y Y 1))
        MSGPACK_ARCH=-march=i486
endif

ifneq (${TARGET},winagent)
msgpack_c := $(wildcard ${EXTERNAL_MSGPACK}src/*.c)
msgpack_o := $(msgpack_c:.c=.o)

${EXTERNAL_MSGPACK}src/%.o: ${EXTERNAL_MSGPACK}src/%.c
	${OSSEC_CC} ${OSSEC_CFLAGS} ${MSGPACK_ARCH} -fPIC -c $^ -o $@

$(MSGPACK_LIB): ${msgpack_o}
	${OSSEC_LINK} $@ $^
	${OSSEC_RANLIB} $@
endif

#### PCRE2 lib #########



$(LIBPCRE2_LIB):
ifeq (${TARGET},winagent)
	cd $(EXTERNAL_LIBPCRE2) && CFLAGS=-fPIC CC=${MING_BASE}${CC} ./configure --enable-jit=auto --host=${MINGW_HOST} --disable-shared && cp src/pcre2.h include/pcre2.h && ${MAKE}
else
	cd $(EXTERNAL_LIBPCRE2) && CFLAGS=-fPIC ./configure --enable-jit=auto --disable-shared && cp src/pcre2.h include/pcre2.h && ${MAKE}
endif

################################
#### External dependencies  ####
################################

TAR := tar -xf
GUNZIP := gunzip
GZIP := gzip
CURL := curl -so
DEPS_VERSION = 14
RESOURCES_URL := https://packages.wazuh.com/deps/$(DEPS_VERSION)
CPYTHON := cpython
PYTHON_SOURCE := no

ifneq (${TARGET}, winagent)
cpu_arch := ${uname_P}
ifneq (,$(filter ${cpu_arch},unknown Unknown not))
	cpu_arch := $(shell sh -c 'arch 2>/dev/null || echo not')
endif
ifneq (,$(filter ${cpu_arch},unknown Unknown not))
	cpu_arch := ${uname_M}
endif
ifneq (,$(filter ${cpu_arch},x86_64 amd64))
PRECOMPILED_ARCH := /amd64
else
ifneq (,$(filter ${cpu_arch},i386 i686))
PRECOMPILED_ARCH := /i386
else
ifneq (,$(filter ${cpu_arch},aarch64 arm64))
PRECOMPILED_ARCH := /aarch64
else
ifneq (,$(filter ${cpu_arch},armv8l armv7l arm32 armhf))
PRECOMPILED_ARCH := /arm32
else
PRECOMPILED_ARCH := /${cpu_arch}
endif
endif
endif
endif
endif

ifeq ($(CHECK_CENTOS5),YES)
PRECOMPILED_OS := el5
# Avoid the linkage of incompatible libraries in Data Provider for CentOS 5 and Red Hat 5
SYSINFO_OS+=-DCMAKE_CHECK_CENTOS5=1
endif

ifeq (,$(filter ${EXTERNAL_SRC_ONLY},YES yes y Y 1))
# If EXTERNAL_SRC_ONLY=YES is not defined, lets look for the precompiled lib
PRECOMPILED_RES := $(PRECOMPILED_OS)$(PRECOMPILED_ARCH)
endif

# Agent dependencies
EXTERNAL_RES := cJSON curl libdb libffi libyaml openssl procps sqlite zlib audit-userspace msgpack bzip2 nlohmann googletest libpcre2 libplist pacman libarchive
ifneq (${TARGET},agent)
ifneq (${TARGET},winagent)
	# Manager extra dependency
	EXTERNAL_RES += $(CPYTHON)
endif
endif
EXTERNAL_DIR := $(EXTERNAL_RES:%=external/%)
EXTERNAL_TAR := $(EXTERNAL_RES:%=external/%.tar.gz)

.PHONY: deps
deps: $(EXTERNAL_TAR)

external/$(CPYTHON).tar.gz:
# Python interpreter
ifeq (,$(filter ${PYTHON_SOURCE},YES yes y Y 1))
ifneq (,$(PRECOMPILED_RES))
external/$(CPYTHON).tar.gz: external-precompiled/$(CPYTHON).tar.gz
	test -e $(patsubst %.gz,%,$@) ||\
	($(CURL) $@ $(RESOURCES_URL)/libraries/sources/$(patsubst external/%,%,$@) &&\
	cd external && $(GUNZIP) $(patsubst external/%,%,$@) && $(TAR) $(patsubst external/%.gz,%,$@) && rm $(patsubst external/%.gz,%,$@))
	test -d $(patsubst %.tar.gz,%,$@) || (cd external && $(GZIP) $(patsubst external/%.gz,%,$@))

external-precompiled/$(CPYTHON).tar.gz:
	-$(CURL) external/$(patsubst external-precompiled/%,%,$@) $(RESOURCES_URL)/libraries/$(PRECOMPILED_RES)/$(patsubst external-precompiled/%,%,$@) || true
	-cd external && test -e $(patsubst external-precompiled/%,%,$@) && $(GUNZIP) $(patsubst external-precompiled/%,%,$@) || true
else
external/$(CPYTHON).tar.gz:
	$(CURL) $@ $(RESOURCES_URL)/libraries/sources/$(patsubst external/%,%,$@)
	cd external && $(GUNZIP) $(patsubst external/%,%,$@)
	cd external && $(TAR) $(patsubst external/%.gz,%,$@)
	rm $(patsubst %.gz,%,$@)
endif
else
external/$(CPYTHON).tar.gz:
	$(CURL) $@ $(RESOURCES_URL)/libraries/sources/$(patsubst external/%,%,$@)
	cd external && $(GUNZIP) $(patsubst external/%,%,$@)
	cd external && $(TAR) $(patsubst external/%.gz,%,$@)
	rm $(patsubst %.gz,%,$@)
endif

# Remaining dependencies
ifneq (,$(PRECOMPILED_RES))
external/%.tar.gz: external-precompiled/%.tar.gz
	test -d $(patsubst %.tar.gz,%,$@) ||\
	($(CURL) $@ $(RESOURCES_URL)/libraries/sources/$(patsubst external/%,%,$@) &&\
	cd external && $(GUNZIP) $(patsubst external/%,%,$@) && $(TAR) $(patsubst external/%.gz,%,$@) && rm $(patsubst external/%.gz,%,$@))
else
external/%.tar.gz:
	$(CURL) $@ $(RESOURCES_URL)/libraries/sources/$(patsubst external/%,%,$@)
	cd external && $(GUNZIP) $(patsubst external/%,%,$@)
	cd external && $(TAR) $(patsubst external/%.gz,%,$@)
	rm $(patsubst %.gz,%,$@)
endif

ifneq (,$(PRECOMPILED_RES))
external-precompiled/%.tar.gz:
	-$(CURL) external/$(patsubst external-precompiled/%,%,$@) $(RESOURCES_URL)/libraries/$(PRECOMPILED_RES)/$(patsubst external-precompiled/%,%,$@) || true
	-cd external && test -e $(patsubst external-precompiled/%,%,$@) && $(GUNZIP) $(patsubst external-precompiled/%,%,$@) || true
	-cd external && test -e $(patsubst external-precompiled/%.gz,%,$@) && $(TAR) $(patsubst external-precompiled/%.gz,%,$@) || true
	-test -e external/$(patsubst external-precompiled/%.gz,%,$@) && rm external/$(patsubst external-precompiled/%.gz,%,$@) || true
endif


####################
#### OSSEC Libs ####
####################
ifneq (,$(filter ${DISABLE_SHARED},YES yes y Y 1))
BUILD_LIBS = libwazuh.a $(EXTERNAL_LIBS)
else
WAZUHEXT_LIB = libwazuhext.$(SHARED)
BUILD_LIBS = libwazuh.a $(WAZUHEXT_LIB)
endif

$(BUILD_SERVER) $(BUILD_AGENT) $(WINDOWS_BINS): $(BUILD_LIBS)

#### os_xml ########

os_xml_c := $(wildcard os_xml/*.c)
os_xml_o := $(os_xml_c:.c=.o)

os_xml/%.o: os_xml/%.c
	${OSSEC_CC} ${OSSEC_CFLAGS} -c $^ -o $@

#### os_regex ######

os_regex_c := $(wildcard os_regex/*.c)
os_regex_o := $(os_regex_c:.c=.o)

os_regex/%.o: os_regex/%.c
	${OSSEC_CC} ${OSSEC_CFLAGS} -c $^ -o $@

#### os_net ##########

os_net_c := $(wildcard os_net/*.c)
os_net_o := $(os_net_c:.c=.o)

os_net/%.o: os_net/%.c
	${OSSEC_CC} ${OSSEC_CFLAGS} -c $^ -o $@

#### Shared ##########
# Unit tests wrappers

wrappers_common_c := $(wildcard unit_tests/wrappers/*.c)
wrappers_common_o := $(wrappers_common_c:.c=.o)

wrappers_externals_c := $(wildcard unit_tests/wrappers/externals/*.c)
wrappers_externals_o := $(wrappers_externals_c:.c=.o)

wrappers_externals_audit_c := $(wildcard unit_tests/wrappers/externals/audit/*.c)
wrappers_externals_audit_o := $(wrappers_externals_audit_c:.c=.o)

wrappers_externals_bzip2_c := $(wildcard unit_tests/wrappers/externals/bzip2/*.c)
wrappers_externals_bzip2_o := $(wrappers_externals_bzip2_c:.c=.o)

wrappers_externals_zlib_c := $(wildcard unit_tests/wrappers/externals/zlib/*.c)
wrappers_externals_zlib_o := $(wrappers_externals_zlib_c:.c=.o)

wrappers_externals_cJSON_c := $(wildcard unit_tests/wrappers/externals/cJSON/*.c)
wrappers_externals_cJSON_o := $(wrappers_externals_cJSON_c:.c=.o)

wrappers_externals_openssl_c := $(wildcard unit_tests/wrappers/externals/openssl/*.c)
wrappers_externals_openssl_o := $(wrappers_externals_openssl_c:.c=.o)

wrappers_externals_procpc_c := $(wildcard unit_tests/wrappers/externals/procpc/*.c)
wrappers_externals_procpc_o := $(wrappers_externals_procpc_c:.c=.o)

wrappers_externals_sqlite_c := $(wildcard unit_tests/wrappers/externals/sqlite/*.c)
wrappers_externals_sqlite_o := $(wrappers_externals_sqlite_c:.c=.o)

wrappers_externals_pcre2_c := $(wildcard unit_tests/wrappers/externals/pcre2/*.c)
wrappers_externals_pcre2_o := $(wrappers_externals_pcre2_c:.c=.o)

wrappers_libc_c := $(wildcard unit_tests/wrappers/libc/*.c)
wrappers_libc_o := $(wrappers_libc_c:.c=.o)

wrappers_linux_c := $(wildcard unit_tests/wrappers/linux/*.c)
wrappers_linux_o := $(wrappers_linux_c:.c=.o)

wrappers_macos_c := $(wildcard unit_tests/wrappers/macos/*.c)
wrappers_macos_o := $(wrappers_macos_c:.c=.o)

wrappers_macos_libc_c := $(wildcard unit_tests/wrappers/macos/libc/*.c)
wrappers_macos_libc_o := $(wrappers_macos_libc_c:.c=.o)

wrappers_macos_posix_c := $(wildcard unit_tests/wrappers/macos/posix/*.c)
wrappers_macos_posix_o := $(wrappers_macos_posix_c:.c=.o)

wrappers_posix_c := $(wildcard unit_tests/wrappers/posix/*.c)
wrappers_posix_o := $(wrappers_posix_c:.c=.o)

wrappers_wazuh_c := $(wildcard unit_tests/wrappers/wazuh/*.c)
wrappers_wazuh_o := $(wrappers_wazuh_c:.c=.o)

wrappers_wazuh_os_crypto_c := $(wildcard unit_tests/wrappers/wazuh/os_crypto/*.c)
wrappers_wazuh_os_crypto_o := $(wrappers_wazuh_os_crypto_c:.c=.o)

wrappers_wazuh_execd_c := $(wildcard unit_tests/wrappers/wazuh/os_execd/*.c)
wrappers_wazuh_execd_o := $(wrappers_wazuh_execd_c:.c=.o)

wrappers_wazuh_os_net_c := $(wildcard unit_tests/wrappers/wazuh/os_net/*.c)
wrappers_wazuh_os_net_o := $(wrappers_wazuh_os_net_c:.c=.o)

wrappers_wazuh_os_regex_c := $(wildcard unit_tests/wrappers/wazuh/os_regex/*.c)
wrappers_wazuh_os_regex_o := $(wrappers_wazuh_os_regex_c:.c=.o)

wrappers_wazuh_os_xml_c := $(wildcard unit_tests/wrappers/wazuh/os_xml/*.c)
wrappers_wazuh_os_xml_o := $(wrappers_wazuh_os_xml_c:.c=.o)

wrappers_wazuh_shared_c := $(wildcard unit_tests/wrappers/wazuh/shared/*.c)
wrappers_wazuh_shared_o := $(wrappers_wazuh_shared_c:.c=.o)

wrappers_wazuh_syscheckd_c := $(wildcard unit_tests/wrappers/wazuh/syscheckd/*.c)
wrappers_wazuh_syscheckd_o := $(wrappers_wazuh_syscheckd_c:.c=.o)

wrappers_wazuh_wazuh_db_c := $(wildcard unit_tests/wrappers/wazuh/wazuh_db/*.c)
wrappers_wazuh_wazuh_db_o := $(wrappers_wazuh_wazuh_db_c:.c=.o)

wrappers_wazuh_wazuh_modules_c := $(wildcard unit_tests/wrappers/wazuh/wazuh_modules/*.c)
wrappers_wazuh_wazuh_modules_o := $(wrappers_wazuh_wazuh_modules_c:.c=.o)

wrappers_wazuh_monitord_c := $(wildcard unit_tests/wrappers/wazuh/monitord/*.c)
wrappers_wazuh_monitord_o := $(wrappers_wazuh_monitord_c:.c=.o)

wrappers_wazuh_os_auth_c := $(wildcard unit_tests/wrappers/wazuh/os_auth/*.c)
wrappers_wazuh_os_auth_o := $(wrappers_wazuh_os_auth_c:.c=.o)

wrappers_wazuh_addagent_c := $(wildcard unit_tests/wrappers/wazuh/addagent/*.c)
wrappers_wazuh_addagent_o := $(wrappers_wazuh_addagent_c:.c=.o)

wrappers_client_agent_c := $(wildcard unit_tests/wrappers/wazuh/client-agent/*.c)
wrappers_client_agent_o := $(wrappers_client_agent_c:.c=.o)

wrappers_windows_c := $(wildcard unit_tests/wrappers/windows/*.c)
wrappers_windows_o := $(wrappers_windows_c:.c=.o)

wrappers_windows_lib_c := $(wildcard unit_tests/wrappers/windows/libc/*.c)
wrappers_windows_lib_o := $(wrappers_windows_lib_c:.c=.o)

wrappers_windows_posix_c := $(wildcard unit_tests/wrappers/windows/posix/*.c)
wrappers_windows_posix_o := $(wrappers_windows_posix_c:.c=.o)

ifneq (,$(filter ${TEST},YES yes y Y 1))
	OSSEC_CFLAGS+=${CFLAGS_TEST}
	OSSEC_LDFLAGS+=${CFLAGS_TEST}
	AR_LDFLAGS+=${CFLAGS_TEST}
	OSSEC_LIBS+=${LIBS_TEST}

	UNIT_TEST_WRAPPERS:=${wrappers_common_o}
	UNIT_TEST_WRAPPERS+=${wrappers_externals_o}
	UNIT_TEST_WRAPPERS+=${wrappers_externals_bzip2_o}
	UNIT_TEST_WRAPPERS+=${wrappers_externals_zlib_o}
	UNIT_TEST_WRAPPERS+=${wrappers_externals_cJSON_o}
	UNIT_TEST_WRAPPERS+=${wrappers_externals_openssl_o}
	UNIT_TEST_WRAPPERS+=${wrappers_externals_sqlite_o}
	UNIT_TEST_WRAPPERS+=${wrappers_externals_pcre2_o}
	UNIT_TEST_WRAPPERS+=${wrappers_libc_o}
	UNIT_TEST_WRAPPERS+=${wrappers_posix_o}
	UNIT_TEST_WRAPPERS+=${wrappers_wazuh_o}
	UNIT_TEST_WRAPPERS+=${wrappers_wazuh_os_crypto_o}
	UNIT_TEST_WRAPPERS+=${wrappers_wazuh_execd_o}
	UNIT_TEST_WRAPPERS+=${wrappers_wazuh_os_net_o}
	UNIT_TEST_WRAPPERS+=${wrappers_wazuh_os_regex_o}
	UNIT_TEST_WRAPPERS+=${wrappers_wazuh_os_xml_o}
	UNIT_TEST_WRAPPERS+=${wrappers_wazuh_shared_o}
	UNIT_TEST_WRAPPERS+=${wrappers_wazuh_syscheckd_o}
	UNIT_TEST_WRAPPERS+=${wrappers_wazuh_wazuh_db_o}
	UNIT_TEST_WRAPPERS+=${wrappers_wazuh_wazuh_modules_o}
	UNIT_TEST_WRAPPERS+=${wrappers_wazuh_monitord_o}
	UNIT_TEST_WRAPPERS+=${wrappers_wazuh_os_auth_o}
	UNIT_TEST_WRAPPERS+=${wrappers_wazuh_addagent_o}
	UNIT_TEST_WRAPPERS+=${wrappers_client_agent_o}

	ifeq (${TARGET},winagent)
		UNIT_TEST_WRAPPERS+=${wrappers_windows_o}
		UNIT_TEST_WRAPPERS+=${wrappers_windows_lib_o}
		UNIT_TEST_WRAPPERS+=${wrappers_windows_posix_o}
	else ifeq (${uname_S},Darwin)
	    UNIT_TEST_WRAPPERS+=${wrappers_macos_o}
		UNIT_TEST_WRAPPERS+=${wrappers_macos_libc_o}
		UNIT_TEST_WRAPPERS+=${wrappers_macos_posix_o}
	else
		UNIT_TEST_WRAPPERS+=${wrappers_externals_audit_o}
		UNIT_TEST_WRAPPERS+=${wrappers_externals_procpc_o}
		UNIT_TEST_WRAPPERS+=${wrappers_linux_o}
	endif
endif #TEST

shared_c := $(wildcard shared/*.c)
shared_o := $(shared_c:.c=.o)

shared/%.o: shared/%.c
	${OSSEC_CC} ${OSSEC_CFLAGS} -DARGV0=\"wazuh-remoted\" -c $^ -o $@

#### Wazuh DB ####

wdb_sql := $(wildcard wazuh_db/*.sql)
wdblib_c := $(wildcard wazuh_db/wdb*.c)
wdblib_c += $(wildcard wazuh_db/helpers/*.c)
wdblib_o := $(wdblib_c:.c=.o) $(wdb_sql:.sql=.o)
wdb_o := wazuh_db/main.o $(wdblib_o:.c=.o) $(wdb_c:.c=.o) $(wdb_sql:.sql=.o)

wazuh_db/schema_%.o: wazuh_db/schema_%.sql
	${QUIET_CC}echo 'const char *'$(word 2, $(subst /, ,$(subst .,_,$<))) '= "'"`cat $< | tr -d \"\n\"`"'";' | ${MING_BASE}${CC} ${OSSEC_CFLAGS} -xc -c -o $@ -

wazuh_db/%.o: wazuh_db/%.c
	${OSSEC_CC} ${OSSEC_CFLAGS} -DARGV0=\"wazuh-db\" -c $^ -o $@

wazuh-db: ${wdb_o}
	${OSSEC_CCBIN} ${OSSEC_LDFLAGS} $^ ${OSSEC_LIBS} -o $@

#### Config ##########

config_c := $(wildcard config/*.c)
config_o := $(config_c:.c=.o)

config/%.o: config/%.c
	${OSSEC_CC} ${OSSEC_CFLAGS} -c $^ -o $@

build_shared_modules: $(WAZUHEXT_LIB)
	cd ${DBSYNC} && mkdir -p build && cd build && cmake ${WIN_CMAKE_OPTS} ${DBSYNC_TEST} ${SHARED_MODULES_RELEASE_TYPE} .. && ${MAKE}
	cd ${RSYNC} && mkdir -p build && cd build && cmake ${WIN_CMAKE_OPTS} ${RSYNC_TEST} ${SOLARIS_CMAKE_OPTS} ${SHARED_MODULES_RELEASE_TYPE} .. && ${MAKE}
ifneq (,$(filter ${TEST},YES yes y Y 1))
ifneq (,$(filter ${DEBUG},YES yes y Y 1))
	cd ${SHARED_UTILS_TEST} &&  mkdir -p build && cd build && cmake ${WIN_CMAKE_OPTS} ${SHARED_MODULES_RELEASE_TYPE} .. && ${MAKE}
endif
endif

#### Sysinfo ##
build_sysinfo: $(WAZUHEXT_LIB)
	cd ${SYSINFO} && mkdir -p build && cd build && cmake ${WIN_CMAKE_OPTS} ${SYSINFO_OS} ${SYSINFO_TEST} ${SYSINFO_RELEASE_TYPE} .. && ${MAKE}

#### Syscollector ##
ifeq (,$(filter ${DISABLE_SYSC}, YES yes y Y 1))
build_syscollector: build_shared_modules build_sysinfo
	cd ${SYSCOLLECTOR} && mkdir -p build && cd build && cmake ${WIN_CMAKE_OPTS} ${SOLARIS_CMAKE_OPTS} ${SYSCOLLECTOR_TEST} ${SYSCOLLECTOR_RELEASE_TYPE} .. && ${MAKE}
endif

#### rootcheck #####

rootcheck_c := $(wildcard rootcheck/*.c)
rootcheck_o := $(rootcheck_c:.c=.o)
rootcheck_o_lib := $(filter-out rootcheck/rootcheck-config.o, ${rootcheck_o})
rootcheck_o_cmd := $(filter-out rootcheck/config.o, ${rootcheck_o})


rootcheck/%.o: rootcheck/%.c
	${OSSEC_CC} ${OSSEC_CFLAGS} -DARGV0=\"rootcheck\" -c $^ -o $@

rootcheck.a: ${rootcheck_o_lib}
	${OSSEC_LINK} $@ $^
	${OSSEC_RANLIB} $@


#### syscheck ######

syscheck_sql := syscheckd/db/schema_fim_db.sql

syscheck_c := $(wildcard syscheckd/*.c)
syscheck_c += $(wildcard syscheckd/db/*.c)
syscheck_c += $(wildcard syscheckd/whodata/*.c)
syscheck_c += $(wildcard syscheckd/registry/*.c)

syschecklib_o := $(syschecklib_c:.c=.o) $(syscheck_sql:.sql=.o)
syscheck_o := $(syschecklib_o:.c=.o) $(syscheck_c:.c=.o) $(syscheck_sql:.sql=.o)
syscheck_eventchannel_o := $(syscheck_c:.c=-event.o) $(syscheck_sql:.sql=.o)

syscheckd/db/schema_fim_db.o: syscheckd/db/schema_fim_db.sql
	${QUIET_CC}echo 'const char *schema_fim_sql = "'"`cat $< | tr -d \"\n\"`"'";' | ${MING_BASE}${CC} ${OSSEC_CFLAGS} -xc -c -o $@ -

syscheckd/%.o: syscheckd/%.c
	${OSSEC_CC} ${OSSEC_CFLAGS} -DARGV0=\"wazuh-modulesd\" -c $^ -o $@

syscheckd/%-event.o: syscheckd/%.c
	${OSSEC_CC} ${OSSEC_CFLAGS} ${DEFINES_EVENTCHANNEL} -DEVENTCHANNEL_SUPPORT -DARGV0=\"wazuh-modulesd\" -c $^ -o $@

#### Wazuh modules ##
wmodules_c := $(wildcard wazuh_modules/wm*.c) $(wildcard wazuh_modules/agent_upgrade/*.c)

ifeq (${TARGET},agent)
	wmodules_c := ${wmodules_c} $(wildcard wazuh_modules/agent_upgrade/agent/*.c)
else ifeq (${TARGET},winagent)
	wmodules_c := ${wmodules_c} $(wildcard wazuh_modules/agent_upgrade/agent/*.c)
else
	wmodules_c := ${wmodules_c} $(wildcard wazuh_modules/vulnerability_detector/*.c)
	wmodules_c := ${wmodules_c} $(wildcard wazuh_modules/task_manager/*.c)
	wmodules_c := ${wmodules_c} $(wildcard wazuh_modules/agent_upgrade/manager/*.c)
endif

wmodules_o := $(wmodules_c:.c=.o)

wazuh_modules/%.o: wazuh_modules/%.c
	${OSSEC_CC} ${OSSEC_CFLAGS} -c $^ -o $@

#### wazuh modules: execd #####
execd_c := $(wildcard os_execd/*.c)
execd_o := $(execd_c:.c=.o)

#### wazuh modules: logcollector #####
logcollector_c := $(wildcard logcollector/*.c)
logcollector_o := $(logcollector_c:.c=.o)
logcollector_eventchannel_o := $(logcollector_c:.c=-event.o)

wmodules_dep := ${wmodules_o} ${wdblib_o} ${logcollector_o} ${rootcheck_o_lib} ${syscheck_o} ${execd_o}

ifeq (${uname_S},HP-UX)
	wmodules_dep := ${wmodules_dep} ${config_o}
endif

#### crypto ##########

crypto_blowfish_c := os_crypto/blowfish/bf_op.c
crypto_blowfish_o := $(crypto_blowfish_c:.c=.o)

os_crypto/blowfish/%.o: os_crypto/blowfish/%.c
	${OSSEC_CC} ${OSSEC_CFLAGS} -c $^ -o $@

crypto_md5_c := os_crypto/md5/md5_op.c
crypto_md5_o := $(crypto_md5_c:.c=.o)

os_crypto/md5/%.o: os_crypto/md5/%.c
	${OSSEC_CC} ${OSSEC_CFLAGS} -c $^ -o $@

crypto_sha1_c := os_crypto/sha1/sha1_op.c
crypto_sha1_o := $(crypto_sha1_c:.c=.o)

os_crypto/sha1/%.o: os_crypto/sha1/%.c
	${OSSEC_CC} ${OSSEC_CFLAGS} -c $^ -o $@

crypto_sha256_c := os_crypto/sha256/sha256_op.c
crypto_sha256_o := $(crypto_sha256_c:.c=.o)

os_crypto/sha256/%.o: os_crypto/sha256/%.c
	${OSSEC_CC} ${OSSEC_CFLAGS} -c $^ -o $@

crypto_sha512_c := os_crypto/sha512/sha512_op.c
crypto_sha512_o := $(crypto_sha512_c:.c=.o)

os_crypto/sha512/%.o: os_crypto/sha512/%.c
	${OSSEC_CC} ${OSSEC_CFLAGS} -c $^ -o $@

crypto_aes_c := os_crypto/aes/aes_op.c
crypto_aes_o := $(crypto_aes_c:.c=.o)

os_crypto/aes/%.o: os_crypto/aes/%.c
	${OSSEC_CC} ${OSSEC_CFLAGS} -c $^ -o $@

crypto_md5_sha1_c := os_crypto/md5_sha1/md5_sha1_op.c
crypto_md5_sha1_o := $(crypto_md5_sha1_c:.c=.o)

os_crypto/md5_sha1/%.o: os_crypto/md5_sha1/%.c
	${OSSEC_CC} ${OSSEC_CFLAGS} -c $^ -o $@

crypto_md5_sha1_sha256_c := os_crypto/md5_sha1_sha256/md5_sha1_sha256_op.c
crypto_md5_sha1_sha256_o := $(crypto_md5_sha1_sha256_c:.c=.o)

os_crypto/md5_sha1_sha256/%.o: os_crypto/md5_sha1_sha256/%.c
	${OSSEC_CC} ${OSSEC_CFLAGS} -c $^ -o $@

crypto_hmac_c := os_crypto/hmac/hmac.c
crypto_hmac_o := $(crypto_hmac_c:.c=.o)

os_crypto/hmac/%.o: os_crypto/hmac/%.c
	${OSSEC_CC} ${OSSEC_CFLAGS} -c $^ -o $@

crypto_shared_c := $(wildcard os_crypto/shared/*.c)
crypto_shared_o := $(crypto_shared_c:.c=.o)

os_crypto/shared/%.o: os_crypto/shared/%.c
	${OSSEC_CC} ${OSSEC_CFLAGS} -c $< -o $@

crypto_signature_c := $(wildcard os_crypto/signature/*.c)
crypto_signature_o := $(crypto_signature_c:.c=.o)

os_crypto/signature/%.o: os_crypto/signature/%.c
	${OSSEC_CC} ${OSSEC_CFLAGS} -c $< -o $@


crypto_o := ${crypto_blowfish_o} \
					 ${crypto_md5_o} \
					 ${crypto_sha1_o} \
					 ${crypto_shared_o} \
					 ${crypto_md5_sha1_o} \
					 ${crypto_md5_sha1_sha256_o} \
					 ${crypto_sha256_o} \
					 ${crypto_sha512_o} \
					 ${crypto_aes_o} \
					 ${crypto_hmac_o} \
					 ${crypto_signature_o}

#### libwazuh #########

libwazuh.a: ${config_o} ${wmodules_dep} ${crypto_o} ${shared_o} ${os_net_o} ${os_regex_o} ${os_xml_o} ${os_zlib_o} ${UNIT_TEST_WRAPPERS} os_auth/ssl.o os_auth/check_cert.o addagent/validate.o ${manage_agents}
	${OSSEC_LINK} $@ $^
	${OSSEC_RANLIB} $@

### libwazuhext #########

ifeq (,$(filter ${DISABLE_SHARED},YES yes y Y 1))
ifeq (${uname_S},Darwin)
WAZUH_SHFLAGS=-install_name @rpath/libwazuhext.$(SHARED)

$(WAZUHEXT_LIB): $(EXTERNAL_LIBS)
	$(OSSEC_SHARED) $(OSSEC_CFLAGS) $(WAZUH_SHFLAGS) -o $@ -Wl,-all_load $^ -Wl,-noall_load $(OSSEC_LIBS)
else
ifeq (${TARGET}, winagent)
$(WAZUHEXT_LIB): $(EXTERNAL_LIBS)
	$(OSSEC_SHARED) $(OSSEC_CFLAGS) -o $@ -static-libgcc -Wl,--export-all-symbols -Wl,--whole-archive $^ -Wl,--no-whole-archive ${OSSEC_LIBS}
else
ifeq (${uname_P},sparc)
$(WAZUHEXT_LIB): $(EXTERNAL_LIBS)
	$(OSSEC_SHARED) $(OSSEC_CFLAGS) -mimpure-text -o $@ -Wl,--whole-archive $^ -Wl,--no-whole-archive ${OSSEC_LIBS}
else
$(WAZUHEXT_LIB): $(EXTERNAL_LIBS)
	$(OSSEC_SHARED) $(OSSEC_CFLAGS) -o $@ -Wl,--whole-archive $^ -Wl,--no-whole-archive ${OSSEC_LIBS}
endif
endif
endif
endif

#### os_mail #########

os_maild_c := $(wildcard os_maild/*.c)
os_maild_o := $(os_maild_c:.c=.o)

os_maild/%.o: os_maild/%.c
	${OSSEC_CC} ${OSSEC_CFLAGS} -DARGV0=\"wazuh-maild\" -c $^ -o $@

wazuh-maild: ${os_maild_o}
	${OSSEC_CCBIN} ${OSSEC_LDFLAGS} $^ ${OSSEC_LIBS} -o $@

#### os_dbd ##########

os_dbd_c := $(wildcard os_dbd/*.c)
os_dbd_o := $(os_dbd_c:.c=.o)

os_dbd/%.o: os_dbd/%.c
	${OSSEC_CC} ${OSSEC_CFLAGS} ${MI} ${PI} -DARGV0=\"wazuh-dbd\" -c $^ -o $@

wazuh-dbd: ${os_dbd_o}
	${OSSEC_CCBIN} ${OSSEC_LDFLAGS} ${MI} ${PI} $^  ${OSSEC_LIBS} -o $@


#### os_csyslogd #####

os_csyslogd_c := $(wildcard os_csyslogd/*.c)
os_csyslogd_o := $(os_csyslogd_c:.c=.o)

os_csyslogd/%.o: os_csyslogd/%.c
	${OSSEC_CC} ${OSSEC_CFLAGS} -DARGV0=\"wazuh-csyslogd\" -c $^ -o $@

wazuh-csyslogd: ${os_csyslogd_o}
	${OSSEC_CCBIN} ${OSSEC_LDFLAGS} $^ ${OSSEC_LIBS} -o $@


#### agentlessd ####

os_agentlessd_c := $(wildcard agentlessd/*.c)
os_agentlessd_o := $(os_agentlessd_c:.c=.o)

agentlessd/%.o: agentlessd/%.c
	${OSSEC_CC} ${OSSEC_CFLAGS} -DARGV0=\"wazuh-agentlessd\" -c $^ -o $@

wazuh-agentlessd: ${os_agentlessd_o}
	${OSSEC_CCBIN} ${OSSEC_LDFLAGS} $^ ${OSSEC_LIBS} -o $@


#### execd ####
os_execd/%.o: os_execd/%.c
	${OSSEC_CC} ${OSSEC_CFLAGS} -DARGV0=\"wazuh-modulesd\" -c $^ -o $@


#### logcollector ####

logcollector/%.o: logcollector/%.c
	${OSSEC_CC} ${OSSEC_CFLAGS} -DARGV0=\"wazuh-modulesd\" -c $^ -o $@

logcollector/%-event.o: logcollector/%.c
	${OSSEC_CC} ${OSSEC_CFLAGS} -DEVENTCHANNEL_SUPPORT -DARGV0=\"wazuh-modulesd\" -c $^ -o $@


#### remoted #########

remoted_c := $(wildcard remoted/*.c)
remoted_o := $(remoted_c:.c=.o)

remoted/%.o: remoted/%.c
	${OSSEC_CC} ${OSSEC_CFLAGS} -I./remoted -DARGV0=\"wazuh-remoted\" -c $^ -o $@

wazuh-remoted: ${remoted_o}
	${OSSEC_CCBIN} ${OSSEC_LDFLAGS} $^ ${OSSEC_LIBS} -o $@

#### wazuh-agentd ####

client_agent_c := $(wildcard client-agent/*.c)
client_agent_o := $(client_agent_c:.c=.o)

client-agent/%.o: client-agent/%.c
	${OSSEC_CC} ${OSSEC_CFLAGS} -I./client-agent -DARGV0=\"wazuh-agentd\" -c $^ -o $@

wazuh-agentd: ${client_agent_o} monitord/rotate_log.o monitord/compress_log.o
	${OSSEC_CCBIN} ${OSSEC_LDFLAGS} $^ ${OSSEC_LIBS} -o $@

#### addagent ######

addagent_c := $(wildcard addagent/*.c)
addagent_o := $(addagent_c:.c=.o)

addagent/%.o: addagent/%.c
	${OSSEC_CC} ${OSSEC_CFLAGS} -I./addagent -DARGV0=\"manage_agents\" -c $^ -o $@


manage_agents: ${addagent_o}
	${OSSEC_CCBIN} ${OSSEC_LDFLAGS} $^ ${OSSEC_LIBS} -o $@

#### Active Response ####

active_response_programs = default-firewall-drop pf npf ipfw firewalld-drop disable-account host-deny ip-customblock restart-wazuh route-null kaspersky wazuh-slack

$(active_response_programs): $(BUILD_LIBS)

.PHONY: active-responses
active-responses: ${active_response_programs}

active_response_c := $(wildcard active-response/*.c)
active_response_c += $(wildcard active-response/firewalls/*.c)
active_response_o := $(active_response_c:.c=.o)

active-response/%.o: active-response/%.c
	${OSSEC_CC} ${OSSEC_CFLAGS} -I./active-response -DARGV0=\"active-responses\" -c $^ -o $@

default-firewall-drop: active-response/firewalls/default-firewall-drop.o active-response/active_responses.o
	${OSSEC_CCBIN} ${AR_LDFLAGS} $^ ${OSSEC_LIBS} -o $@

pf: active-response/firewalls/pf.o  active-response/active_responses.o
	${OSSEC_CCBIN} ${AR_LDFLAGS} $^ ${OSSEC_LIBS} -o $@

npf: active-response/firewalls/npf.o  active-response/active_responses.o
	${OSSEC_CCBIN} ${AR_LDFLAGS} $^ ${OSSEC_LIBS} -o $@

ipfw: active-response/firewalls/ipfw.o active-response/active_responses.o
	${OSSEC_CCBIN} ${AR_LDFLAGS} $^ ${OSSEC_LIBS} -o $@

firewalld-drop: active-response/firewalld-drop.o active-response/active_responses.o
	${OSSEC_CCBIN} ${AR_LDFLAGS} $^ ${OSSEC_LIBS} -o $@

disable-account: active-response/disable-account.o active-response/active_responses.o
	${OSSEC_CCBIN} ${AR_LDFLAGS} $^ ${OSSEC_LIBS} -o $@

host-deny: active-response/host-deny.o active-response/active_responses.o
	${OSSEC_CCBIN} ${AR_LDFLAGS} $^ ${OSSEC_LIBS} -o $@

ip-customblock: active-response/ip-customblock.o active-response/active_responses.o
	${OSSEC_CCBIN} ${AR_LDFLAGS} $^ ${OSSEC_LIBS} -o $@

restart-wazuh: active-response/restart-wazuh.o active-response/active_responses.o
	${OSSEC_CCBIN} ${AR_LDFLAGS} $^ ${OSSEC_LIBS} -o $@

route-null: active-response/route-null.o active-response/active_responses.o
	${OSSEC_CCBIN} ${AR_LDFLAGS} $^ ${OSSEC_LIBS} -o $@

kaspersky: active-response/kaspersky.o active-response/active_responses.o
	${OSSEC_CCBIN} ${AR_LDFLAGS} $^ ${OSSEC_LIBS} -o $@

wazuh-slack: active-response/wazuh-slack.o active-response/active_responses.o
	${OSSEC_CCBIN} ${AR_LDFLAGS} $^ ${OSSEC_LIBS} -o $@

#### Util ##########

util_programs = clear_stats agent_control verify-agent-conf wazuh-regex parallel-regex

$(util_programs): $(BUILD_LIBS)

.PHONY: utils
utils: ${util_programs}

util_c := $(wildcard util/*.c)
util_o := $(util_c:.c=.o)

util/%.o: util/%.c
	${OSSEC_CC} ${OSSEC_CFLAGS} -I./util -DARGV0=\"utils\" -c $^ -o $@

clear_stats: util/clear_stats.o
	${OSSEC_CCBIN} ${OSSEC_LDFLAGS} $^ ${OSSEC_LIBS} -o $@

verify-agent-conf: util/verify-agent-conf.o
	${OSSEC_CCBIN} ${OSSEC_LDFLAGS} $^ ${OSSEC_LIBS} -o $@

agent_control: util/agent_control.o addagent/validate.o
	${OSSEC_CCBIN} ${OSSEC_LDFLAGS} $^ ${OSSEC_LIBS} -o $@

wazuh-regex: util/wazuh-regex.o
	${OSSEC_CCBIN} ${OSSEC_LDFLAGS} $^ ${OSSEC_LIBS} -o $@

parallel-regex: util/parallel-regex.o
	${OSSEC_CCBIN} ${OSSEC_LDFLAGS} $^ ${OSSEC_LIBS} -o $@

<<<<<<< HEAD
=======
#### rootcheck #####

rootcheck_c := $(wildcard rootcheck/*.c)
rootcheck_o := $(rootcheck_c:.c=.o)
rootcheck_o_lib := $(filter-out rootcheck/rootcheck-config.o, ${rootcheck_o})
rootcheck_o_cmd := $(filter-out rootcheck/config.o, ${rootcheck_o})


rootcheck/%.o: rootcheck/%.c
	${OSSEC_CC} ${OSSEC_CFLAGS} -DARGV0=\"rootcheck\" -c $^ -o $@

rootcheck.a: ${rootcheck_o_lib}
	${OSSEC_LINK} $@ $^
	${OSSEC_RANLIB} $@


#### syscheck ######


syscheck_sql := syscheckd/db/schema_fim_db.sql

syscheck_c := $(wildcard syscheckd/*.c)
syscheck_c += $(wildcard syscheckd/db/*.c)
syscheck_c += $(wildcard syscheckd/whodata/*.c)
syscheck_c += $(wildcard syscheckd/registry/*.c)

syschecklib_o := $(syschecklib_c:.c=.o) $(syscheck_sql:.sql=.o)
syscheck_o := $(syschecklib_o:.c=.o) $(syscheck_c:.c=.o) $(syscheck_sql:.sql=.o)
syscheck_eventchannel_o := $(syscheck_c:.c=-event.o) $(syscheck_sql:.sql=.o)

syscheckd/db/schema_fim_db.o: syscheckd/db/schema_fim_db.sql
	${QUIET_CC}echo 'const char *schema_fim_sql = "'"`cat $< | sed s/\\\\\\\/\\\\\\\\\\\\\\\\\\\\\\\\\\\\\\\/g | tr -d \\\n`"'";' | ${MING_BASE}${CC} ${OSSEC_CFLAGS} -xc -c -o $@ -

syscheckd/%.o: syscheckd/%.c
	${OSSEC_CC} ${OSSEC_CFLAGS} -DARGV0=\"wazuh-syscheckd\" -c $^ -o $@

syscheckd/%-event.o: syscheckd/%.c
	${OSSEC_CC} ${OSSEC_CFLAGS} ${DEFINES_EVENTCHANNEL} -DEVENTCHANNEL_SUPPORT -DARGV0=\"wazuh-syscheckd\" -c $^ -o $@

wazuh-syscheckd: ${syscheck_o} rootcheck.a
	${OSSEC_CCBIN} ${OSSEC_LDFLAGS} $^ ${OSSEC_LIBS} -o $@

>>>>>>> d3a82a3d
#### Monitor #######

monitor_c := $(wildcard monitord/*.c)
monitor_o := $(monitor_c:.c=.o)

monitord/%.o: monitord/%.c
	${OSSEC_CC} ${OSSEC_CFLAGS} -DARGV0=\"wazuh-monitord\" -c $< -o $@

wazuh-monitord: ${monitor_o} os_maild/sendcustomemail.o
	${OSSEC_CCBIN} ${OSSEC_LDFLAGS} $^ ${OSSEC_LIBS} -o $@


#### reportd #######

report_c := reportd/report.c
report_o := $(report_c:.c=.o)

reportd/%.o: reportd/%.c
	${OSSEC_CC} ${OSSEC_CFLAGS} -DARGV0=\"wazuh-reportd\" -c $^ -o $@

wazuh-reportd: ${report_o}
	${OSSEC_CCBIN} ${OSSEC_LDFLAGS} $^ ${OSSEC_LIBS} -o $@


#### os_auth #######

os_auth_c := ${wildcard os_auth/*.c}
os_auth_o := $(os_auth_c:.c=.o)

os_auth/%.o: os_auth/%.c
	${OSSEC_CC} ${OSSEC_CFLAGS} -I./os_auth -DARGV0=\"wazuh-authd\" -c $^ -o $@

agent-auth: addagent/validate.o os_auth/main-client.o os_auth/ssl.o os_auth/check_cert.o
	${OSSEC_CCBIN} ${OSSEC_LDFLAGS} $^ ${OSSEC_LIBS} -o $@

wazuh-authd: addagent/validate.o os_auth/main-server.o os_auth/local-server.o os_auth/ssl.o os_auth/check_cert.o os_auth/config.o os_auth/authcom.o os_auth/auth.o
	${OSSEC_CCBIN} ${OSSEC_LDFLAGS} $^ ${OSSEC_LIBS} -o $@

#### integratord #####

integrator_c := ${wildcard os_integrator/*.c}
integrator_o := $(integrator_c:.c=.o)

os_integrator/%.o: os_integrator/%.c
	${OSSEC_CC} ${OSSEC_CFLAGS}  -I./os_integrator -DARGV0=\"wazuh-integratord\" -c $^ -o $@

wazuh-integratord: ${integrator_o}
	${OSSEC_CCBIN} ${OSSEC_LDFLAGS} $^ ${OSSEC_LIBS} -o $@

#### analysisd #####

cdb_c := ${wildcard analysisd/cdb/*.c}
cdb_o := $(cdb_c:.c=.o)
all_analysisd_o += ${cdb_o}
all_analysisd_libs += cdb.a

analysisd/cdb/%.o: analysisd/cdb/%.c
	${OSSEC_CC} ${OSSEC_CFLAGS} -DARGV0=\"wazuh-analysisd\" -I./analysisd -I./analysisd/cdb -c $^ -o $@

cdb.a: ${cdb_o}
	${OSSEC_LINK} $@ $^
	${OSSEC_RANLIB} $@


alerts_c := ${wildcard analysisd/alerts/*.c}
alerts_o := $(alerts_c:.c=.o)
all_analysisd_o += ${alerts_o}
all_analysisd_libs += alerts.a

analysisd/alerts/%.o: analysisd/alerts/%.c
	${OSSEC_CC} ${OSSEC_CFLAGS} -DARGV0=\"wazuh-analysisd\" -I./analysisd -I./analysisd/alerts -c $^ -o $@

alerts.a: ${alerts_o}
	${OSSEC_LINK} $@ $^

decoders_c := ${wildcard analysisd/decoders/*.c} ${wildcard analysisd/decoders/plugins/*.c} ${wildcard analysisd/compiled_rules/*.c}
decoders_o := $(decoders_c:.c=.o)
## XXX Nasty hack
decoders_test_o := $(decoders_c:.c=-test.o)
decoders_live_o := $(decoders_c:.c=-live.o)

all_analysisd_o += ${decoders_o} ${decoders_test_o} ${decoders_live_o}
all_analysisd_libs += decoders.a decoders-test.a decoders-live.a


analysisd/decoders/%-test.o: analysisd/decoders/%.c
	${OSSEC_CC} ${OSSEC_CFLAGS} -DTESTRULE -DARGV0=\"wazuh-analysisd\" -I./analysisd -I./analysisd/decoders -c $^ -o $@

analysisd/decoders/%-live.o: analysisd/decoders/%.c
	${OSSEC_CC} ${OSSEC_CFLAGS} -DARGV0=\"wazuh-analysisd\" -I./analysisd -I./analysisd/decoders -c $^ -o $@

analysisd/decoders/plugins/%-test.o: analysisd/decoders/plugins/%.c
	${OSSEC_CC} ${OSSEC_CFLAGS} -DTESTRULE -DARGV0=\"wazuh-analysisd\" -I./analysisd -I./analysisd/decoders -c $^ -o $@


analysisd/decoders/plugins/%-live.o: analysisd/decoders/plugins/%.c
	${OSSEC_CC} ${OSSEC_CFLAGS} -DARGV0=\"wazuh-analysisd\" -I./analysisd -I./analysisd/decoders -c $^ -o $@

analysisd/compiled_rules/compiled_rules.h: analysisd/compiled_rules/.function_list analysisd/compiled_rules/register_rule.sh
	./analysisd/compiled_rules/register_rule.sh build

analysisd/compiled_rules/%-test.o: analysisd/compiled_rules/%.c
	${OSSEC_CC} ${OSSEC_CFLAGS} -DTESTRULE -DARGV0=\"wazuh-analysisd\" -I./analysisd -I./analysisd/decoders -c $^ -o $@

analysisd/compiled_rules/%-live.o: analysisd/compiled_rules/%.c
	${OSSEC_CC} ${OSSEC_CFLAGS} -DARGV0=\"wazuh-analysisd\" -I./analysisd -I./analysisd/decoders -c $^ -o $@

decoders-live.a: ${decoders_live_o}
	${OSSEC_LINK} $@ $^

decoders-test.a: ${decoders_test_o}
	${OSSEC_LINK} $@ $^

format_c := ${wildcard analysisd/format/*.c}
format_o := ${format_c:.c=.o}
all_analysisd_o += ${format_o}

analysisd/format/%.o: analysisd/format/%.c
	${OSSEC_CC} ${OSSEC_CFLAGS} -DARGV0=\"wazuh-analysisd\" -I./analysisd -I./analysisd/decoders -c $^ -o $@

output_c := ${wildcard analysisd/output/*c}
output_o := ${output_c:.c=.o}
all_analysisd_o += ${output_o}

analysisd/output/%.o: analysisd/output/%.c
	${OSSEC_CC} ${OSSEC_CFLAGS} -DARGV0=\"wazuh-analysisd\" -I./analysisd -I./analysisd/decoders -c $^ -o $@



analysisd_c := ${filter-out analysisd/analysisd.c, ${filter-out analysisd/testrule.c, ${filter-out analysisd/makelists.c, ${wildcard analysisd/*.c}}}}
analysisd_o := ${analysisd_c:.c=.o}
all_analysisd_o += ${analysisd_o}

analysisd_test_o := $(analysisd_o:.o=-test.o)
analysisd_live_o := $(analysisd_o:.o=-live.o)
all_analysisd_o += ${analysisd_test_o} ${analysisd_live_o} analysisd/testrule-test.o analysisd/analysisd-live.o analysisd/analysisd-test.o analysisd/makelists-live.o

analysisd/%-live.o: analysisd/%.c analysisd/compiled_rules/compiled_rules.h
	${OSSEC_CC} ${OSSEC_CFLAGS} -DARGV0=\"wazuh-analysisd\" -I./analysisd -c $< -o $@

analysisd/%-test.o: analysisd/%.c analysisd/compiled_rules/compiled_rules.h
	${OSSEC_CC} ${OSSEC_CFLAGS} -DTESTRULE -DARGV0=\"wazuh-analysisd\" -I./analysisd -c $< -o $@

wazuh-logtest-legacy: ${analysisd_test_o} ${output_o} ${format_o} analysisd/testrule-test.o analysisd/analysisd-test.o alerts.a cdb.a decoders-test.a
	${OSSEC_CCBIN} ${OSSEC_LDFLAGS} $^ ${OSSEC_LIBS} -o $@

wazuh-analysisd: ${analysisd_live_o} analysisd/analysisd-live.o ${output_o} ${format_o} alerts.a cdb.a decoders-live.a
	${OSSEC_CCBIN} ${OSSEC_LDFLAGS} $^ ${OSSEC_LIBS} -o $@

### wazuh-modulesd ##

wmodulesd_c := wazuh_modules/main.c
wmodulesd_o := $(wmodulesd_c:.c=.o)

wazuh-modulesd: ${wmodulesd_o} ${logcollector_o} ${execd_o}
	${OSSEC_CCBIN} ${OSSEC_LDFLAGS} $^ ${OSSEC_LIBS} -o $@

### wazuh-gtest-gmock ###

build_gtest:
	cd $(EXTERNAL_GOOGLE_TEST) && mkdir -p build && cd build && cmake .. ${WIN_CMAKE_OPTS} ${GTEST_RELEASE_TYPE}  -DBUILD_GMOCK=ON -DBUILD_SHARED_LIBS=0 && ${MAKE} && cp -r lib ..

### wazuh-python ###

WPYTHON_DIR := ${INSTALLDIR}/framework/python
OPTIMIZE_CPYTHON?=no
WPYTHON_TAR=cpython.tar.gz
WLIBPYTHON=libpython3.9.so.1.0

ifneq (,$(filter ${OPTIMIZE_CPYTHON},YES yes y Y 1))
CPYTHON_FLAGS=--enable-optimizations
endif

wpython: install_dependencies install_framework install_api install_mitre

build_python:
ifeq (,${INSTALLDIR})
	$(error INSTALLDIR undefined. Run "${MAKE} TARGET=server INSTALLDIR=/path" to build python from sources)
endif

ifeq (,$(wildcard ${EXTERNAL_CPYTHON}/python))
	export WPATH_LIB="'\$$\$$ORIGIN/../../../lib'" && export SOURCE_PATH=${ROUTE_PATH} && export WAZUH_FFI_PATH=${EXTERNAL_LIBFFI} && export LD_LIBRARY_PATH=${ROUTE_PATH} && cd ${EXTERNAL_CPYTHON} && ./configure --prefix="${WPYTHON_DIR}" --libdir="${WPYTHON_DIR}/lib" --enable-shared --with-openssl="${ROUTE_PATH}/${EXTERNAL_OPENSSL}" LDFLAGS="${ARCH_FLAGS} -L${ROUTE_PATH} -lwazuhext -Wl,-rpath,'\$$\$$ORIGIN/../../../lib',--disable-new-dtags" CPPFLAGS="-I${ROUTE_PATH}/${EXTERNAL_OPENSSL}" $(CPYTHON_FLAGS) && ${MAKE}
endif

ifeq (,$(filter ${DISABLE_SHARED},YES yes y Y 1))
build_python: $(WAZUHEXT_LIB)
endif

install_python:
ifneq (,$(wildcard ${EXTERNAL_CPYTHON}))
	cd ${EXTERNAL_CPYTHON} && export WPATH_LIB=${INSTALLDIR}/lib && export SOURCE_PATH=${ROUTE_PATH} && export WAZUH_FFI_PATH=${EXTERNAL_LIBFFI} && ${MAKE} install
else
	mkdir -p ${WPYTHON_DIR}
	cp external/${WPYTHON_TAR} ${WPYTHON_DIR}/${WPYTHON_TAR} && ${TAR} ${WPYTHON_DIR}/${WPYTHON_TAR} -C ${WPYTHON_DIR} && rm -rf ${WPYTHON_DIR}/${WPYTHON_TAR}
endif
	find ${WPYTHON_DIR} -name "*${WLIBPYTHON}" -exec ln -f {} ${INSTALLDIR}/lib/${WLIBPYTHON} \;

python_dependencies := requirements.txt

install_dependencies: install_python
ifneq (,$(wildcard ${EXTERNAL_CPYTHON}))
	${WPYTHON_DIR}/bin/python3 -m pip install --upgrade pip --index-url=file://${ROUTE_PATH}/${EXTERNAL_CPYTHON}/Dependencies/simple
	LD_LIBRARY_PATH="${INSTALLDIR}/lib" LDFLAGS="-L${INSTALLDIR}/lib" ${WPYTHON_DIR}/bin/pip3 install -r ../framework/${python_dependencies}  --index-url=file://${ROUTE_PATH}/${EXTERNAL_CPYTHON}/Dependencies/simple
endif

install_framework: install_python
	cd ../framework && ${WPYTHON_DIR}/bin/python3 setup.py clean --all install --prefix=${WPYTHON_DIR} --wazuh-version=$(shell cat VERSION) --install-type=${TARGET}
	chown -R root:${WAZUH_GROUP} ${WPYTHON_DIR}
	chmod -R o=- ${WPYTHON_DIR}

install_api: install_python
	cd ../api && ${WPYTHON_DIR}/bin/python3 setup.py clean --all install --prefix=${WPYTHON_DIR}

install_mitre: install_python
	cd ../tools/mitre && ${WPYTHON_DIR}/bin/python3 mitredb.py -d ${INSTALLDIR}/var/db/mitre.db


####################
#### test ##########
####################

CFLAGS_TEST=-g -O0 --coverage -DWAZUH_UNIT_TESTING
LIBS_TEST=-lcmocka

unit_tests/wrappers/%.o: unit_tests/wrappers/%.c
	${OSSEC_CC} ${OSSEC_CFLAGS} ${DEFINES_EVENTCHANNEL} -c $^ -o $@

unit_tests/wrappers/externals/%.o: unit_tests/wrappers/externals/%.c
	${OSSEC_CC} ${OSSEC_CFLAGS} ${DEFINES_EVENTCHANNEL} -c $^ -o $@

unit_tests/wrappers/externals/audit/%.o: unit_tests/wrappers/externals/audit/%.c
	${OSSEC_CC} ${OSSEC_CFLAGS} ${DEFINES_EVENTCHANNEL} -c $^ -o $@

unit_tests/wrappers/externals/bzip2/%.o: unit_tests/wrappers/externals/bzip2/%.c
	${OSSEC_CC} ${OSSEC_CFLAGS} ${DEFINES_EVENTCHANNEL} -c $^ -o $@

unit_tests/wrappers/externals/cJSON/%.o: unit_tests/wrappers/externals/cJSON/%.c
	${OSSEC_CC} ${OSSEC_CFLAGS} ${DEFINES_EVENTCHANNEL} -c $^ -o $@

unit_tests/wrappers/externals/openssl/%.o: unit_tests/wrappers/externals/openssl/%.c
	${OSSEC_CC} ${OSSEC_CFLAGS} ${DEFINES_EVENTCHANNEL} -c $^ -o $@

unit_tests/wrappers/externals/procpc/%.o: unit_tests/wrappers/externals/procpc/%.c
	${OSSEC_CC} ${OSSEC_CFLAGS} ${DEFINES_EVENTCHANNEL} -c $^ -o $@

unit_tests/wrappers/externals/sqlite/%.o: unit_tests/wrappers/externals/sqlite/%.c
	${OSSEC_CC} ${OSSEC_CFLAGS} ${DEFINES_EVENTCHANNEL} -c $^ -o $@

unit_tests/wrappers/libc/%.o: unit_tests/wrappers/libc/%.c
	${OSSEC_CC} ${OSSEC_CFLAGS} ${DEFINES_EVENTCHANNEL} -c $^ -o $@

unit_tests/wrappers/linux/%.o: unit_tests/wrappers/linux/%.c
	${OSSEC_CC} ${OSSEC_CFLAGS} ${DEFINES_EVENTCHANNEL} -c $^ -o $@

unit_tests/wrappers/macos/%.o: unit_tests/wrappers/macos/%.c
	${OSSEC_CC} ${OSSEC_CFLAGS} ${DEFINES_EVENTCHANNEL} -c $^ -o $@

unit_tests/wrappers/macos/libc/%.o: unit_tests/wrappers/macos/libc/%.c
	${OSSEC_CC} ${OSSEC_CFLAGS} ${DEFINES_EVENTCHANNEL} -c $^ -o $@

unit_tests/wrappers/posix/%.o: unit_tests/wrappers/posix/%.c
	${OSSEC_CC} ${OSSEC_CFLAGS} ${DEFINES_EVENTCHANNEL} -c $^ -o $@

unit_tests/wrappers/wazuh/%.o: unit_tests/wrappers/wazuh/%.c
	${OSSEC_CC} ${OSSEC_CFLAGS} ${DEFINES_EVENTCHANNEL} -c $^ -o $@

unit_tests/wrappers/wazuh/os_crypto/%.o: unit_tests/wrappers/wazuh/os_crypto/%.c
	${OSSEC_CC} ${OSSEC_CFLAGS} ${DEFINES_EVENTCHANNEL} -c $^ -o $@

unit_tests/wrappers/wazuh/os_execd/%.o: unit_tests/wrappers/wazuh/os_execd/%.c
	${OSSEC_CC} ${OSSEC_CFLAGS} ${DEFINES_EVENTCHANNEL} -c $^ -o $@

unit_tests/wrappers/wazuh/os_net/%.o: unit_tests/wrappers/wazuh/os_net/%.c
	${OSSEC_CC} ${OSSEC_CFLAGS} ${DEFINES_EVENTCHANNEL} -c $^ -o $@

unit_tests/wrappers/wazuh/os_regex/%.o: unit_tests/wrappers/wazuh/os_regex/%.c
	${OSSEC_CC} ${OSSEC_CFLAGS} ${DEFINES_EVENTCHANNEL} -c $^ -o $@

unit_tests/wrappers/wazuh/shared/%.o: unit_tests/wrappers/wazuh/shared/%.c
	${OSSEC_CC} ${OSSEC_CFLAGS} ${DEFINES_EVENTCHANNEL} -c $^ -o $@

unit_tests/wrappers/wazuh/syscheckd/%.o: unit_tests/wrappers/wazuh/syscheckd/%.c
	${OSSEC_CC} ${OSSEC_CFLAGS} ${DEFINES_EVENTCHANNEL} -c $^ -o $@

unit_tests/wrappers/wazuh/wazuh_db/%.o: unit_tests/wrappers/wazuh/wazuh_db/%.c
	${OSSEC_CC} ${OSSEC_CFLAGS} ${DEFINES_EVENTCHANNEL} -c $^ -o $@

unit_tests/wrappers/wazuh/wazuh_modules/%.o: unit_tests/wrappers/wazuh/wazuh_modules/%.c
	${OSSEC_CC} ${OSSEC_CFLAGS} ${DEFINES_EVENTCHANNEL} -c $^ -o $@

unit_tests/wrappers/wazuh/monitord/%.o: unit_tests/wrappers/wazuh/monitord/%.c
	${OSSEC_CC} ${OSSEC_CFLAGS} ${DEFINES_EVENTCHANNEL} -c $^ -o $@

unit_tests/wrappers/wazuh/os_auth/%.o: unit_tests/wrappers/wazuh/os_auth/%.c
	${OSSEC_CC} ${OSSEC_CFLAGS} ${DEFINES_EVENTCHANNEL} -c $^ -o $@

unit_tests/wrappers/wazuh/addagent/%.o: unit_tests/wrappers/wazuh/addagent/%.c
	${OSSEC_CC} ${OSSEC_CFLAGS} ${DEFINES_EVENTCHANNEL} -c $^ -o $@

unit_tests/wrappers/windows/%.o: unit_tests/wrappers/windows/%.c
	${OSSEC_CC} ${OSSEC_CFLAGS} ${DEFINES_EVENTCHANNEL} -c $^ -o $@

unit_tests/wrappers/windows/libc/%.o: unit_tests/wrappers/windows/libc/%.c
	${OSSEC_CC} ${OSSEC_CFLAGS} ${DEFINES_EVENTCHANNEL} -c $^ -o $@

.PHONY: test

###################
#### Rule Tests ###
###################

test-rules:
	( cd ../ruleset/testing && sudo python runtests.py)

####################
#### windows #######
####################

win32/icon.o: win32/icofile.rc
	${OSSEC_WINDRES} -i $< -o $@

win32_c := $(wildcard win32/*.c)
win32_o := $(win32_c:.c=.o)

win32/%.o: win32/%.c
	${OSSEC_CC} ${OSSEC_CFLAGS} -DARGV0=\"wazuh-agent\" -c $^ -o $@

win32/%_rk.o: win32/%.c
	${OSSEC_CC} ${OSSEC_CFLAGS} -UOSSECHIDS -DARGV0=\"wazuh-agent\" -c $^ -o $@

win32_ui_c := $(wildcard win32/ui/*.c)
win32_ui_o := $(win32_ui_c:.c=.o)

win32/ui/%.o: win32/ui/%.c
	${OSSEC_CC} ${OSSEC_CFLAGS} -UOSSECHIDS -DARGV0=\"wazuh-win32ui\" -c $^ -o $@

win32/wazuh-agent.exe: win32/icon.o win32/win_agent.o win32/win_service.o win32/win_utils.o ${syscheck_o} ${rootcheck_o} $(filter-out wazuh_modules/main.o, ${wmodulesd_o}) $(filter-out client-agent/main.o, $(filter-out client-agent/agentd.o, $(filter-out client-agent/event-forward.o, ${client_agent_o}))) $(filter-out logcollector/main.o, ${logcollector_o}) ${execd_o} monitord/rotate_log.o monitord/compress_log.o
	${OSSEC_CCBIN} -DARGV0=\"wazuh-agent\" -DOSSECHIDS ${OSSEC_LDFLAGS} $^ ${OSSEC_LIBS} -o $@

win32/wazuh-agent-eventchannel.exe: win32/icon.o win32/win_agent.o win32/win_service.o win32/win_utils.o $(filter-out syscheckd/main-event.o, ${syscheck_eventchannel_o}) ${rootcheck_o} $(filter-out wazuh_modules/main.o, ${wmodulesd_o}) $(filter-out client-agent/main.o, $(filter-out client-agent/agentd.o, $(filter-out client-agent/event-forward.o, ${client_agent_o}))) $(filter-out logcollector/main-event.o, ${logcollector_eventchannel_o}) ${execd_o} monitord/rotate_log.o monitord/compress_log.o
	${OSSEC_CCBIN} -DARGV0=\"wazuh-agent\" -DOSSECHIDS -DEVENTCHANNEL_SUPPORT ${OSSEC_LDFLAGS} $^ ${OSSEC_LIBS} -o $@

win32/manage_agents.exe: win32/win_service_rk.o ${addagent_o}
	${OSSEC_CCBIN} -DARGV0=\"manage-agents\" -DMA ${OSSEC_LDFLAGS} $^ ${OSSEC_LIBS} -o $@

win32/setup-windows.exe: win32/win_service_rk.o win32/setup-win.o win32/setup-shared.o
	${OSSEC_CCBIN} -DARGV0=\"setup-windows\" ${OSSEC_LDFLAGS} $^ ${OSSEC_LIBS} -o $@

win32/setup-syscheck.exe: win32/setup-syscheck.o win32/setup-shared.o
	${OSSEC_CCBIN} -DARGV0=\"setup-syscheck\" ${OSSEC_LDFLAGS} $^ ${OSSEC_LIBS} -o $@

win32/setup-iis.exe: win32/setup-iis.o
	${OSSEC_CCBIN} -DARGV0=\"setup-iis\" ${OSSEC_LDFLAGS} $^ ${OSSEC_LIBS} -o $@

win32/ui_resource.o: win32/ui/win32ui.rc
	${OSSEC_WINDRES} -i $< -o $@

win32/auth_resource.o: win32/agent-auth.rc
	${OSSEC_WINDRES} -i $< -o $@

win32/os_win32ui.exe: win32/ui_resource.o win32/win_service_rk.o ${win32_ui_o}
	${OSSEC_CCBIN} -DARGV0=\"wazuh-win32ui\" ${OSSEC_LDFLAGS} $^ ${OSSEC_LIBS} -mwindows -o $@

win32/agent-auth.exe: win32/auth_resource.o win32/win_service_rk.o os_auth/main-client.o os_auth/ssl.o os_auth/main-client.o os_auth/check_cert.o addagent/validate.o
	${OSSEC_CCBIN} -DARGV0=\"agent-auth\" -DOSSECHIDS ${OSSEC_LDFLAGS} $^ ${OSSEC_LIBS} -lshlwapi -lwsock32 -lsecur32 -lws2_32 -flto -o $@

win32/restart-wazuh.exe: win32/win_service_rk.o active-response/restart-wazuh.o active-response/active_responses.o
	${OSSEC_CCBIN} -DARGV0=\"restart-wazuh\" ${AR_LDFLAGS} $^ ${OSSEC_LIBS} -o $@

win32/route-null.exe: win32/win_service_rk.o active-response/route-null.o active-response/active_responses.o
	${OSSEC_CCBIN} -DARGV0=\"route-null\" ${AR_LDFLAGS} $^ ${OSSEC_LIBS} -o $@

win32/netsh.exe: win32/win_service_rk.o active-response/netsh.o active-response/active_responses.o
	${OSSEC_CCBIN} -DARGV0=\"netsh\" ${AR_LDFLAGS} $^ ${OSSEC_LIBS} -o $@

####################
#### Clean #########
####################

clean: clean-test clean-internals clean-external clean-windows clean-framework clean-config

clean-test:
	rm -Rf coverage-report/
	find . -name "*.gcno" -exec rm {} \;
	find . -name "*.gcda" -exec rm {} \;

clean-external: clean-wpython
ifneq ($(wildcard external/*/*),)
	rm -f ${cjson_o} $(EXTERNAL_JSON)libcjson.*
	-cd ${EXTERNAL_ZLIB} && ${MAKE} -f Makefile.in distclean
	-cd ${EXTERNAL_ZLIB} && ${MAKE} -f win32/Makefile.gcc clean
	rm -f ${EXTERNAL_ZLIB}/Makefile ${EXTERNAL_ZLIB}/zconf.h
	-cd ${EXTERNAL_OPENSSL} && ${MAKE} distclean
	-cd ${EXTERNAL_LIBYAML} && ${MAKE} distclean
	-cd ${EXTERNAL_CURL} && ${MAKE} distclean
	rm -f ${procps_o} $(PROCPS_LIB)
	rm -f $(sqlite_o) $(EXTERNAL_SQLITE)/libsqlite3.*
	-cd ${EXTERNAL_AUDIT} && ${MAKE} distclean
	-cd ${EXTERNAL_LIBFFI} && ${MAKE} clean
	rm -f $(msgpack_o) $(EXTERNAL_MSGPACK)libmsgpack.a
	-${MAKE} -C $(EXTERNAL_BZIP2) clean
	rm -rf $(EXTERNAL_GOOGLE_TEST)lib
	rm -rf $(EXTERNAL_GOOGLE_TEST)build
	-cd ${EXTERNAL_LIBPLIST} && ${MAKE} clean && rm -rf bin/*
	-cd ${EXTERNAL_LIBPCRE2} && ${MAKE} distclean && rm include/*

ifneq ($(wildcard external/libdb/build_unix/*),)
	cd ${EXTERNAL_LIBDB} && ${MAKE} realclean
endif

ifneq ($(wildcard external/libarchive/Makefile),)
	cd ${EXTERNAL_LIBARCHIVE} && ${MAKE} clean
endif

ifneq ($(wildcard external/pacman/lib/libalpm/libalpm.a),)
	rm $(EXTERNAL_PACMAN)lib/libalpm/libalpm.a
endif
endif

clean-wpython:
ifneq ($(wildcard external/cpython/*),)
	-cd ${EXTERNAL_CPYTHON} && ${MAKE} clean && ${MAKE} distclean
endif

clean-deps:
	rm -rf $(EXTERNAL_DIR) $(EXTERNAL_CPYTHON) external/$(WPYTHON_TAR)

clean-internals: clean-unit-tests
	rm -f $(BUILD_SERVER)
	rm -f $(BUILD_AGENT)
	rm -f $(BUILD_LIBS)
	rm -f ${os_zlib_o}
	rm -f ${os_xml_o}
	rm -f ${os_regex_o}
	rm -f ${os_net_o}
	rm -f ${shared_o}
	rm -f ${config_o}
	rm -f ${os_maild_o}
	rm -f ${crypto_o}
	rm -f ${os_csyslogd_o}
	rm -f ${os_dbd_o}
	rm -f ${os_agentlessd_o}
	rm -f ${execd_o}
	rm -f ${logcollector_o} ${logcollector_eventchannel_o}
	rm -f ${remoted_o}
	rm -f ${report_o}
	rm -f ${client_agent_o}
	rm -f ${addagent_o}
	rm -f ${active_response_o} ${active_response_programs} firewall-drop
	rm -f ${util_o} ${util_programs}
	rm -f ${rootcheck_o} rootcheck.a
	rm -f ${syscheck_o} ${syscheck_eventchannel_o}
	rm -f ${monitor_o}
	rm -f ${os_auth_o}
	rm -f ${all_analysisd_o} ${all_analysisd_libs} analysisd/compiled_rules/compiled_rules.h
	rm -f ${integrator_o}
	rm -f ${wmodulesd_o} ${wmodules_o} $(wildcard wazuh_modules/agent_upgrade/agent/*.o)
	rm -f ${wdb_o}
	rm -f ${SELINUX_MODULE}
	rm -f ${SELINUX_POLICY}
	rm -rf $(DBSYNC)build
	rm -rf $(RSYNC)build
	rm -rf $(SHARED_UTILS_TEST)build
	rm -rf $(SYSCOLLECTOR)build
	rm -rf $(SYSINFO)build

clean-unit-tests:
	rm -f ${wrappers_syscheck_o}
	rm -f ${wrappers_shared_o}
	rm -f ${wrappers_common_o}
	rm -f ${wrappers_externals_o}
	rm -f ${wrappers_externals_audit_o}
	rm -f ${wrappers_externals_bzip2_o}
	rm -f ${wrappers_externals_zlib_o}
	rm -f ${wrappers_externals_cJSON_o}
	rm -f ${wrappers_externals_openssl_o}
	rm -f ${wrappers_externals_procpc_o}
	rm -f ${wrappers_externals_sqlite_o}
	rm -f ${wrappers_externals_pcre2_o}
	rm -f ${wrappers_libc_o}
	rm -f ${wrappers_linux_o}
	rm -f ${wrappers_macos_o}
	rm -f ${wrappers_macos_libc_o}
	rm -f ${wrappers_macos_posix_o}
	rm -f ${wrappers_posix_o}
	rm -f ${wrappers_wazuh_o}
	rm -f ${wrappers_wazuh_os_crypto_o}
	rm -f ${wrappers_wazuh_execd_o}
	rm -f ${wrappers_wazuh_os_net_o}
	rm -f ${wrappers_wazuh_os_regex_o}
	rm -f ${wrappers_wazuh_os_xml_o}
	rm -f ${wrappers_wazuh_shared_o}
	rm -f ${wrappers_wazuh_syscheckd_o}
	rm -f ${wrappers_wazuh_wazuh_db_o}
	rm -f ${wrappers_wazuh_wazuh_modules_o}
	rm -f ${wrappers_wazuh_monitord_o}
	rm -f ${wrappers_wazuh_os_auth_o}
	rm -f ${wrappers_wazuh_addagent_o}
	rm -f ${wrappers_windows_o}
	rm -f ${wrappers_windows_lib_o}
	rm -f ${wrappers_windows_posix_o}
	rm -f ${wrappers_client_agent_o}

clean-framework:
	${MAKE} -C ../framework clean

clean-windows:
	rm -f libwazuh.a
	rm -f libwazuhext.dll
	rm -f wazuh_modules/syscollector/*.o wazuh_modules/syscollector/*.obj
	rm -f win32/LICENSE.txt
	rm -f win32/help_win.txt
	rm -f win32/internal_options.conf
	rm -f win32/default-local_internal_options.conf
	rm -f win32/default-ossec.conf
	rm -f win32/default-ossec-pre6.conf
	rm -f win32/restart-wazuh.exe
	rm -f win32/route-null.exe
	rm -f win32/netsh.exe
	rm -f ${win32_o} ${win32_ui_o} win32/win_service_rk.o
	rm -f win32/icon.o win32/resource.o
	rm -f ${WINDOWS_BINS}
	rm -f win32/wazuh-agent-*.exe
	rm -f win32/libwinpthread-1.dll
	rm -f win32/VERSION
	rm -f win32/REVISION

clean-config:
	rm -f ../etc/ossec.mc
	rm -f Config.OS<|MERGE_RESOLUTION|>--- conflicted
+++ resolved
@@ -1782,51 +1782,6 @@
 parallel-regex: util/parallel-regex.o
 	${OSSEC_CCBIN} ${OSSEC_LDFLAGS} $^ ${OSSEC_LIBS} -o $@
 
-<<<<<<< HEAD
-=======
-#### rootcheck #####
-
-rootcheck_c := $(wildcard rootcheck/*.c)
-rootcheck_o := $(rootcheck_c:.c=.o)
-rootcheck_o_lib := $(filter-out rootcheck/rootcheck-config.o, ${rootcheck_o})
-rootcheck_o_cmd := $(filter-out rootcheck/config.o, ${rootcheck_o})
-
-
-rootcheck/%.o: rootcheck/%.c
-	${OSSEC_CC} ${OSSEC_CFLAGS} -DARGV0=\"rootcheck\" -c $^ -o $@
-
-rootcheck.a: ${rootcheck_o_lib}
-	${OSSEC_LINK} $@ $^
-	${OSSEC_RANLIB} $@
-
-
-#### syscheck ######
-
-
-syscheck_sql := syscheckd/db/schema_fim_db.sql
-
-syscheck_c := $(wildcard syscheckd/*.c)
-syscheck_c += $(wildcard syscheckd/db/*.c)
-syscheck_c += $(wildcard syscheckd/whodata/*.c)
-syscheck_c += $(wildcard syscheckd/registry/*.c)
-
-syschecklib_o := $(syschecklib_c:.c=.o) $(syscheck_sql:.sql=.o)
-syscheck_o := $(syschecklib_o:.c=.o) $(syscheck_c:.c=.o) $(syscheck_sql:.sql=.o)
-syscheck_eventchannel_o := $(syscheck_c:.c=-event.o) $(syscheck_sql:.sql=.o)
-
-syscheckd/db/schema_fim_db.o: syscheckd/db/schema_fim_db.sql
-	${QUIET_CC}echo 'const char *schema_fim_sql = "'"`cat $< | sed s/\\\\\\\/\\\\\\\\\\\\\\\\\\\\\\\\\\\\\\\/g | tr -d \\\n`"'";' | ${MING_BASE}${CC} ${OSSEC_CFLAGS} -xc -c -o $@ -
-
-syscheckd/%.o: syscheckd/%.c
-	${OSSEC_CC} ${OSSEC_CFLAGS} -DARGV0=\"wazuh-syscheckd\" -c $^ -o $@
-
-syscheckd/%-event.o: syscheckd/%.c
-	${OSSEC_CC} ${OSSEC_CFLAGS} ${DEFINES_EVENTCHANNEL} -DEVENTCHANNEL_SUPPORT -DARGV0=\"wazuh-syscheckd\" -c $^ -o $@
-
-wazuh-syscheckd: ${syscheck_o} rootcheck.a
-	${OSSEC_CCBIN} ${OSSEC_LDFLAGS} $^ ${OSSEC_LIBS} -o $@
-
->>>>>>> d3a82a3d
 #### Monitor #######
 
 monitor_c := $(wildcard monitord/*.c)
