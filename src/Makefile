# Copyright (C) 2015, Wazuh Inc.
# TODO: mysql and postgresql?
#
# Copyright (C) 2015, Wazuh Inc.
#
# This program is free software; you can redistribute it and/or modify
# it under the terms of the GNU General Public License as published by
# the Free Software Foundation; either version 2 of the License, or
# (at your option) any later version.
#

uname_S := $(shell sh -c 'uname -s 2>/dev/null || echo not')
uname_P := $(shell sh -c 'uname -p 2>/dev/null || echo not')
uname_R := $(shell sh -c 'uname -r 2>/dev/null || echo not')
uname_V := $(shell sh -c 'uname -v 2>/dev/null || echo not')
uname_M := $(shell sh -c 'uname -m 2>/dev/null || echo not')


ifeq (${TARGET}, winagent)
WAZUH_LIB_OUTPUT_PATH := win32/
STRIP_TOOL := i686-w64-mingw32-strip
DLLTOOL := i686-w64-mingw32-dlltool
libstdc++_path := $(shell sh -c 'i686-w64-mingw32-g++-posix --print-file-name=libstdc++-6.dll 2>/dev/null || echo not')
LIBSTDCPP_NAME := libstdc++-6.dll
libgcc_s_path := $(shell sh -c 'i686-w64-mingw32-g++-posix --print-file-name=libgcc_s_dw2-1.dll 2>/dev/null || echo not')
LIBGCC_S_NAME := libgcc_s_dw2-1.dll
else
ifeq (${uname_S},AIX)
libstdc++_path_temp := $(shell sh -c 'g++ --print-file-name=libstdc++.a 2>/dev/null || echo not')
libgcc_s_path_temp := $(shell sh -c 'g++ --print-file-name=libgcc_s.a 2>/dev/null || echo not')
libstdc++_path=$(subst libstdc++.a,pthread/libstdc++.a,$(libstdc++_path_temp))
libgcc_s_path=$(subst libgcc_s.a,pthread/libgcc_s.a,$(libgcc_s_path_temp))
LIBSTDCPP_NAME := libstdc++.a
LIBGCC_S_NAME := libgcc_s.a
else
libstdc++_path := $(shell sh -c 'g++ --print-file-name=libstdc++.so.6 2>/dev/null || echo not')
libgcc_s_path := $(shell sh -c 'g++ --print-file-name=libgcc_s.so.1 2>/dev/null || echo not')
LIBSTDCPP_NAME := libstdc++.so.6
LIBGCC_S_NAME := libgcc_s.so.1
endif
STRIP_TOOL := strip
endif

ifeq (, $(filter ${libstdc++_path}, not ${LIBSTDCPP_NAME}))
ifeq (, $(filter ${libgcc_s_path}, not ${LIBGCC_S_NAME}))
CPPLIBDEPS := ${LIBSTDCPP_NAME} ${LIBGCC_S_NAME}
endif
endif

HAS_CHECKMODULE = $(shell command -v checkmodule > /dev/null && echo YES)
HAS_SEMODULE_PACKAGE = $(shell command -v semodule_package > /dev/null && echo YES)
CHECK_ARCHLINUX := $(shell sh -c 'grep "Arch Linux" /etc/os-release > /dev/null && echo YES || echo not')
CHECK_CENTOS5 := $(shell sh -c 'grep "CentOS release 5." /etc/redhat-release 2>&1 > /dev/null && echo YES || echo not')
CHECK_ALPINE := $(shell sh -c 'grep "Alpine Linux" /etc/os-release 2>&1 > /dev/null && echo YES || echo not')

ARCH_FLAGS =

ROUTE_PATH := $(shell pwd)
EXTERNAL_JSON=external/cJSON/
EXTERNAL_ZLIB=external/zlib/
EXTERNAL_SQLITE=external/sqlite/
EXTERNAL_OPENSSL=external/openssl/
EXTERNAL_LIBYAML=external/libyaml/
EXTERNAL_CURL=external/curl/
EXTERNAL_AUDIT=external/audit-userspace/
EXTERNAL_LIBFFI=external/libffi/
EXTERNAL_LIBPLIST=external/libplist/
EXTERNAL_CPYTHON=external/cpython/
EXTERNAL_MSGPACK=external/msgpack/
EXTERNAL_BZIP2=external/bzip2/
EXTERNAL_GOOGLE_TEST=external/googletest/
EXTERNAL_LIBPCRE2=external/libpcre2/
ifneq (${TARGET},winagent)
EXTERNAL_PROCPS=external/procps/
EXTERNAL_LIBDB=external/libdb/build_unix/
EXTERNAL_PACMAN=external/pacman/
EXTERNAL_LIBARCHIVE=external/libarchive/
endif
EXTERNAL_JEMALLOC=external/jemalloc/
ifeq (${uname_S},Linux)
EXTERNAL_RPM=external/rpm/
EXTERNAL_POPT=external/popt/
endif
# XXX Becareful NO EXTRA Spaces here
PG_CONFIG?=pg_config
MY_CONFIG?=mysql_config
PRELUDE_CONFIG?=libprelude-config
WAZUH_GROUP?=wazuh
WAZUH_USER?=wazuh
SHARED=so
SELINUX_MODULE=selinux/wazuh.mod
SELINUX_ENFORCEMENT=selinux/wazuh.te
SELINUX_POLICY=selinux/wazuh.pp
SHARED_MODULES=shared_modules/
DBSYNC=${SHARED_MODULES}dbsync/
RSYNC=${SHARED_MODULES}rsync/
SHARED_UTILS_TEST=${SHARED_MODULES}utils/tests/
SYSCOLLECTOR=wazuh_modules/syscollector/
SYSINFO=data_provider/
SYSCHECK=syscheckd/
USE_PRELUDE?=no
USE_ZEROMQ?=no
USE_GEOIP?=no
USE_INOTIFY=no
USE_BIG_ENDIAN=no
USE_AUDIT=no
MINGW_HOST=unknown
USE_MSGPACK_OPT=yes
DISABLE_JEMALLOC?=no
DISABLE_SYSC?=no
DISABLE_CISCAT?=no
IMAGE_TRUST_CHECKS?=1
CA_NAME?=DigiCert Assured ID Root CA
HTTP_REQUEST_BRANCH?=main

ifeq (${TARGET},winagent)
CMAKE_OPTS=-DCMAKE_SYSTEM_NAME=Windows -DCMAKE_C_COMPILER=${MING_BASE}${CC} -DCMAKE_CXX_COMPILER=${MING_BASE}${CXX}
WIN_CMAKE_RULES+=win32/sysinfo
WIN_CMAKE_RULES+=win32/shared_modules
WIN_RESOURCE_OBJ=-DRESOURCE_OBJ=win32/version-dll.o
ifeq (,$(filter ${DISABLE_SYSC},YES yes y Y 1))
WIN_CMAKE_RULES+=win32/syscollector
endif
endif

ifeq (${uname_S},Darwin)
SYSINFO_OS=-DCMAKE_SYSTEM_NAME=Darwin
endif

ifneq (,$(filter ${TEST},YES yes y Y 1))
SYSCHECK_TEST=-DUNIT_TEST=ON #--coverage
DBSYNC_TEST=-DUNIT_TEST=ON #--coverage
RSYNC_TEST=-DUNIT_TEST=ON #--coverage
SYSCOLLECTOR_TEST=-DUNIT_TEST=ON #--coverage
SYSINFO_TEST=-DUNIT_TEST=ON #--coverage
endif
ifneq (,$(filter ${DEBUG},YES yes y Y 1))
SHARED_MODULES_RELEASE_TYPE=-DCMAKE_BUILD_TYPE=Debug
GTEST_RELEASE_TYPE=-DCMAKE_BUILD_TYPE=Debug
SYSCOLLECTOR_RELEASE_TYPE=-DCMAKE_BUILD_TYPE=Debug
SYSINFO_RELEASE_TYPE=-DCMAKE_BUILD_TYPE=Debug
SYSCHECK_RELEASE_TYPE=-DCMAKE_BUILD_TYPE=Debug
endif

ifeq (${COVERITY}, YES)
	SHARED_MODULES_RELEASE_TYPE+=-DCOVERITY=1
	export COVERITY_UNSUPPORTED_COMPILER_INVOCATION=1
endif

ifneq ($(HAS_CHECKMODULE),)
ifneq ($(HAS_SEMODULE_PACKAGE),)
USE_SELINUX=yes
else
USE_SELINUX=no
endif
else
USE_SELINUX=no
endif

ONEWAY?=no
CLEANFULL?=no

DEFINES=-DOSSECHIDS
DEFINES+=-DUSER=\"${WAZUH_USER}\"
DEFINES+=-DGROUPGLOBAL=\"${WAZUH_GROUP}\"

ifneq (${TARGET},winagent)
		DEFINES+=-D${uname_S}
ifeq (${uname_S},Linux)
		PRECOMPILED_OS:=linux
		DEFINES+=-DINOTIFY_ENABLED -D_XOPEN_SOURCE=600 -D_GNU_SOURCE
ifeq (${CHECK_CENTOS5},YES)
		OSSEC_CFLAGS+=-pthread -I${EXTERNAL_LIBDB}
else
		OSSEC_CFLAGS+=-pthread -I${EXTERNAL_LIBDB} -I${EXTERNAL_PACMAN}lib/libalpm/ -I${EXTERNAL_LIBARCHIVE}libarchive
endif
		OSSEC_LDFLAGS+='-Wl,-rpath,$$ORIGIN/../lib'
		AR_LDFLAGS+='-Wl,-rpath,$$ORIGIN/../../lib'
ifeq (${CHECK_ALPINE},YES)
		OSSEC_LIBS+=-lintl
		DEFINES+=-DALPINE
endif
		OSSEC_LIBS+=-lrt -ldl -lm
		OSSEC_LDFLAGS+=-pthread -lrt -ldl
		AR_LDFLAGS+=-pthread -lrt -ldl
		OSSEC_CFLAGS+=-Wl,--start-group
		USE_AUDIT=yes
		CC=gcc
ifneq (,$(filter ${USE_AUDIT},YES yes y Y 1))
		OSSEC_CFLAGS+=-I$(EXTERNAL_AUDIT)lib
endif
ifeq (${CHECK_ARCHLINUX},YES)
		ARCH_FLAGS+=-lnghttp2 -lbrotlidec -lpsl
		OSSEC_LDFLAGS+=-lnghttp2 -lbrotlidec -lpsl
		AR_LDFLAGS+=-lnghttp2 -lbrotlidec -lpsl
endif
else
ifeq (${uname_S},AIX)
		DEFINES+=-DAIX -D__unix
		DEFINES+=-DHIGHFIRST
		OSSEC_CFLAGS+=-pthread
		OSSEC_LDFLAGS+=-pthread -L./lib
ifeq ($(INSTALLDIR),)
	INSTALLDIR = /var/ossec
endif
		CMAKE_OPTS+=-DINSTALL_PREFIX=${INSTALLDIR}
		OSSEC_LDFLAGS+='-Wl,-blibpath:${INSTALLDIR}/lib:/usr/lib:/lib'
		AR_LDFLAGS+=-pthread
		AR_LDFLAGS+='-Wl,-blibpath:${INSTALLDIR}/lib:/usr/lib:/lib'
		PATH:=${PATH}:/usr/vac/bin
		CC=gcc
		PRECOMPILED_OS:=aix
else
ifeq (${uname_S},SunOS)
SOLARIS_CMAKE_OPTS=-DSOLARIS=ON
PRECOMPILED_OS:=solaris
ifneq ($(uname_R),5.10)
		DEFINES+=-DSUN_MAJOR_VERSION=$(word 1, $(subst ., ,$(uname_V)))
		DEFINES+=-DSUN_MINOR_VERSION=$(word 2, $(subst ., ,$(uname_V)))
else
		DEFINES+=-DSUN_MAJOR_VERSION=10
		DEFINES+=-DSUN_MINOR_VERSION=0
endif
		DEFINES+=-DSOLARIS
		DEFINES+=-DHIGHFIRST
		DEFINES+=-D_REENTRANT
ifneq ($(uname_R),5.10)
		OSSEC_LDFLAGS+=-z relax=secadj
		AR_LDFLAGS+=-z relax=secadj
else
		OSSEC_CFLAGS+=-DMSGPACK_ZONE_ALIGN=8
endif
		OSSEC_LDFLAGS+='-Wl,-rpath,$$ORIGIN/../lib'
		AR_LDFLAGS+='-Wl,-rpath,$$ORIGIN/../../lib'
		OSSEC_LIBS+=-lsocket -lnsl -lresolv -lrt -lpthread
		PATH:=${PATH}:/usr/ccs/bin:/usr/xpg4/bin:/opt/csw/gcc3/bin:/opt/csw/bin:/usr/sfw/bin
		CC=gcc
#		This is necessary in order to compile libcurl
		NM=gnm
		uname_M := $(shell sh -c 'uname -m 2>/dev/null || echo not')
else
ifeq (${uname_S},Darwin)
	DEFINES+=-DDarwin
	DEFINES+=-DHIGHFIRST
	OSSEC_CFLAGS+=-pthread
	OSSEC_LDFLAGS+=-pthread
	OSSEC_LDFLAGS+=-Xlinker -rpath -Xlinker "@executable_path/../lib"
	AR_LDFLAGS+=-pthread
	AR_LDFLAGS+=-Xlinker -rpath -Xlinker "@executable_path/../../lib"
	SHARED=dylib
	OSSEC_LIBS+=-framework Security -framework CoreFoundation -framework SystemConfiguration
	PRECOMPILED_OS:=darwin
else
ifeq (${uname_S},FreeBSD)
		DEFINES+=-DFreeBSD
		OSSEC_CFLAGS+=-pthread -I/usr/local/include
		OSSEC_LDFLAGS+=-pthread
		OSSEC_LDFLAGS+=-L/usr/local/lib
		OSSEC_LDFLAGS+='-Wl,-rpath,$$ORIGIN/../lib'
		AR_LDFLAGS+=-pthread
		AR_LDFLAGS+=-L/usr/local/lib
		AR_LDFLAGS+='-Wl,-rpath,$$ORIGIN/../../lib'
		PRECOMPILED_OS:=freebsd
else
ifeq (${uname_S},NetBSD)
		DEFINES+=-DNetBSD
		OSSEC_CFLAGS+=-pthread
		OSSEC_LDFLAGS+=-pthread
		OSSEC_LDFLAGS+='-Wl,-rpath,$$ORIGIN/../lib'
		AR_LDFLAGS+=-pthread
		AR_LDFLAGS+='-Wl,-rpath,$$ORIGIN/../../lib'
		PRECOMPILED_OS:=netbsd
else
ifeq (${uname_S},OpenBSD)
		DEFINES+=-DOpenBSD
		OSSEC_CFLAGS+=-pthread
		OSSEC_LDFLAGS+=-pthread
		OSSEC_LDFLAGS+=-L/usr/local/lib
		OSSEC_LDFLAGS+=-Wl,-zorigin '-Wl,-rpath,$$ORIGIN/../lib'
		AR_LDFLAGS+=-pthread
		AR_LDFLAGS+=-L/usr/local/lib
		AR_LDFLAGS+=-Wl,-zorigin '-Wl,-rpath,$$ORIGIN/../../lib'
		PRECOMPILED_OS:=openbsd
else
ifeq (${uname_S},HP-UX)
		DEFINES+=-DHPUX
		DEFINES+=-D_XOPEN_SOURCE_EXTENDED
		DEFINES+=-DHIGHFIRST
		DEFINES+=-DOS_BIG_ENDIAN
		OSSEC_CFLAGS+=-pthread
		OSSEC_LDFLAGS+=-lrt -pthread -L. -lwazuhext
		AR_LDFLAGS+=-lrt -pthread -L. -lwazuhext -lwazuhshared
ifeq ($(INSTALLDIR),)
	INSTALLDIR = /var/ossec
endif
		CMAKE_OPTS+=-DINSTALL_PREFIX=${INSTALLDIR}
		OSSEC_LDFLAGS+='-Wl,+b,${INSTALLDIR}/lib'
		AR_LDFLAGS+='-Wl,+b,${INSTALLDIR}/lib'
		OSSEC_CFLAGS+=-pthread
		PATH:=${PATH}:/usr/local/bin
		CC=gcc
		INSTALL=/usr/local/coreutils/bin/install
		PRECOMPILED_OS:=hpux
else
	    # Unknow platform
endif # HPUX
endif # OpenBSD
endif # NetBSD
endif # FreeBSD
endif # Darwin
endif # SunOS
endif # AIX
endif # Linux
else
	    # There is a bug in the delay load mechanism for MinGW 32-bits executables (https://www.sourceware.org/bugzilla/show_bug.cgi?id=22676)
		# The workaround is to remove the __declspec(dllimport) from the function declaration in the executables (https://www.sourceware.org/bugzilla/show_bug.cgi?id=14339)
		SHARED=dll
		DEFINES_EVENTCHANNEL=-D_WIN32_WINNT=0x600
		# We link against a patched libwinpthread.a library that no contains version.o (version.rc) to avoid including the resource in the executables due to the "--whole-archive" flag
		OSSEC_CFLAGS+=-Wl,-L,win32/ -Wl,-Bstatic,--whole-archive -lwinpthreadpatched -Wl,--no-whole-archive -Wl,-Bdynamic -ldelayimp -pthread -DBUILDING_LIBCURL="" -DPCRE2_EXP_DECL=""
		OSSEC_LDFLAGS+=-Wl,-L,win32/ -Wl,-Bstatic,--whole-archive -lwinpthreadpatched -Wl,--no-whole-archive -Wl,-Bdynamic -ldelayimp -pthread -DBUILDING_LIBCURL="" -DPCRE2_EXP_DECL=""
		AR_LDFLAGS+=-Wl,-L,win32/ -Wl,-Bstatic,--whole-archive -lwinpthreadpatched -Wl,--no-whole-archive -Wl,-Bdynamic -ldelayimp -pthread -DBUILDING_LIBCURL="" -DPCRE2_EXP_DECL=""
		PRECOMPILED_OS:=windows
endif # winagent

ifeq (${IMAGE_TRUST_CHECKS}, 0)
	DEFINES+=-DIMAGE_TRUST_CHECKS=0
else ifeq (${IMAGE_TRUST_CHECKS}, 1)
	DEFINES+=-DIMAGE_TRUST_CHECKS=1
else ifeq (${IMAGE_TRUST_CHECKS}, 2)
	DEFINES+=-DIMAGE_TRUST_CHECKS=2
endif

ifeq (${TARGET}, winagent)
	DEFINES+=-DCA_NAME='"${CA_NAME}"'
else
	DEFINES+=-DCA_NAME='${CA_NAME}'
endif

ifeq (,$(filter ${DISABLE_SYSC},YES yes y Y 1))
	DEFINES+=-DENABLE_SYSC
endif

ifeq (,$(filter ${DISABLE_CISCAT},YES yes y Y 1))
	DEFINES+=-DENABLE_CISCAT
endif

ifneq (,$(filter ${DEBUGAD},YES yes y Y 1))
	DEFINES+=-DDEBUGAD
endif

ifneq (,$(filter ${DEBUG},YES yes y Y 1))
	OSSEC_CFLAGS+=-g
	AR_LDFLAGS+=-g
else
	OSSEC_CFLAGS+=-DNDEBUG
	OFLAGS+=-O2
	AR_LDFLAGS+=-s
endif #DEBUG

OSSEC_CFLAGS+=${OFLAGS}
OSSEC_LDFLAGS+=${OFLAGS}
AR_LDFLAGS+=${OFLAGS}

DBSYNC_LIB+=-ldbsync
RSYNC_LIB+=-lrsync

ifeq (${TARGET}, winagent)
	OSSEC_LDFLAGS+=-L${DBSYNC}build/bin
	OSSEC_LDFLAGS+=-L${RSYNC}build/bin
else
	OSSEC_LDFLAGS+=-L${DBSYNC}build/lib
	OSSEC_LDFLAGS+=-L${RSYNC}build/lib
endif

ifneq (,$(filter ${CLEANFULL},YES yes y Y 1))
	DEFINES+=-DCLEANFULL
endif

ifneq (,$(filter ${ONEWAY},YES yes y Y 1))
	DEFINES+=-DONEWAY_ENABLED
endif

ifneq (,$(filter ${USE_AUDIT},YES yes y Y 1))
        DEFINES+=-DENABLE_AUDIT
endif

ifeq (${COVERITY}, YES)
	DEFINES+=-D__coverity__
endif

OSSEC_CFLAGS+=${DEFINES}
OSSEC_CFLAGS+=-pipe -Wall -Wextra -std=gnu99
OSSEC_CFLAGS+=-I./ -I./headers/ -I${EXTERNAL_OPENSSL}include -I$(EXTERNAL_JSON) -I${EXTERNAL_LIBYAML}include -I${EXTERNAL_CURL}include -I${EXTERNAL_MSGPACK}include -I${EXTERNAL_BZIP2} -I${SHARED_MODULES}common -I${DBSYNC}include -I${RSYNC}include -I${SYSCOLLECTOR}include  -I${SYSINFO}include  -I${EXTERNAL_LIBPCRE2}include -I${EXTERNAL_RPM}/builddir/output/include -I${SYSCHECK}include

OSSEC_CFLAGS += ${CFLAGS}
OSSEC_LDFLAGS += ${LDFLAGS}
AR_LDFLAGS += ${LDFLAGS}
OSSEC_LIBS += $(LIBS)

CCCOLOR="\033[34m"
LINKCOLOR="\033[34;1m"
SRCCOLOR="\033[33m"
BINCOLOR="\033[37;1m"
MAKECOLOR="\033[32;1m"
ENDCOLOR="\033[0m"

ifeq (,$(filter ${V},YES yes y Y 1))
	QUIET_CC      = @printf '    %b %b\n' ${CCCOLOR}CC${ENDCOLOR} ${SRCCOLOR}$@${ENDCOLOR} 1>&2;
	QUIET_LINK    = @printf '    %b %b\n' ${LINKCOLOR}LINK${ENDCOLOR} ${BINCOLOR}$@${ENDCOLOR} 1>&2;
	QUIET_CCBIN   = @printf '    %b %b\n' ${LINKCOLOR}CC${ENDCOLOR} ${BINCOLOR}$@${ENDCOLOR} 1>&2;
	QUIET_INSTALL = @printf '    %b %b\n' ${LINKCOLOR}INSTALL${ENDCOLOR} ${BINCOLOR}$@${ENDCOLOR} 1>&2;
	QUIET_RANLIB  = @printf '    %b %b\n' ${LINKCOLOR}RANLIB${ENDCOLOR} ${BINCOLOR}$@${ENDCOLOR} 1>&2;
	QUIET_NOTICE  = @printf '%b' ${MAKECOLOR} 1>&2;
	QUIET_ENDCOLOR= @printf '%b' ${ENDCOLOR} 1>&2;
endif

MING_BASE:=
ifeq (${TARGET}, winagent)
# Avoid passing environment variables such CFLAGS to external Makefiles
ifeq (${CC}, gcc)
	MAKEOVERRIDES=
endif

CC=gcc
ifeq (${TARGET}, winagent)
CXX=g++-posix
else
CXX=g++
endif

ifneq (,$(shell which amd64-mingw32msvc-gcc))
	ifeq (${CC}, gcc)
		MING_BASE:=amd64-mingw32msvc-
	else
		MING_BASE:=
	endif
	MINGW_HOST="amd64-mingw32msvc"
else
ifneq (,$(shell which i686-pc-mingw32-gcc))
	ifeq (${CC}, gcc)
		MING_BASE:=i686-pc-mingw32-
	else
		MING_BASE:=
	endif
	MINGW_HOST="i686-pc-mingw32"
else
ifneq (,$(shell which i686-w64-mingw32-gcc))
	ifeq (${CC}, gcc)
		MING_BASE:=i686-w64-mingw32-
	else
		MING_BASE:=
	endif
	MINGW_HOST="i686-w64-mingw32"
else
$(error No windows cross-compiler found!) #MING_BASE:=unknown-
endif
endif
endif

ifneq (,$(wildcard /usr/i686-w64-mingw32/lib/libwinpthread-1.dll))
	WIN_PTHREAD_LIB:=/usr/i686-w64-mingw32/lib/libwinpthread-1.dll
else
ifneq (,$(wildcard /usr/i686-w64-mingw32/sys-root/mingw/bin/libwinpthread-1.dll))
	WIN_PTHREAD_LIB:=/usr/i686-w64-mingw32/sys-root/mingw/bin/libwinpthread-1.dll
endif
endif

ifneq (,$(wildcard /usr/i686-w64-mingw32/lib/libwinpthread.a))
	WIN_PTHREAD_STATIC_LIB:=/usr/i686-w64-mingw32/lib/libwinpthread.a
else
ifneq (,$(wildcard /usr/i686-w64-mingw32/sys-root/mingw/bin/libwinpthread.a))
	WIN_PTHREAD_STATIC_LIB:=/usr/i686-w64-mingw32/sys-root/mingw/bin/libwinpthread.a
endif
endif

endif #winagent

OSSEC_CC      		=${QUIET_CC}${MING_BASE}${CC}
OSSEC_CCBIN   		=${QUIET_CCBIN}${MING_BASE}${CC}
OSSEC_CXXBIN  		=${QUIET_CCBIN}${MING_BASE}${CXX}
OSSEC_SHARED  		=${QUIET_CCBIN}${MING_BASE}${CC} -shared
OSSEC_LINK    		=${QUIET_LINK}${MING_BASE}ar -crus
OSSEC_REMOVE_OBJECT =${QUIET_LINK}${MING_BASE}ar -d
OSSEC_RANLIB  		=${QUIET_RANLIB}${MING_BASE}ranlib
OSSEC_WINDRES 		=${QUIET_CCBIN}${MING_BASE}windres

ifneq (,$(filter ${USE_INOTIFY},YES auto yes y Y 1))
	DEFINES+=-DINOTIFY_ENABLED
	ifeq (${uname_S},FreeBSD)
		OSSEC_LDFLAGS+=-L/usr/local/lib -I/usr/local/include
		OSSEC_LIBS+=-linotify
		OSSEC_CFLAGS+=-I/usr/local/include
	endif
endif

ifneq (,$(filter ${USE_BIG_ENDIAN},YES yes y Y 1))
	DEFINES+=-DOS_BIG_ENDIAN
endif

ifneq (,$(filter ${USE_PRELUDE},YES auto yes y Y 1))
	DEFINES+=-DPRELUDE_OUTPUT_ENABLED
	OSSEC_LIBS+=-lprelude
	OSSEC_LDFLAGS+=$(shell sh -c '${PRELUDE_CONFIG} --pthread-cflags')
	OSSEC_LIBS+=$(shell sh -c '${PRELUDE_CONFIG} --libs')
endif # USE_PRELUDE

ifneq (,$(filter ${USE_ZEROMQ},YES auto yes y Y 1))
	DEFINES+=-DZEROMQ_OUTPUT_ENABLED
	OSSEC_LIBS+=-lzmq -lczmq
endif # USE_ZEROMQ

ifneq (,$(filter ${USE_GEOIP},YES auto yes y Y 1))
	DEFINES+=-DLIBGEOIP_ENABLED
	OSSEC_LIBS+=-lGeoIP
endif # USE_GEOIP

SYSINFO_LIB+=-lsysinfo

ifeq (${TARGET}, winagent)
	OSSEC_LDFLAGS+=-L${SYSCOLLECTOR}build/bin
	OSSEC_LDFLAGS+=-L${SYSINFO}build/bin
	OSSEC_LDFLAGS+=-L${SYSCHECK}build/lib
	OSSEC_LDFLAGS+=-L${SYSCHECK}build/bin
else
	OSSEC_LDFLAGS+=-L${SYSCOLLECTOR}build/lib
	OSSEC_LDFLAGS+=-L${SYSINFO}build/lib
	OSSEC_LDFLAGS+=-L${SYSCHECK}build/lib
endif

ifeq (,$(filter ${DISABLE_SYSC}, YES yes y Y 1))
	SYSCOLLECTOR_LIB+=-lsyscollector
endif

MI :=
PI :=
ifdef DATABASE

	ifeq (${DATABASE},mysql)
		DEFINES+=-DMYSQL_DATABASE_ENABLED

		ifdef MYSQL_CFLAGS
			MI = ${MYSQL_CFLAGS}
		else
			MI := $(shell sh -c '${MY_CONFIG} --include 2>/dev/null || echo ')

			ifeq (${MI},) # BEGIN MI manual detection
				ifneq (,$(wildcard /usr/include/mysql/mysql.h))
					MI="-I/usr/include/mysql/"
				else
					ifneq (,$(wildcard /usr/local/include/mysql/mysql.h))
						MI="-I/usr/local/include/mysql/"
					endif  #
				endif  #MI

			endif
		endif # MYSQL_CFLAGS

		ifdef MYSQL_LIBS
			ML = ${MYSQL_LIBS}
		else
			ML := $(shell sh -c '${MY_CONFIG} --libs 2>/dev/null || echo ')

			ifeq (${ML},)
				ifneq (,$(wildcard /usr/lib/mysql/*))
					ML="-L/usr/lib/mysql"
				else
					ifneq (,$(wildcard /usr/lib64/mysql/*))
						ML="-L/usr/lib64/mysql"
					else
						ifneq (,$(wildcard /usr/local/lib/mysql/*))
							ML="-L/usr/local/lib/mysql"
						else
							ifneq (,$(wildcard /usr/local/lib64/mysql/*))
								ML="-L/usr/local/lib64/mysql"
							endif # local/lib64
						endif # local/lib
					endif # lib54
				endif # lib
			endif
		endif # MYSQL_LIBS

		OSSEC_LIBS+=${ML} -lmysqlclient

	else # DATABASE

		ifeq (${DATABASE}, pgsql)
			DEFINES+=-DPGSQL_DATABASE_ENABLED

			ifneq (${PGSQL_LIBS},)
				PL:=${PGSQL_LIBS}
			else
				PL:=$(shell sh -c '(${PG_CONFIG} --libdir --pkglibdir 2>/dev/null | sed "s/^/-L/g" | xargs ) || echo ')
			endif

			ifneq (${PGSQL_CFLAGS},)
				PI:=${PGSQL_CFLAGS}
			else
				PI:=$(shell sh -c '(${PG_CONFIG} --includedir --pkgincludedir 2>/dev/null | sed "s/^/-I/g" | xargs ) || echo ')
			endif

			# XXX need some basic autodetech stuff here.

			OSSEC_LIBS+=${PL} -lpq

		endif # pgsql
	endif # mysql
endif # DATABASE

####################
#### Target ########
####################

ifndef TARGET
	TARGET=failtarget
endif # TARGET

ifeq (${TARGET},agent)
	DEFINES+=-DCLIENT
endif

ifeq (${TARGET},local)
	DEFINES+=-DLOCAL
endif


.PHONY: build
build: ${TARGET}
ifneq (${TARGET},failtarget)
	${MAKE} settings
	@echo
	${QUIET_NOTICE}
	@echo "Done building ${TARGET}"
	${QUIET_ENDCOLOR}
endif
	@echo


.PHONY: failtarget
failtarget:
	@echo "TARGET is required: "
	@echo "   make TARGET=server   to build the server"
	@echo "   make TARGET=local      - local version of server"
	@echo "   make TARGET=hybrid     - hybrid version of server"
	@echo "   make TARGET=agent    to build the unix agent"
	@echo "   make TARGET=winagent to build the windows agent"

.PHONY: help
help: failtarget
	@echo
	@echo "General options: "
	@echo "   make V=yes                   						Display full compiler messages. Allowed values are 1, yes, YES, y and Y, otherwise, the flag is ignored"
	@echo "   make DEBUG=yes               						Build with symbols and without optimization. Allowed values are 1, yes, YES, y and Y, otherwise, the flag is ignored"
	@echo "   make DEBUGAD=yes             						Enables extra debugging logging in wazuh-analysisd. Allowed values are 1, yes, YES, y and Y, otherwise, the flag is ignored"
	@echo "   make INSTALLDIR=/path        						Wazuh's installation path. Mandatory when compiling the python interpreter from sources using PYTHON_SOURCE."
	@echo "   make ONEWAY=yes              						Disables manager's ACK towards agent. It allows connecting agents without backward connection from manager. Allowed values are 1, yes, YES, y and Y, otherwise, the flag is ignored"
	@echo "   make CLEANFULL=yes           						Makes the alert mailing subject clear in the format: '<location> - <level> - <description>'. Allowed values are 1, yes, YES, y and Y, otherwise, the flag is ignored"
	@echo "   make RESOURCES_URL           						Set the Wazuh resources URL"
	@echo "   make EXTERNAL_SRC_ONLY=yes   						Combined with 'deps', it downloads only the external source code to be compiled as part of Wazuh building."
	@echo "   make USE_ZEROMQ=yes          						Build with zeromq support. Allowed values are auto, 1, yes, YES, y and Y, otherwise, the flag is ignored"
	@echo "   make USE_PRELUDE=yes         						Build with prelude support. Allowed values are auto, 1, yes, YES, y and Y, otherwise, the flag is ignored"
	@echo "   make USE_INOTIFY=yes         						Build with inotify support. Allowed values are auto, 1, yes, YES, y and Y, otherwise, the flag is ignored"
	@echo "   make USE_BIG_ENDIAN=yes      						Build with big endian support. Allowed values are 1, yes, YES, y and Y, otherwise, the flag is ignored"
	@echo "   make USE_SELINUX=yes         						Build with SELinux policies. Allowed values are 1, yes, YES, y and Y, otherwise, the flag is ignored"
	@echo "   make USE_AUDIT=yes           						Build with audit service support. Allowed values are 1, yes, YES, y and Y, otherwise, the flag is ignored"
	@echo "   make USE_MSGPACK_OPT=yes     						Use default architecture for building msgpack library. Allowed values are 1, yes, YES, y and Y, otherwise, the flag is ignored"
	@echo "   make DISABLE_JEMALLOC=yes    						Not to build the JEMalloc library. Allowed values are 1, yes, YES, y, and Y, otherwise, the flag is ignored"
	@echo "   make OFLAGS=-Ox              						Overrides optimization level"
	@echo "   make DISABLE_SYSC=yes        						Not to build the Syscollector module (for unsupported systems). Allowed values are 1, yes, YES, y and Y, otherwise, the flag is ignored"
	@echo "   make DISABLE_CISCAT=yes      						Not to build the CIS-CAT module (for unsupported systems). Allowed values are 1, yes, YES, y and Y, otherwise, the flag is ignored"
	@echo "   make OPTIMIZE_CPYTHON=yes    						Enable this flag to optimize the python interpreter build, which is performed when used PYTHON_SOURCE. Allowed values are 1, yes, YES, y and Y, otherwise, the flag is ignored"
	@echo "   make PYTHON_SOURCE=yes       						Used along the deps target. Downloads the sources needed to build the python interpreter. Allowed values are 1, yes, YES, y and Y, otherwise, the flag is ignored"
	@echo "   make IMAGE_TRUST_CHECKS=1     					This flag controls the dll and exe files signature verification mechanism. Allowed values are 0 (disabled), 1 (warning only) and 2 (full enforce). The default value is 1."
	@echo "   make CA_NAME="DigiCert Assured ID Root CA" 		This flag controls the CA name used to verify the dll and exe files signature. The default value is DigiCert Assured ID Root CA."
	@echo "   make deps HTTP_REQUEST_BRANCH=main 				Build dependencies for http-request tool from selected branch only if submodule isn't checked out, valid at make deps stage, Allowed values are any existing branch.
	@echo
	@echo "Database options: "
	@echo "   make DATABASE=mysql          Build with MYSQL Support"
	@echo "                                Use MYSQL_CFLAGS adn MYSQL_LIBS to override defaults"
	@echo "   make DATABASE=pgsql          Build with PostgreSQL Support "
	@echo "                                Use PGSQL_CFLAGS adn PGSQL_LIBS to override defaults"
	@echo
	@echo "Geoip support: "
	@echo "   make USE_GEOIP=yes           Build with GeoIP support. Allowed values are auto 1, yes, YES, y and Y, otherwise, the flag is ignored"
	@echo
	@echo "User options: "
	@echo "   make WAZUH_GROUP=wazuh       Set wazuh group"
	@echo "   make WAZUH_USER=wazuh        Set wazuh user"
	@echo
	@echo "Examples: Client with debugging enabled"
	@echo "   make TARGET=agent DEBUG=yes"

.PHONY: settings
settings:
	@echo
	@echo "General settings:"
	@echo "    TARGET:             ${TARGET}"
	@echo "    V:                  ${V}"
	@echo "    DEBUG:              ${DEBUG}"
	@echo "    DEBUGAD             ${DEBUGAD}"
	@echo "    INSTALLDIR:         ${INSTALLDIR}"
	@echo "    DATABASE:           ${DATABASE}"
	@echo "    ONEWAY:             ${ONEWAY}"
	@echo "    CLEANFULL:          ${CLEANFULL}"
	@echo "    RESOURCES_URL:      ${RESOURCES_URL}"
	@echo "    EXTERNAL_SRC_ONLY:  ${EXTERNAL_SRC_ONLY}"
	@echo "    HTTP_REQUEST_BRANCH:${HTTP_REQUEST_BRANCH}"
	@echo "User settings:"
	@echo "    WAZUH_GROUP:        ${WAZUH_GROUP}"
	@echo "    WAZUH_USER:         ${WAZUH_USER}"
	@echo "USE settings:"
	@echo "    USE_ZEROMQ:         ${USE_ZEROMQ}"
	@echo "    USE_GEOIP:          ${USE_GEOIP}"
	@echo "    USE_PRELUDE:        ${USE_PRELUDE}"
	@echo "    USE_INOTIFY:        ${USE_INOTIFY}"
	@echo "    USE_BIG_ENDIAN:     ${USE_BIG_ENDIAN}"
	@echo "    USE_SELINUX:        ${USE_SELINUX}"
	@echo "    USE_AUDIT:          ${USE_AUDIT}"
	@echo "    DISABLE_SYSC:       ${DISABLE_SYSC}"
	@echo "    DISABLE_CISCAT:     ${DISABLE_CISCAT}"
	@echo "    IMAGE_TRUST_CHECKS: ${IMAGE_TRUST_CHECKS}"
	@echo "    CA_NAME:            ${CA_NAME}"
	@echo "Mysql settings:"
	@echo "    includes:           ${MI}"
	@echo "    libs:               ${ML}"
	@echo "Pgsql settings:"
	@echo "    includes:           ${PI}"
	@echo "    libs:               ${PL}"
	@echo "Defines:"
	@echo "    ${DEFINES}"
	@echo "Compiler:"
	@echo "    CFLAGS            ${OSSEC_CFLAGS}"
	@echo "    LDFLAGS           ${OSSEC_LDFLAGS}"
	@echo "    LIBS              ${OSSEC_LIBS}"
	@echo "    CC                ${CC}"
	@echo "    MAKE              ${MAKE}"

BUILD_SERVER+=wazuh-maild -
BUILD_SERVER+=wazuh-csyslogd -
BUILD_SERVER+=wazuh-agentlessd -
BUILD_SERVER+=wazuh-execd -
BUILD_SERVER+=wazuh-logcollector -
BUILD_SERVER+=wazuh-remoted
BUILD_SERVER+=wazuh-agentd
BUILD_SERVER+=manage_agents
BUILD_SERVER+=utils
BUILD_SERVER+=active-responses
BUILD_SERVER+=wazuh-syscheckd
BUILD_SERVER+=wazuh-monitord
BUILD_SERVER+=wazuh-reportd
BUILD_SERVER+=wazuh-authd
BUILD_SERVER+=wazuh-analysisd
BUILD_SERVER+=wazuh-logtest-legacy
BUILD_SERVER+=wazuh-dbd -
BUILD_SERVER+=wazuh-integratord
BUILD_SERVER+=wazuh-modulesd
BUILD_SERVER+=wazuh-db

BUILD_AGENT+=wazuh-agentd
BUILD_AGENT+=agent-auth
BUILD_AGENT+=wazuh-logcollector
BUILD_AGENT+=wazuh-syscheckd
BUILD_AGENT+=wazuh-execd
BUILD_AGENT+=manage_agents
BUILD_AGENT+=active-responses
BUILD_AGENT+=wazuh-modulesd

BUILD_CMAKE_PROJECTS+=build_sysinfo
BUILD_CMAKE_PROJECTS+=build_shared_modules
ifeq (,$(filter ${DISABLE_SYSC},YES yes y Y 1))
ifneq (${uname_S},HP-UX)
BUILD_CMAKE_PROJECTS+=build_syscollector
endif
endif

${WAZUH_LIB_OUTPUT_PATH}${LIBSTDCPP_NAME}: ${libstdc++_path}
	cp $< $@
ifneq (${uname_S},AIX)
	${STRIP_TOOL} -x $@
endif

${WAZUH_LIB_OUTPUT_PATH}${LIBGCC_S_NAME}: ${libgcc_s_path}
	cp $< $@
ifneq (${uname_S},AIX)
	${STRIP_TOOL} -x $@
endif

.PHONY: server local hybrid agent selinux

ifeq (${MAKECMDGOALS},server)
$(error Do not use 'server' directly, use 'TARGET=server')
endif
server: external ${CPPLIBDEPS}
	${MAKE} ${BUILD_CMAKE_PROJECTS}
	${MAKE} ${BUILD_SERVER}

ifeq (${MAKECMDGOALS},local)
$(error Do not use 'local' directly, use 'TARGET=local')
endif
local: external ${CPPLIBDEPS}
	${MAKE} ${BUILD_CMAKE_PROJECTS}
	${MAKE} ${BUILD_SERVER}

ifeq (${MAKECMDGOALS},hybrid)
$(error Do not use 'hybrid' directly, use 'TARGET=hybrid')
endif
hybrid: external ${CPPLIBDEPS}
	${MAKE} ${BUILD_CMAKE_PROJECTS}
	${MAKE} ${BUILD_SERVER}

ifeq (${MAKECMDGOALS},agent)
$(error Do not use 'agent' directly, use 'TARGET=agent')
endif

agent: external ${CPPLIBDEPS}
	${MAKE} ${BUILD_CMAKE_PROJECTS}
	${MAKE} ${BUILD_AGENT}

ifneq (,$(filter ${USE_SELINUX},YES yes y Y 1))
server local hybrid agent: selinux
endif

selinux: $(SELINUX_POLICY)

$(SELINUX_POLICY): $(SELINUX_MODULE)
	semodule_package -o $@ -m $?

$(SELINUX_MODULE): $(SELINUX_ENFORCEMENT)
	checkmodule -M -m -o $@ $?

WINDOWS_LIBS:=win32/syscollector win32/syscheck
WINDOWS_BINS:=win32/wazuh-agent.exe win32/wazuh-agent-eventchannel.exe win32/manage_agents.exe win32/setup-windows.exe win32/setup-syscheck.exe win32/setup-iis.exe win32/os_win32ui.exe win32/agent-auth.exe
WINDOWS_ACTIVE_RESPONSES:=win32/restart-wazuh.exe win32/route-null.exe win32/netsh.exe

ifeq (${MAKECMDGOALS},winagent)
$(error Do not use 'winagent' directly, use 'TARGET=winagent')
endif
.PHONY: winagent
winagent: external win32/libwinpthread-1.dll win32/libwinpthreadpatched.a ${WAZUH_LIB_OUTPUT_PATH}${LIBGCC_S_NAME} ${WAZUH_LIB_OUTPUT_PATH}${LIBSTDCPP_NAME} win32/version-dll.o win32/version-app.o
	${MAKE} ${WAZUHEXT_LIB} CFLAGS="-DCLIENT -D_POSIX_C_SOURCE -DWIN32 -DPSAPI_VERSION=1" LIBS="-lwsock32 -lws2_32 -lcrypt32"
	${MAKE} ${WINDOWS_LIBS} CFLAGS="-DCLIENT -D_POSIX_C_SOURCE -DWIN32 -DPSAPI_VERSION=1"
	${MAKE} ${WINDOWS_BINS} CFLAGS="-DCLIENT -D_POSIX_C_SOURCE -DWIN32 -DPSAPI_VERSION=1" LIBS="-lwsock32 -lwevtapi -lshlwapi -lcomctl32 -ladvapi32 -lkernel32 -lpsapi -lgdi32 -liphlpapi -lws2_32 -lcrypt32 -lwintrust"
	${MAKE} ${WINDOWS_ACTIVE_RESPONSES} CFLAGS="-DCLIENT -D_POSIX_C_SOURCE -DWIN32 -DPSAPI_VERSION=1" LIBS="-lwsock32 -lwevtapi -lshlwapi -lcomctl32 -ladvapi32 -lkernel32 -lpsapi -lgdi32 -liphlpapi -lws2_32 -lcrypt32 -lwintrust"
	cd win32/ && ./unix2dos.pl ossec.conf > default-ossec.conf
	cd win32/ && ./unix2dos.pl help.txt > help_win.txt
	cd win32/ && ./unix2dos.pl ../../etc/internal_options.conf > internal_options.conf
	cd win32/ && ./unix2dos.pl ../../etc/local_internal_options-win.conf > default-local_internal_options.conf
	cd win32/ && ./unix2dos.pl ../../LICENSE > LICENSE.txt
	cd win32/ && ./unix2dos.pl ../VERSION > VERSION
	cd win32/ && ./unix2dos.pl ../REVISION > REVISION
	cd win32/ && makensis wazuh-installer.nsi

win32/shared_modules: $(WAZUHEXT_LIB) win32/version-dll.o
	cd ${DBSYNC} && mkdir -p build && cd build && cmake ${CMAKE_OPTS} ${DBSYNC_TEST} ${SHARED_MODULES_RELEASE_TYPE} ${WIN_RESOURCE_OBJ} .. && ${MAKE}
	cd ${RSYNC} &&  mkdir -p build && cd build && cmake ${CMAKE_OPTS} ${RSYNC_TEST} ${SHARED_MODULES_RELEASE_TYPE} ${WIN_RESOURCE_OBJ} .. && ${MAKE}
ifneq (,$(filter ${TEST},YES yes y Y 1))
ifneq (,$(filter ${DEBUG},YES yes y Y 1))
	cd ${SHARED_UTILS_TEST} &&  mkdir -p build && cd build && cmake ${CMAKE_OPTS} ${SHARED_MODULES_RELEASE_TYPE} .. && ${MAKE}
endif
endif

#### Sysinfo ##

win32/sysinfo: $(WAZUHEXT_LIB) win32/version-dll.o
	cd ${SYSINFO} && mkdir -p build && cd build && cmake ${CMAKE_OPTS} ${SYSINFO_OS} ${SYSINFO_TEST} ${SYSINFO_RELEASE_TYPE} ${WIN_RESOURCE_OBJ} .. && ${MAKE}

#### Syscollector ##
win32/syscollector: win32/shared_modules win32/sysinfo win32/version-dll.o
	cd ${SYSCOLLECTOR} && mkdir -p build && cd build && cmake ${CMAKE_OPTS} ${SYSCOLLECTOR_TEST} ${SYSCOLLECTOR_RELEASE_TYPE} ${WIN_RESOURCE_OBJ} .. && ${MAKE}

win32/syscheck: win32/shared_modules $(WAZUHEXT_LIB)
	cd ${SYSCHECK} && mkdir -p build && cd build && cmake ${CMAKE_OPTS} ${SYSCHECK_TEST} ${SYSCHECK_RELEASE_TYPE} ${WIN_RESOURCE_OBJ} .. && ${MAKE}

win32/libwinpthread-1.dll: ${WIN_PTHREAD_LIB}
	cp $< $@

win32/libwinpthreadpatched.a: ${WIN_PTHREAD_STATIC_LIB}
	cp $< $@
	${OSSEC_REMOVE_OBJECT} $@ version.o

####################
#### External ######
####################

ZLIB_LIB    = $(EXTERNAL_ZLIB)/libz.a
OPENSSL_LIB = $(EXTERNAL_OPENSSL)libssl.a
CRYPTO_LIB 	= $(EXTERNAL_OPENSSL)libcrypto.a
LIBPLIST_LIB = $(EXTERNAL_LIBPLIST)/bin/lib/libplist-2.0.a
SQLITE_LIB  = $(EXTERNAL_SQLITE)libsqlite3.a
JSON_LIB    = $(EXTERNAL_JSON)libcjson.a
PROCPS_LIB  = $(EXTERNAL_PROCPS)/libproc.a
DB_LIB      = $(EXTERNAL_LIBDB).libs/libdb-18.1.a
LIBALPM_LIB  = $(EXTERNAL_PACMAN)lib/libalpm/libalpm.a
LIBARCHIVE_LIB  = $(EXTERNAL_LIBARCHIVE).libs/libarchive.a
LIBYAML_LIB = $(EXTERNAL_LIBYAML)src/.libs/libyaml.a
LIBCURL_LIB = $(EXTERNAL_CURL)lib/.libs/libcurl.a
AUDIT_LIB 	= $(EXTERNAL_AUDIT)lib/.libs/libaudit.a
LIBFFI_LIB 	= $(EXTERNAL_LIBFFI)$(TARGET)/.libs/libffi.a
MSGPACK_LIB = $(EXTERNAL_MSGPACK)libmsgpack.a
BZIP2_LIB   = $(EXTERNAL_BZIP2)libbz2.a
LIBPCRE2_LIB = $(EXTERNAL_LIBPCRE2).libs/libpcre2-8.a
POPT_LIB = $(EXTERNAL_POPT)build/output/src/.libs/libpopt.a
RPM_LIB = $(EXTERNAL_RPM)builddir/librpm.a
JEMALLOC_LIB = $(EXTERNAL_JEMALLOC)lib/libjemalloc.so.2

EXTERNAL_LIBS := $(JSON_LIB) $(ZLIB_LIB) $(OPENSSL_LIB) $(CRYPTO_LIB) $(SQLITE_LIB) $(LIBYAML_LIB) $(LIBPCRE2_LIB)

# Adding libcurl only on Windows, Linux and MacOS
ifeq (${TARGET},winagent)
	EXTERNAL_LIBS += $(LIBCURL_LIB)
else ifeq (${uname_S},Linux)
	EXTERNAL_LIBS += $(LIBCURL_LIB)
else ifeq (${uname_S},Darwin)
	EXTERNAL_LIBS += $(LIBCURL_LIB)
endif

ifneq (${TARGET},winagent)
EXTERNAL_LIBS += $(MSGPACK_LIB)
ifneq (${TARGET},agent)
EXTERNAL_LIBS += $(LIBFFI_LIB) $(BZIP2_LIB)
endif
ifeq (${uname_S},Linux)
ifneq ($(CHECK_CENTOS5),YES)
EXTERNAL_LIBS += ${RPM_LIB} ${POPT_LIB}
endif
ifneq (,$(filter ${USE_AUDIT},YES yes y Y 1))
EXTERNAL_LIBS += ${AUDIT_LIB}
endif

ifeq ($(CHECK_CENTOS5),YES)
EXTERNAL_LIBS += $(PROCPS_LIB) $(DB_LIB)
else
EXTERNAL_LIBS += $(PROCPS_LIB) $(DB_LIB) $(LIBALPM_LIB) $(LIBARCHIVE_LIB)
endif
endif
endif
ifeq (${uname_S},Darwin)
EXTERNAL_LIBS += ${LIBPLIST_LIB}
endif


.PHONY: external test_external
external: test_external $(EXTERNAL_LIBS) $(JEMALLOC_LIB)

ifneq (,$(filter ${TEST},YES yes y Y 1))
external: build_gtest
endif

ifneq (${TARGET},winagent)
ifneq (${TARGET},agent)
ifneq (,$(wildcard ${EXTERNAL_CPYTHON}))
external: build_python
endif
endif
endif

test_external:
ifeq ($(wildcard external/*/*),)
	$(error No external directory found. Run "${MAKE} deps" before compiling external libraries)
endif

#### OpenSSL ##########

OPENSSL_FLAGS = enable-weak-ssl-ciphers no-shared

ifeq (${uname_M}, i386)
ifeq ($(findstring BSD,${uname_S}), BSD)
	OPENSSL_FLAGS += no-asm
endif
endif


${CRYPTO_LIB}: ${OPENSSL_LIB}

${OPENSSL_LIB}:
ifeq (${TARGET},winagent)
	cd ${EXTERNAL_OPENSSL} && CC=${MING_BASE}${CC} RC=${MING_BASE}windres ./Configure $(OPENSSL_FLAGS) mingw && ${MAKE} build_libs
else
ifeq (${uname_S},Darwin)
ifeq (${uname_M},arm64)
	cd ${EXTERNAL_OPENSSL} && ./Configure $(OPENSSL_FLAGS) darwin64-arm64-cc && ${MAKE} build_libs
else
	cd ${EXTERNAL_OPENSSL} && ./Configure $(OPENSSL_FLAGS) darwin64-x86_64-cc && ${MAKE} build_libs
endif
else
ifeq (${uname_S},HP-UX)
	cd ${EXTERNAL_OPENSSL} && MAKE=gmake ./Configure $(OPENSSL_FLAGS) hpux-ia64-gcc && ${MAKE} build_libs
else
ifeq (${uname_S},SunOS)
ifeq ($(uname_M),i86pc)
	cd ${EXTERNAL_OPENSSL} && ./Configure $(OPENSSL_FLAGS) solaris-x86-gcc && ${MAKE} build_libs
else
	cd ${EXTERNAL_OPENSSL} && ./Configure $(OPENSSL_FLAGS) solaris-sparcv9-gcc && ${MAKE} build_libs
endif
else
	cd ${EXTERNAL_OPENSSL} && ./config $(OPENSSL_FLAGS) && ${MAKE} build_libs
endif
endif
endif
endif

#### libplist ##########

${LIBPLIST_LIB}:
	cd ${EXTERNAL_LIBPLIST} && ./autogen.sh --prefix=${ROUTE_PATH}/${EXTERNAL_LIBPLIST}bin && ${MAKE} && ${MAKE} install

#### libffi ##########

LIBFFI_FLAGS = "CFLAGS=-fPIC"

${LIBFFI_LIB}:
	cd ${EXTERNAL_LIBFFI} && ./configure $(LIBFFI_FLAGS) && ${MAKE}

#### zlib ##########

$(ZLIB_LIB):
ifeq (${TARGET},winagent)
	cd ${EXTERNAL_ZLIB} && cp zconf.h.in zconf.h && ${MAKE} -f win32/Makefile.gcc PREFIX=${MING_BASE} libz.a
else
	cd ${EXTERNAL_ZLIB} && CFLAGS=-fPIC ./configure && ${MAKE} libz.a
endif

ZLIB_INCLUDE=-I./${EXTERNAL_ZLIB}

os_zlib_c := os_zlib/os_zlib.c
os_zlib_o := $(os_zlib_c:.c=.o)

os_zlib/%.o: os_zlib/%.c
	${OSSEC_CC} ${OSSEC_CFLAGS} -c $< -o $@

#### bzip2 ##########

$(BZIP2_LIB):
	cd ${EXTERNAL_BZIP2} && ${MAKE} CFLAGS="-fpic -Wall -O2 -D_FILE_OFFSET_BITS=64" libbz2.a

#### SQLite #########

sqlite_c = ${EXTERNAL_SQLITE}sqlite3.c
sqlite_o = ${EXTERNAL_SQLITE}sqlite3.o
SQLITE_CFLAGS = -DSQLITE_ENABLE_DBSTAT_VTAB=1

$(SQLITE_LIB): $(sqlite_o)
	${OSSEC_LINK} $@ $^
	${OSSEC_RANLIB} $@

$(sqlite_o): $(sqlite_c)
	${OSSEC_CC} ${OSSEC_CFLAGS} -w -fPIC ${SQLITE_CFLAGS} -c $^ -o $@ -fPIC

#### cJSON #########

ifeq (${uname_S},Darwin)
JSON_SHFLAGS=-install_name @rpath/libcjson.$(SHARED)
endif

cjson_c := ${EXTERNAL_JSON}cJSON.c
cjson_o := $(cjson_c:.c=.o)

$(JSON_LIB): ${cjson_o}
	${OSSEC_LINK} $@ $^
	${OSSEC_RANLIB} $@

${EXTERNAL_JSON}%.o: ${EXTERNAL_JSON}%.c
	${OSSEC_CC} ${OSSEC_CFLAGS} -fPIC -c $^ -o $@

#### libyaml ##########

${LIBYAML_LIB}: $(EXTERNAL_LIBYAML)Makefile
	$(MAKE) -C $(EXTERNAL_LIBYAML)

$(EXTERNAL_LIBYAML)Makefile:
ifeq (${TARGET},winagent)
	cd $(EXTERNAL_LIBYAML) && CC=${MING_BASE}${CC} && CFLAGS=-fPIC ./configure --host=${MINGW_HOST} --enable-static=yes
else
	cd $(EXTERNAL_LIBYAML) && CFLAGS=-fPIC ./configure --enable-static=yes --enable-shared=no
endif

#### curl ##########

${LIBCURL_LIB}: $(EXTERNAL_CURL)Makefile
	${MAKE} -C $(EXTERNAL_CURL)lib

ifeq (${TARGET},winagent)
$(EXTERNAL_CURL)Makefile:
	cd $(EXTERNAL_CURL) && CFLAGS=-fPIC CC=${MING_BASE}${CC} ./configure --host=${MINGW_HOST} PREFIX=${MING_BASE} --enable-static=yes --disable-shared --with-schannel --disable-ldap --without-libidn2 && ${MAKE}
else
$(EXTERNAL_CURL)Makefile: $(OPENSSL_LIB)
ifeq (${uname_S},Linux)
	cd $(EXTERNAL_CURL) && CPPFLAGS="-fPIC -I${ROUTE_PATH}/${EXTERNAL_OPENSSL}include" LDFLAGS="-L${ROUTE_PATH}/${EXTERNAL_OPENSSL}" LIBS="-ldl -lpthread" ./configure --with-ssl="${ROUTE_PATH}/${EXTERNAL_OPENSSL}" --disable-ldap --without-libidn2 --without-libpsl --without-brotli --without-nghttp2
else
	cd $(EXTERNAL_CURL) && CPPFLAGS="-fPIC -I${ROUTE_PATH}/${EXTERNAL_OPENSSL}include" LDFLAGS="-L${ROUTE_PATH}/${EXTERNAL_OPENSSL}" LIBS="-lpthread" ./configure --with-ssl="${ROUTE_PATH}/${EXTERNAL_OPENSSL}" --disable-ldap --without-libidn2 --without-brotli --without-nghttp2 --without-librtmp
endif
endif


#### procps #########

PROCPS_INCLUDE=-I./${EXTERNAL_PROCPS}

procps_c := $(wildcard ${EXTERNAL_PROCPS}*.c)
procps_o := $(procps_c:.c=.o)
ifeq (${CHECK_ALPINE},YES)
ALPINE_DEBUG := "-DPATH_MAX=4096"
endif

${EXTERNAL_PROCPS}%.o: ${EXTERNAL_PROCPS}%.c
	${OSSEC_CC} ${OSSEC_CFLAGS} ${ALPINE_DEBUG} -fPIC -c $^ -o $@

$(PROCPS_LIB): ${procps_o}
	${OSSEC_LINK} $@ $^
	${OSSEC_RANLIB} $@

#### Berkeley DB ######

ifeq (${uname_S},Linux)
${DB_LIB}: $(EXTERNAL_LIBDB)Makefile
	 ${MAKE} -C $(EXTERNAL_LIBDB) libdb.a

$(EXTERNAL_LIBDB)Makefile:
	cd ${EXTERNAL_LIBDB} && CPPFLAGS=-fPIC ../dist/configure --with-cryptography=no --disable-queue --disable-heap --disable-partition --disable-mutexsupport --disable-replication --disable-verify --disable-statistics ac_cv_func_pthread_yield=no
endif

#### libarchive ######

ifneq (${TARGET},winagent)
ifeq (${uname_S},Linux)
${LIBARCHIVE_LIB}: $(EXTERNAL_LIBARCHIVE)Makefile
	 ${MAKE} -C $(EXTERNAL_LIBARCHIVE)

$(EXTERNAL_LIBARCHIVE)Makefile:
	cd ${EXTERNAL_LIBARCHIVE} && CPPFLAGS=-fPIC ./configure --disable-acl --without-expat --without-iconv --without-xml2 --without-lz4 --without-lzma --without-zstd --without-bz2lib --without-openssl --without-libb2
endif
endif

#### libalpm ######

ifeq (${uname_S},Linux)

# we compile libalpm manually because pacman has a lot of dependencies and we only want to compile a few files
LIBALPM_LDCONFIG=`which ldconfig`
LIBALPM_CFLAGS=-DSYSHOOKDIR=\"/usr/share/libalpm/hooks\" \
			    -DLDCONFIG=\"${LIBALPM_LDCONFIG}\" \
			    -DFSSTATSTYPE="struct statvfs" \
			    -DSCRIPTLET_SHELL=\"/bin/sh\" \
			    -DHAVE_SYS_STATVFS_H \
			    -DLIB_VERSION=\"\" \
			    -DPATH_MAX=4096 \
			    -DHAVE_STRNLEN \
			    -DHAVE_LIBSSL \
			    -I${ROUTE_PATH}/${EXTERNAL_LIBARCHIVE}libarchive \
				-I${ROUTE_PATH}/${EXTERNAL_OPENSSL}include \
			    -I. \
			    -fPIC
${LIBALPM_LIB}: $(EXTERNAL_PACMAN)configure
	cd ${EXTERNAL_PACMAN}lib/libalpm && \
	$(CC) -c *.c ${LIBALPM_CFLAGS} && \
	ar rcs libalpm.a *.o
endif

#### Audit lib ####

${AUDIT_LIB}: $(EXTERNAL_AUDIT)Makefile
	${MAKE} -C $(EXTERNAL_AUDIT)lib CC=$(CC)

$(EXTERNAL_AUDIT)Makefile:
	cd $(EXTERNAL_AUDIT) && ./autogen.sh && ./configure CFLAGS=-fPIC --with-libcap-ng=no

#### msgpack #########

ifeq (,$(filter ${USE_MSGPACK_OPT},YES yes y Y 1))
        MSGPACK_ARCH=-march=i486
endif

ifneq (${TARGET},winagent)
msgpack_c := $(wildcard ${EXTERNAL_MSGPACK}src/*.c)
msgpack_o := $(msgpack_c:.c=.o)

${EXTERNAL_MSGPACK}src/%.o: ${EXTERNAL_MSGPACK}src/%.c
	${OSSEC_CC} ${OSSEC_CFLAGS} ${MSGPACK_ARCH} -fPIC -c $^ -o $@

$(MSGPACK_LIB): ${msgpack_o}
	${OSSEC_LINK} $@ $^
	${OSSEC_RANLIB} $@
endif

#### PCRE2 lib #########



$(LIBPCRE2_LIB):
ifeq (${TARGET},winagent)
	cd $(EXTERNAL_LIBPCRE2) && CFLAGS=-fPIC CC=${MING_BASE}${CC} ./configure --enable-jit=auto --host=${MINGW_HOST} --disable-shared && cp src/pcre2.h include/pcre2.h && ${MAKE}
else
	cd $(EXTERNAL_LIBPCRE2) && CFLAGS=-fPIC ./configure --enable-jit=auto --disable-shared && cp src/pcre2.h include/pcre2.h && ${MAKE}
endif

### popt lib ###

POPT_BUILD_DIR = $(EXTERNAL_POPT)build/

$(POPT_LIB): $(POPT_BUILD_DIR)Makefile
	 $(MAKE) -C $(POPT_BUILD_DIR)
$(POPT_BUILD_DIR)Makefile:
	mkdir -p $(POPT_BUILD_DIR) && cd $(POPT_BUILD_DIR) && cmake ..

### rpm lib ###

RPM_BUILD_DIR = ${EXTERNAL_RPM}/builddir

RPM_INC_PATHS = -I${ROUTE_PATH}/${EXTERNAL_OPENSSL}include \
				-I${ROUTE_PATH}/${EXTERNAL_ZLIB} \
				-I${ROUTE_PATH}/${EXTERNAL_POPT}/src \
				-I${ROUTE_PATH}/${EXTERNAL_SQLITE}

RPM_LIB_PATHS = -L${ROUTE_PATH}/${EXTERNAL_OPENSSL} \
				-L${ROUTE_PATH}/${EXTERNAL_ZLIB} \
				-L${ROUTE_PATH}/${EXTERNAL_POPT}/build/output/src/.libs/ \
				-L${ROUTE_PATH}/${EXTERNAL_SQLITE}

RPM_CFLAGS = -fPIC ${RPM_INC_PATHS} ${RPM_LIB_PATHS}
RPM_CC = gcc

${RPM_LIB}: ${RPM_BUILD_DIR}/Makefile
	cd ${RPM_BUILD_DIR} && ${MAKE}

${RPM_BUILD_DIR}/Makefile: ${OPENSSL_LIB} ${ZLIB_LIB} ${POPT_LIB} ${SQLITE_LIB}
	mkdir -p ${RPM_BUILD_DIR} && cd ${RPM_BUILD_DIR} && cmake -E env CFLAGS="${RPM_CFLAGS}" CC=${RPM_CC} cmake ..

#### jemalloc ##########

$(JEMALLOC_LIB):
ifeq (${TARGET},server)
ifneq ($(wildcard external/jemalloc/configure),)
	cd ${EXTERNAL_JEMALLOC} && LDFLAGS=-s ./configure --disable-static --disable-cxx && ${MAKE}
else
	cd ${EXTERNAL_JEMALLOC} && LDFLAGS=-s ./autogen.sh --disable-static --disable-cxx && ${MAKE}
endif
endif

################################
#### External dependencies  ####
################################

TAR := tar -xf
GUNZIP := gunzip
GZIP := gzip
CURL := curl -so
<<<<<<< HEAD
DEPS_VERSION = 24
=======
DEPS_VERSION = 25
>>>>>>> e93da741
RESOURCES_URL_BASE := https://packages.wazuh.com/deps/
RESOURCES_URL := $(RESOURCES_URL_BASE)$(DEPS_VERSION)
CPYTHON := cpython
PYTHON_SOURCE := no

ifneq (${TARGET}, winagent)
ifneq (,$(filter ${uname_S},Linux Darwin HP-UX))
	cpu_arch := ${uname_M}
ifneq (,$(filter ${cpu_arch},x86_64 amd64))
	PRECOMPILED_ARCH := /amd64
else
ifneq (,$(filter ${cpu_arch},i386 i686))
	PRECOMPILED_ARCH := /i386
else
ifneq (,$(filter ${cpu_arch},aarch64 arm64))
	PRECOMPILED_ARCH := /aarch64
else
ifneq (,$(filter ${cpu_arch},armv8l armv7l arm32 armhf))
	PRECOMPILED_ARCH := /arm32
else
ifeq (${cpu_arch},ppc64le)
	PRECOMPILED_ARCH := /ppc64le
else
ifneq (,$(filter ${cpu_arch},ia64))
	PRECOMPILED_ARCH := /ia64
else
	PRECOMPILED_ARCH := /${uname_P}
endif
endif
endif
endif
endif
endif
else
ifneq (,$(filter ${uname_S},SunOS AIX))
	cpu_arch := ${uname_P}
ifeq (${cpu_arch},powerpc)
	PRECOMPILED_ARCH := /powerpc
else
ifneq (,$(filter ${cpu_arch},sparc sun4u))
	PRECOMPILED_ARCH := /sparc
else
ifneq (,$(filter ${cpu_arch},i386 i86pc))
	PRECOMPILED_ARCH := /i386
else
	PRECOMPILED_ARCH := /${uname_M}
endif
endif
endif
else
    cpu_arch := ${uname_M}
ifneq (,$(filter ${cpu_arch},unknown Unknown not))
	cpu_arch := ${uname_P}
endif
	PRECOMPILED_ARCH := /${cpu_arch}
endif
endif
endif

ifeq ($(CHECK_CENTOS5),YES)
PRECOMPILED_OS := el5
# Avoid the linkage of incompatible libraries in Data Provider for CentOS 5 and Red Hat 5
SYSINFO_OS+=-DCMAKE_CHECK_CENTOS5=1
endif

ifeq (,$(filter ${EXTERNAL_SRC_ONLY},YES yes y Y 1))
# If EXTERNAL_SRC_ONLY=YES is not defined, lets look for the precompiled lib
PRECOMPILED_RES := $(PRECOMPILED_OS)$(PRECOMPILED_ARCH)
endif

# Agent dependencies
EXTERNAL_RES := cJSON curl libdb libffi libyaml openssl procps sqlite zlib audit-userspace msgpack bzip2 nlohmann googletest libpcre2 libplist pacman libarchive popt rpm
ifneq (${TARGET},agent)
ifneq (${TARGET},winagent)
	# Manager extra dependency
	EXTERNAL_RES += $(CPYTHON) jemalloc
endif
endif
EXTERNAL_DIR := $(EXTERNAL_RES:%=external/%)
EXTERNAL_TAR := $(EXTERNAL_RES:%=external/%.tar.gz)

# Shared tools like dependencies
SHARED_RES := http-request
SHARED_TAR := $(SHARED_RES:%=shared_modules/%.tar.gz)

.PHONY: deps
deps: $(EXTERNAL_TAR) $(SHARED_TAR)

external/$(CPYTHON).tar.gz:
# Python interpreter
ifeq (,$(filter ${PYTHON_SOURCE},YES yes y Y 1))
ifneq (,$(PRECOMPILED_RES))
external/$(CPYTHON).tar.gz: external-precompiled/$(CPYTHON).tar.gz
	test -e $(patsubst %.gz,%,$@) ||\
	($(CURL) $@ $(RESOURCES_URL)/libraries/sources/$(patsubst external/%,%,$@) &&\
	cd external && $(GUNZIP) $(patsubst external/%,%,$@) && $(TAR) $(patsubst external/%.gz,%,$@) && rm $(patsubst external/%.gz,%,$@))
	test -d $(patsubst %.tar.gz,%,$@) || (cd external && $(GZIP) $(patsubst external/%.gz,%,$@))

external-precompiled/$(CPYTHON).tar.gz:
	-$(CURL) external/$(patsubst external-precompiled/%,%,$@) $(RESOURCES_URL)/libraries/$(PRECOMPILED_RES)/$(patsubst external-precompiled/%,%,$@) || true
	-cd external && test -e $(patsubst external-precompiled/%,%,$@) && $(GUNZIP) $(patsubst external-precompiled/%,%,$@) || true
else
external/$(CPYTHON).tar.gz:
	$(CURL) $@ $(RESOURCES_URL)/libraries/sources/$(patsubst external/%,%,$@)
	cd external && $(GUNZIP) $(patsubst external/%,%,$@)
	cd external && $(TAR) $(patsubst external/%.gz,%,$@)
	rm $(patsubst %.gz,%,$@)
endif
else
external/$(CPYTHON).tar.gz:
	$(CURL) $@ $(RESOURCES_URL)/libraries/sources/$(patsubst external/%,%,$@)
	cd external && $(GUNZIP) $(patsubst external/%,%,$@)
	cd external && $(TAR) $(patsubst external/%.gz,%,$@)
	rm $(patsubst %.gz,%,$@)
endif

ifeq (${uname_S},HP-UX)
# nlohmann library
RESOURCES_URL_BASE_NLOHMANN=$(subst https://,http://,$(RESOURCES_URL_BASE))
ifeq ($(findstring $(RESOURCES_URL_BASE_NLOHMANN),$(RESOURCES_URL)),$(RESOURCES_URL_BASE_NLOHMANN))
DEPS_VERSION_NLOHMANN_REQUESTED=$(subst $(RESOURCES_URL_BASE_NLOHMANN),,$(RESOURCES_URL))
DEPS_VERSION_NLOHMANN_MAX=21
ifeq ($(shell test $(DEPS_VERSION_NLOHMANN_REQUESTED) -gt $(DEPS_VERSION_NLOHMANN_MAX); echo $$?),0)
DEPS_VERSION_NLOHMANN=$(DEPS_VERSION_NLOHMANN_MAX)
else
DEPS_VERSION_NLOHMANN=$(DEPS_VERSION_NLOHMANN_REQUESTED)
endif
RESOURCES_URL_NLOHMANN=$(RESOURCES_URL_BASE_NLOHMANN)$(DEPS_VERSION_NLOHMANN)
ifneq (,$(PRECOMPILED_RES))
external/nlohmann.tar.gz: external-precompiled/nlohmann.tar.gz
	test -d $(patsubst %.tar.gz,%,$@) ||\
	($(CURL) $@ $(RESOURCES_URL_NLOHMANN)/libraries/sources/$(patsubst external/%,%,$@) &&\
	cd external && $(GUNZIP) $(patsubst external/%,%,$@) && $(TAR) $(patsubst external/%.gz,%,$@) && rm $(patsubst external/%.gz,%,$@))

external-precompiled/nlohmann.tar.gz:
	-$(CURL) external/$(patsubst external-precompiled/%,%,$@) $(RESOURCES_URL_NLOHMANN)/libraries/$(PRECOMPILED_RES)/$(patsubst external-precompiled/%,%,$@) || true
	-cd external && test -e $(patsubst external-precompiled/%,%,$@) && $(GUNZIP) $(patsubst external-precompiled/%,%,$@) || true
	-cd external && test -e $(patsubst external-precompiled/%.gz,%,$@) && $(TAR) $(patsubst external-precompiled/%.gz,%,$@) || true
	-test -e external/$(patsubst external-precompiled/%.gz,%,$@) && rm external/$(patsubst external-precompiled/%.gz,%,$@) || true
else
external/nlohmann.tar.gz:
	$(CURL) $@ $(RESOURCES_URL_NLOHMANN)/libraries/sources/$(patsubst external/%,%,$@)
	cd external && $(GUNZIP) $(patsubst external/%,%,$@)
	cd external && $(TAR) $(patsubst external/%.gz,%,$@)
	rm $(patsubst %.gz,%,$@)
endif
endif
endif

# Remaining dependencies
ifneq (,$(PRECOMPILED_RES))
external/%.tar.gz: external-precompiled/%.tar.gz
	test -d $(patsubst %.tar.gz,%,$@) ||\
	($(CURL) $@ $(RESOURCES_URL)/libraries/sources/$(patsubst external/%,%,$@) &&\
	cd external && $(GUNZIP) $(patsubst external/%,%,$@) && $(TAR) $(patsubst external/%.gz,%,$@) && rm $(patsubst external/%.gz,%,$@))
else
external/%.tar.gz:
	$(CURL) $@ $(RESOURCES_URL)/libraries/sources/$(patsubst external/%,%,$@)
	cd external && $(GUNZIP) $(patsubst external/%,%,$@)
	cd external && $(TAR) $(patsubst external/%.gz,%,$@)
	rm $(patsubst %.gz,%,$@)
endif

ifneq (,$(PRECOMPILED_RES))
external-precompiled/%.tar.gz:
	-$(CURL) external/$(patsubst external-precompiled/%,%,$@) $(RESOURCES_URL)/libraries/$(PRECOMPILED_RES)/$(patsubst external-precompiled/%,%,$@) || true
	-cd external && test -e $(patsubst external-precompiled/%,%,$@) && $(GUNZIP) $(patsubst external-precompiled/%,%,$@) || true
	-cd external && test -e $(patsubst external-precompiled/%.gz,%,$@) && $(TAR) $(patsubst external-precompiled/%.gz,%,$@) || true
	-test -e external/$(patsubst external-precompiled/%.gz,%,$@) && rm external/$(patsubst external-precompiled/%.gz,%,$@) || true
endif

# Shared tools
HTTP_REQUEST_URL := https://github.com/wazuh/wazuh-http-request/tarball/$(HTTP_REQUEST_BRANCH)

shared_modules/http-request.tar.gz:
	find $(patsubst %.tar.gz,%,$@) -type f -exec false {} + &&\
	((test -e $(patsubst %.gz,%,$@) || $(CURL) $@ -L $(HTTP_REQUEST_URL)) &&\
	($(GUNZIP) $@ || (rm -f $@ && echo "Error decompressing $@ maybe wrong branch was supplied!" && false)) &&\
	$(TAR) $(patsubst %.gz,%,$@) --strip-components=1 -C $(patsubst %.tar.gz,%,$@) &&\
	rm $(patsubst %.gz,%,$@)) || true

####################
#### OSSEC Libs ####
####################
ifeq (${TARGET}, winagent)
# libwazuhext
WAZUHEXT_DLL = libwazuhext.$(SHARED)
WAZUHEXT_LIB = libwazuhext.lib
WAZUHEXT_LIB_DEF = libwazuhext.def
# libwazuhshared
WAZUH_DLL = libwazuhshared.$(SHARED)
WAZUH_LIB = libwazuhshared.lib
WAZUH_DEF = libwazuhshared.def
else
WAZUHEXT_LIB = libwazuhext.$(SHARED)
WAZUH_LIB = libwazuhshared.$(SHARED)
endif
BUILD_LIBS = libwazuh.a $(WAZUHEXT_LIB)

$(BUILD_SERVER) $(BUILD_AGENT) $(WINDOWS_BINS) $(WINDOWS_BINS): $(BUILD_LIBS)

#### os_xml ########

os_xml_c := $(wildcard os_xml/*.c)
os_xml_o := $(os_xml_c:.c=.o)

os_xml/%.o: os_xml/%.c
	${OSSEC_CC} ${OSSEC_CFLAGS} -fPIC -c $^ -o $@

#### os_regex ######

os_regex_c := $(wildcard os_regex/*.c)
os_regex_o := $(os_regex_c:.c=.o)

os_regex/%.o: os_regex/%.c
	${OSSEC_CC} ${OSSEC_CFLAGS} -fPIC -c $^ -o $@

#### os_net ##########

os_net_c := $(wildcard os_net/*.c)
os_net_o := $(os_net_c:.c=.o)

os_net/%.o: os_net/%.c
	${OSSEC_CC} ${OSSEC_CFLAGS} -fPIC -c $^ -o $@

#### Shared ##########
# Unit tests wrappers

wrappers_common_c := $(wildcard unit_tests/wrappers/*.c)
wrappers_common_o := $(wrappers_common_c:.c=.o)

wrappers_externals_c := $(wildcard unit_tests/wrappers/externals/*.c)
wrappers_externals_o := $(wrappers_externals_c:.c=.o)

wrappers_externals_audit_c := $(wildcard unit_tests/wrappers/externals/audit/*.c)
wrappers_externals_audit_o := $(wrappers_externals_audit_c:.c=.o)

wrappers_externals_bzip2_c := $(wildcard unit_tests/wrappers/externals/bzip2/*.c)
wrappers_externals_bzip2_o := $(wrappers_externals_bzip2_c:.c=.o)

wrappers_externals_zlib_c := $(wildcard unit_tests/wrappers/externals/zlib/*.c)
wrappers_externals_zlib_o := $(wrappers_externals_zlib_c:.c=.o)

wrappers_externals_cJSON_c := $(wildcard unit_tests/wrappers/externals/cJSON/*.c)
wrappers_externals_cJSON_o := $(wrappers_externals_cJSON_c:.c=.o)

wrappers_externals_openssl_c := $(wildcard unit_tests/wrappers/externals/openssl/*.c)
wrappers_externals_openssl_o := $(wrappers_externals_openssl_c:.c=.o)

wrappers_externals_procpc_c := $(wildcard unit_tests/wrappers/externals/procpc/*.c)
wrappers_externals_procpc_o := $(wrappers_externals_procpc_c:.c=.o)

wrappers_externals_sqlite_c := $(wildcard unit_tests/wrappers/externals/sqlite/*.c)
wrappers_externals_sqlite_o := $(wrappers_externals_sqlite_c:.c=.o)

wrappers_externals_pcre2_c := $(wildcard unit_tests/wrappers/externals/pcre2/*.c)
wrappers_externals_pcre2_o := $(wrappers_externals_pcre2_c:.c=.o)

wrappers_libc_c := $(wildcard unit_tests/wrappers/libc/*.c)
wrappers_libc_o := $(wrappers_libc_c:.c=.o)

wrappers_linux_c := $(wildcard unit_tests/wrappers/linux/*.c)
wrappers_linux_o := $(wrappers_linux_c:.c=.o)

wrappers_macos_c := $(wildcard unit_tests/wrappers/macos/*.c)
wrappers_macos_o := $(wrappers_macos_c:.c=.o)

wrappers_macos_libc_c := $(wildcard unit_tests/wrappers/macos/libc/*.c)
wrappers_macos_libc_o := $(wrappers_macos_libc_c:.c=.o)

wrappers_macos_posix_c := $(wildcard unit_tests/wrappers/macos/posix/*.c)
wrappers_macos_posix_o := $(wrappers_macos_posix_c:.c=.o)

wrappers_posix_c := $(wildcard unit_tests/wrappers/posix/*.c)
wrappers_posix_o := $(wrappers_posix_c:.c=.o)

wrappers_wazuh_c := $(wildcard unit_tests/wrappers/wazuh/*.c)
wrappers_wazuh_o := $(wrappers_wazuh_c:.c=.o)

wrappers_wazuh_os_crypto_c := $(wildcard unit_tests/wrappers/wazuh/os_crypto/*.c)
wrappers_wazuh_os_crypto_o := $(wrappers_wazuh_os_crypto_c:.c=.o)

wrappers_wazuh_os_execd_c := $(wildcard unit_tests/wrappers/wazuh/os_execd/*.c)
wrappers_wazuh_os_execd_o := $(wrappers_wazuh_os_execd_c:.c=.o)

wrappers_wazuh_os_net_c := $(wildcard unit_tests/wrappers/wazuh/os_net/*.c)
wrappers_wazuh_os_net_o := $(wrappers_wazuh_os_net_c:.c=.o)

wrappers_wazuh_os_regex_c := $(wildcard unit_tests/wrappers/wazuh/os_regex/*.c)
wrappers_wazuh_os_regex_o := $(wrappers_wazuh_os_regex_c:.c=.o)

wrappers_wazuh_os_xml_c := $(wildcard unit_tests/wrappers/wazuh/os_xml/*.c)
wrappers_wazuh_os_xml_o := $(wrappers_wazuh_os_xml_c:.c=.o)

wrappers_wazuh_shared_c := $(wildcard unit_tests/wrappers/wazuh/shared/*.c)
wrappers_wazuh_shared_o := $(wrappers_wazuh_shared_c:.c=.o)

wrappers_wazuh_syscheckd_c := $(wildcard unit_tests/wrappers/wazuh/syscheckd/*.c)
wrappers_wazuh_syscheckd_o := $(wrappers_wazuh_syscheckd_c:.c=.o)

wrappers_wazuh_wazuh_db_c := $(wildcard unit_tests/wrappers/wazuh/wazuh_db/*.c)
wrappers_wazuh_wazuh_db_o := $(wrappers_wazuh_wazuh_db_c:.c=.o)

wrappers_wazuh_wazuh_modules_c := $(wildcard unit_tests/wrappers/wazuh/wazuh_modules/*.c)
wrappers_wazuh_wazuh_modules_o := $(wrappers_wazuh_wazuh_modules_c:.c=.o)

wrappers_wazuh_monitord_c := $(wildcard unit_tests/wrappers/wazuh/monitord/*.c)
wrappers_wazuh_monitord_o := $(wrappers_wazuh_monitord_c:.c=.o)

wrappers_wazuh_os_auth_c := $(wildcard unit_tests/wrappers/wazuh/os_auth/*.c)
wrappers_wazuh_os_auth_o := $(wrappers_wazuh_os_auth_c:.c=.o)

wrappers_wazuh_addagent_c := $(wildcard unit_tests/wrappers/wazuh/addagent/*.c)
wrappers_wazuh_addagent_o := $(wrappers_wazuh_addagent_c:.c=.o)

wrappers_client_agent_c := $(wildcard unit_tests/wrappers/wazuh/client-agent/*.c)
wrappers_client_agent_o := $(wrappers_client_agent_c:.c=.o)

wrappers_wazuh_config_c := $(wildcard unit_tests/wrappers/wazuh/config/*.c)
wrappers_wazuh_config_o := $(wrappers_wazuh_config_c:.c=.o)

wrappers_data_provider_c := $(wildcard unit_tests/wrappers/wazuh/data_provider/*.c)
wrappers_data_provider_o := $(wrappers_data_provider_c:.c=.o)

wrappers_logcollector_c := $(wildcard unit_tests/wrappers/wazuh/logcollector/*.c)
wrappers_logcollector_o := $(wrappers_logcollector_c:.c=.o)

wrappers_windows_c := $(wildcard unit_tests/wrappers/windows/*.c)
wrappers_windows_o := $(wrappers_windows_c:.c=.o)

wrappers_windows_lib_c := $(wildcard unit_tests/wrappers/windows/libc/*.c)
wrappers_windows_lib_o := $(wrappers_windows_lib_c:.c=.o)

wrappers_windows_posix_c := $(wildcard unit_tests/wrappers/windows/posix/*.c)
wrappers_windows_posix_o := $(wrappers_windows_posix_c:.c=.o)

wrappers_wazuh_remoted_c := $(wildcard unit_tests/wrappers/wazuh/remoted/*.c)
wrappers_wazuh_remoted_o := $(wrappers_wazuh_remoted_c:.c=.o)

wrappers_wazuh_analysisd_c := $(wildcard unit_tests/wrappers/wazuh/analysisd/*.c)
wrappers_wazuh_analysisd_o := $(wrappers_wazuh_analysisd_c:.c=.o)

ifneq (,$(filter ${TEST},YES yes y Y 1))
	OSSEC_CFLAGS+=${CFLAGS_TEST}
	OSSEC_LDFLAGS+=${CFLAGS_TEST}
	AR_LDFLAGS+=${CFLAGS_TEST}
	OSSEC_LIBS+=${LIBS_TEST}

	UNIT_TEST_WRAPPERS:=${wrappers_common_o}
	UNIT_TEST_WRAPPERS+=${wrappers_externals_o}
	UNIT_TEST_WRAPPERS+=${wrappers_externals_bzip2_o}
	UNIT_TEST_WRAPPERS+=${wrappers_externals_zlib_o}
	UNIT_TEST_WRAPPERS+=${wrappers_externals_cJSON_o}
	UNIT_TEST_WRAPPERS+=${wrappers_externals_openssl_o}
	UNIT_TEST_WRAPPERS+=${wrappers_externals_sqlite_o}
	UNIT_TEST_WRAPPERS+=${wrappers_externals_pcre2_o}
	UNIT_TEST_WRAPPERS+=${wrappers_libc_o}
	UNIT_TEST_WRAPPERS+=${wrappers_posix_o}
	UNIT_TEST_WRAPPERS+=${wrappers_wazuh_o}
	UNIT_TEST_WRAPPERS+=${wrappers_wazuh_os_crypto_o}
	UNIT_TEST_WRAPPERS+=${wrappers_wazuh_os_execd_o}
	UNIT_TEST_WRAPPERS+=${wrappers_wazuh_os_net_o}
	UNIT_TEST_WRAPPERS+=${wrappers_wazuh_os_regex_o}
	UNIT_TEST_WRAPPERS+=${wrappers_wazuh_os_xml_o}
	UNIT_TEST_WRAPPERS+=${wrappers_wazuh_shared_o}
	UNIT_TEST_WRAPPERS+=${wrappers_wazuh_syscheckd_o}
	UNIT_TEST_WRAPPERS+=${wrappers_wazuh_wazuh_db_o}
	UNIT_TEST_WRAPPERS+=${wrappers_wazuh_wazuh_modules_o}
	UNIT_TEST_WRAPPERS+=${wrappers_wazuh_monitord_o}
	UNIT_TEST_WRAPPERS+=${wrappers_wazuh_os_auth_o}
	UNIT_TEST_WRAPPERS+=${wrappers_wazuh_addagent_o}
	UNIT_TEST_WRAPPERS+=${wrappers_wazuh_config_o}
	UNIT_TEST_WRAPPERS+=${wrappers_client_agent_o}
	UNIT_TEST_WRAPPERS+=${wrappers_wazuh_remoted_o}
	UNIT_TEST_WRAPPERS+=${wrappers_wazuh_analysisd_o}
	UNIT_TEST_WRAPPERS+=${wrappers_data_provider_o}
	UNIT_TEST_WRAPPERS+=${wrappers_logcollector_o}

	ifeq (${TARGET},winagent)
		UNIT_TEST_WRAPPERS+=${wrappers_windows_o}
		UNIT_TEST_WRAPPERS+=${wrappers_windows_lib_o}
		UNIT_TEST_WRAPPERS+=${wrappers_windows_posix_o}
	else ifeq (${uname_S},Darwin)
	    UNIT_TEST_WRAPPERS+=${wrappers_macos_o}
		UNIT_TEST_WRAPPERS+=${wrappers_macos_libc_o}
		UNIT_TEST_WRAPPERS+=${wrappers_macos_posix_o}
	else
		UNIT_TEST_WRAPPERS+=${wrappers_externals_audit_o}
		UNIT_TEST_WRAPPERS+=${wrappers_externals_procpc_o}
		UNIT_TEST_WRAPPERS+=${wrappers_linux_o}
	endif
endif #TEST

shared_c := $(wildcard shared/*.c)
shared_o := $(shared_c:.c=.o)

shared/%.o: shared/%.c
	${OSSEC_CC} ${OSSEC_CFLAGS} -fPIC -DARGV0=\"wazuh-remoted\" -c $^ -o $@

shared/debug_op_proc.o: shared/debug_op.c
	${OSSEC_CC} ${OSSEC_CFLAGS} -fPIC -DMA -DARGV0=\"wazuh-remoted\" -c $^ -o $@

shared/file_op_proc.o: shared/file_op.c
	${OSSEC_CC} ${OSSEC_CFLAGS} -fPIC -DCLIENT -DARGV0=\"wazuh-remoted\" -c $^ -o $@

#### Wazuh DB ####

wdb_sql := $(wildcard wazuh_db/*.sql)
wdblib_c := $(wildcard wazuh_db/wdb*.c)
wdblib_c += $(wildcard wazuh_db/helpers/*.c)
wdblib_o := $(wdblib_c:.c=.o) $(wdb_sql:.sql=.o)
wdb_o := wazuh_db/main.o $(wdblib_o:.c=.o) $(wdb_c:.c=.o) $(wdb_sql:.sql=.o)

wazuh_db/schema_%.o: wazuh_db/schema_%.sql
	${QUIET_CC}echo 'const char *'$(word 2, $(subst /, ,$(subst .,_,$<))) '= "'"`cat $< | tr -d \"\n\"`"'";' | ${MING_BASE}${CC} ${OSSEC_CFLAGS} -xc -c -o $@ -

wazuh_db/%.o: wazuh_db/%.c
	${OSSEC_CC} ${OSSEC_CFLAGS} -DARGV0=\"wazuh-db\" -c $^ -o $@

wazuh-db: ${wdb_o}
	${OSSEC_CCBIN} ${OSSEC_LDFLAGS} $^ ${OSSEC_LIBS} -o $@

#### Config ##########

config_c := $(wildcard config/*.c)
config_o := $(config_c:.c=.o)

config/%.o: config/%.c
	${OSSEC_CC} ${OSSEC_CFLAGS} -c $^ -o $@

build_shared_modules: $(WAZUHEXT_LIB)
	cd ${DBSYNC} && mkdir -p build && cd build && cmake ${CMAKE_OPTS} ${DBSYNC_TEST} ${SHARED_MODULES_RELEASE_TYPE} .. && ${MAKE}
	cd ${RSYNC} && mkdir -p build && cd build && cmake ${CMAKE_OPTS} ${RSYNC_TEST} ${SOLARIS_CMAKE_OPTS} ${SHARED_MODULES_RELEASE_TYPE} .. && ${MAKE}
ifneq (,$(filter ${TEST},YES yes y Y 1))
ifneq (,$(filter ${DEBUG},YES yes y Y 1))
	cd ${SHARED_UTILS_TEST} &&  mkdir -p build && cd build && cmake ${CMAKE_OPTS} ${SHARED_MODULES_RELEASE_TYPE} .. && ${MAKE}
endif
endif

#### Sysinfo ##
build_sysinfo: $(WAZUHEXT_LIB)
	cd ${SYSINFO} && mkdir -p build && cd build && cmake ${CMAKE_OPTS} ${SYSINFO_OS} ${SYSINFO_TEST} ${SYSINFO_RELEASE_TYPE} .. && ${MAKE}

#### Syscollector ##
ifeq (,$(filter ${DISABLE_SYSC}, YES yes y Y 1))
build_syscollector: build_shared_modules build_sysinfo
	cd ${SYSCOLLECTOR} && mkdir -p build && cd build && cmake ${CMAKE_OPTS} ${SOLARIS_CMAKE_OPTS} ${SYSCOLLECTOR_TEST} ${SYSCOLLECTOR_RELEASE_TYPE} .. && ${MAKE}
endif

#### Wazuh modules ##
wmodules_c := $(wildcard wazuh_modules/wm*.c) $(wildcard wazuh_modules/agent_upgrade/*.c)

ifeq (${TARGET},agent)
	wmodules_c := ${wmodules_c} $(wildcard wazuh_modules/agent_upgrade/agent/*.c)
else ifeq (${TARGET},winagent)
	wmodules_c := ${wmodules_c} $(wildcard wazuh_modules/agent_upgrade/agent/*.c)
else
	wmodules_c := ${wmodules_c} $(wildcard wazuh_modules/vulnerability_detector/*.c)
	wmodules_c := ${wmodules_c} $(wildcard wazuh_modules/task_manager/*.c)
	wmodules_c := ${wmodules_c} $(wildcard wazuh_modules/agent_upgrade/manager/*.c)
endif

wmodules_o := $(wmodules_c:.c=.o)

wazuh_modules/%.o: wazuh_modules/%.c
	${OSSEC_CC} ${OSSEC_CFLAGS} -c $^ -o $@

wmodules_dep := ${wmodules_o} ${wdblib_o}

ifeq (${uname_S},HP-UX)
	wmodules_dep := ${wmodules_dep} ${config_o}
endif

#### crypto ##########

crypto_blowfish_c := os_crypto/blowfish/bf_op.c
crypto_blowfish_o := $(crypto_blowfish_c:.c=.o)

os_crypto/blowfish/%.o: os_crypto/blowfish/%.c
	${OSSEC_CC} ${OSSEC_CFLAGS} -c $^ -o $@

crypto_md5_c := os_crypto/md5/md5_op.c
crypto_md5_o := $(crypto_md5_c:.c=.o)

os_crypto/md5/%.o: os_crypto/md5/%.c
	${OSSEC_CC} ${OSSEC_CFLAGS} -c $^ -o $@

crypto_sha1_c := os_crypto/sha1/sha1_op.c
crypto_sha1_o := $(crypto_sha1_c:.c=.o)

os_crypto/sha1/%.o: os_crypto/sha1/%.c
	${OSSEC_CC} ${OSSEC_CFLAGS} -c $^ -o $@

crypto_sha256_c := os_crypto/sha256/sha256_op.c
crypto_sha256_o := $(crypto_sha256_c:.c=.o)

os_crypto/sha256/%.o: os_crypto/sha256/%.c
	${OSSEC_CC} ${OSSEC_CFLAGS} -c $^ -o $@

crypto_sha512_c := os_crypto/sha512/sha512_op.c
crypto_sha512_o := $(crypto_sha512_c:.c=.o)

os_crypto/sha512/%.o: os_crypto/sha512/%.c
	${OSSEC_CC} ${OSSEC_CFLAGS} -c $^ -o $@

crypto_aes_c := os_crypto/aes/aes_op.c
crypto_aes_o := $(crypto_aes_c:.c=.o)

os_crypto/aes/%.o: os_crypto/aes/%.c
	${OSSEC_CC} ${OSSEC_CFLAGS} -c $^ -o $@

crypto_md5_sha1_c := os_crypto/md5_sha1/md5_sha1_op.c
crypto_md5_sha1_o := $(crypto_md5_sha1_c:.c=.o)

os_crypto/md5_sha1/%.o: os_crypto/md5_sha1/%.c
	${OSSEC_CC} ${OSSEC_CFLAGS} -c $^ -o $@

crypto_md5_sha1_sha256_c := os_crypto/md5_sha1_sha256/md5_sha1_sha256_op.c
crypto_md5_sha1_sha256_o := $(crypto_md5_sha1_sha256_c:.c=.o)

os_crypto/md5_sha1_sha256/%.o: os_crypto/md5_sha1_sha256/%.c
	${OSSEC_CC} ${OSSEC_CFLAGS} -c $^ -o $@

crypto_hmac_c := os_crypto/hmac/hmac.c
crypto_hmac_o := $(crypto_hmac_c:.c=.o)

os_crypto/hmac/%.o: os_crypto/hmac/%.c
	${OSSEC_CC} ${OSSEC_CFLAGS} -c $^ -o $@

crypto_shared_c := $(wildcard os_crypto/shared/*.c)
crypto_shared_o := $(crypto_shared_c:.c=.o)

os_crypto/shared/%.o: os_crypto/shared/%.c
	${OSSEC_CC} ${OSSEC_CFLAGS} -c $< -o $@

crypto_signature_c := $(wildcard os_crypto/signature/*.c)
crypto_signature_o := $(crypto_signature_c:.c=.o)

os_crypto/signature/%.o: os_crypto/signature/%.c
	${OSSEC_CC} ${OSSEC_CFLAGS} -c $< -o $@

analysisd/logmsg.o: analysisd/logmsg.c
	${OSSEC_CC} ${OSSEC_CFLAGS} -c $< -o $@


crypto_o := ${crypto_blowfish_o} \
					 ${crypto_md5_o} \
					 ${crypto_sha1_o} \
					 ${crypto_shared_o} \
					 ${crypto_md5_sha1_o} \
					 ${crypto_md5_sha1_sha256_o} \
					 ${crypto_sha256_o} \
					 ${crypto_sha512_o} \
					 ${crypto_aes_o} \
					 ${crypto_hmac_o} \
					 ${crypto_signature_o}

#### libwazuh #########

libwazuh.a: ${config_o} ${wmodules_dep} ${crypto_o} ${shared_o} ${os_net_o} ${os_regex_o} ${os_xml_o} ${os_zlib_o} ${UNIT_TEST_WRAPPERS} os_auth/ssl.o os_auth/check_cert.o addagent/validate.o ${manage_agents} analysisd/logmsg.o
	${OSSEC_LINK} $@ $^
	${OSSEC_RANLIB} $@

### libwazuhext #########

ifeq (${uname_S},Darwin)
WAZUH_SHFLAGS=-install_name @rpath/libwazuhext.$(SHARED)

$(WAZUHEXT_LIB): $(EXTERNAL_LIBS)
	$(OSSEC_SHARED) $(OSSEC_CFLAGS) $(WAZUH_SHFLAGS) -o $@ -Wl,-all_load $^ -Wl,-noall_load $(OSSEC_LIBS)
else
ifeq (${TARGET}, winagent)
$(WAZUHEXT_LIB): $(WAZUHEXT_DLL) $(WAZUHEXT_LIB_DEF)
	$(DLLTOOL) -D $(WAZUHEXT_DLL) --def $(WAZUHEXT_LIB_DEF) --output-delaylib $@

$(WAZUHEXT_DLL) $(WAZUHEXT_LIB_DEF): $(EXTERNAL_LIBS) win32/version-dll.o
	$(OSSEC_SHARED) $(OSSEC_CFLAGS) -o $(WAZUHEXT_DLL) -static-libgcc -Wl,--export-all-symbols -Wl,--add-stdcall-alias -Wl,--whole-archive $^ -Wl,--no-whole-archive -Wl,--output-def,$(WAZUHEXT_LIB_DEF) ${OSSEC_LIBS}


else
ifeq (${uname_S},SunOS)
ifneq ($(uname_R),5.10)
LIBGCC_FLAGS := -static-libgcc
else
LIBGCC_FLAGS := -Wl,-rpath,\$$ORIGIN
endif
ifeq (${uname_P},sparc)
$(WAZUHEXT_LIB): $(EXTERNAL_LIBS)
	$(OSSEC_SHARED) $(OSSEC_CFLAGS) -mimpure-text -o $@ $(LIBGCC_FLAGS) -Wl,--whole-archive $^ -Wl,--no-whole-archive ${OSSEC_LIBS}
else
$(WAZUHEXT_LIB): $(EXTERNAL_LIBS)
	$(OSSEC_SHARED) $(OSSEC_CFLAGS) -o $@ $(LIBGCC_FLAGS) -Wl,--whole-archive $^ -Wl,--no-whole-archive ${OSSEC_LIBS}
endif
else
ifneq (,$(filter ${uname_S},AIX HP-UX))
$(WAZUHEXT_LIB): $(EXTERNAL_LIBS)
	mkdir -p libwazuhext;
	find external/ -name \*.a -exec cp {} libwazuhext/ \;
	for lib in libcjson.a libz.a libmsgpack.a libssl.a libcrypto.a libsqlite3.a libyaml.a libpcre2-8.a ; do \
		ar -x libwazuhext/$$lib; \
		mv *.o libwazuhext/; \
	done
	$(OSSEC_SHARED) $(OSSEC_CFLAGS) libwazuhext/*.o -o $@ -static-libgcc

else
$(WAZUHEXT_LIB): $(EXTERNAL_LIBS)
	$(OSSEC_SHARED) $(OSSEC_CFLAGS) -o $@ -Wl,--whole-archive $^ -Wl,--no-whole-archive ${OSSEC_LIBS}
endif
endif
endif
endif

#### os_mail #########

os_maild_c := $(wildcard os_maild/*.c)
os_maild_o := $(os_maild_c:.c=.o)

os_maild/%.o: os_maild/%.c
	${OSSEC_CC} ${OSSEC_CFLAGS} -DARGV0=\"wazuh-maild\" -c $^ -o $@

wazuh-maild: ${os_maild_o}
	${OSSEC_CCBIN} ${OSSEC_LDFLAGS} $^ ${OSSEC_LIBS} -o $@

#### os_dbd ##########

os_dbd_c := $(wildcard os_dbd/*.c)
os_dbd_o := $(os_dbd_c:.c=.o)

os_dbd/%.o: os_dbd/%.c
	${OSSEC_CC} ${OSSEC_CFLAGS} ${MI} ${PI} -DARGV0=\"wazuh-dbd\" -c $^ -o $@

wazuh-dbd: ${os_dbd_o}
	${OSSEC_CCBIN} ${OSSEC_LDFLAGS} ${MI} ${PI} $^  ${OSSEC_LIBS} -o $@


#### os_csyslogd #####

os_csyslogd_c := $(wildcard os_csyslogd/*.c)
os_csyslogd_o := $(os_csyslogd_c:.c=.o)

os_csyslogd/%.o: os_csyslogd/%.c
	${OSSEC_CC} ${OSSEC_CFLAGS} -DARGV0=\"wazuh-csyslogd\" -c $^ -o $@

wazuh-csyslogd: ${os_csyslogd_o}
	${OSSEC_CCBIN} ${OSSEC_LDFLAGS} $^ ${OSSEC_LIBS} -o $@


#### agentlessd ####

os_agentlessd_c := $(wildcard agentlessd/*.c)
os_agentlessd_o := $(os_agentlessd_c:.c=.o)

agentlessd/%.o: agentlessd/%.c
	${OSSEC_CC} ${OSSEC_CFLAGS} -DARGV0=\"wazuh-agentlessd\" -c $^ -o $@

wazuh-agentlessd: ${os_agentlessd_o}
	${OSSEC_CCBIN} ${OSSEC_LDFLAGS} $^ ${OSSEC_LIBS} -o $@

#### os_execd #####

os_execd_c := $(wildcard os_execd/*.c)
os_execd_o := $(os_execd_c:.c=.o)

os_execd/%.o: os_execd/%.c
	${OSSEC_CC} ${OSSEC_CFLAGS} -DARGV0=\"wazuh-execd\" -c $^ -o $@

wazuh-execd: ${os_execd_o} active-response/active_responses.o
	${OSSEC_CCBIN} ${OSSEC_LDFLAGS} $^ ${OSSEC_LIBS} -o $@


#### logcollectord ####

os_logcollector_c := $(wildcard logcollector/*.c)
os_logcollector_o := $(os_logcollector_c:.c=.o)
os_logcollector_eventchannel_o := $(os_logcollector_c:.c=-event.o)

logcollector/%.o: logcollector/%.c
	${OSSEC_CC} ${OSSEC_CFLAGS} -DARGV0=\"wazuh-logcollector\" -c $^ -o $@

logcollector/%-event.o: logcollector/%.c
	${OSSEC_CC} ${OSSEC_CFLAGS} -DEVENTCHANNEL_SUPPORT -DARGV0=\"wazuh-logcollector\" -c $^ -o $@

wazuh-logcollector: ${os_logcollector_o}
	${OSSEC_CCBIN} ${OSSEC_LDFLAGS} $^ ${OSSEC_LIBS} -o $@

#### remoted #########

remoted_c := $(wildcard remoted/*.c)
remoted_o := $(remoted_c:.c=.o)

remoted/%.o: remoted/%.c
	${OSSEC_CC} ${OSSEC_CFLAGS} -I./remoted -DARGV0=\"wazuh-remoted\" -c $^ -o $@

wazuh-remoted: ${remoted_o}
	${OSSEC_CCBIN} ${OSSEC_LDFLAGS} $^ ${OSSEC_LIBS} -o $@

#### wazuh-agentd ####

client_agent_c := $(wildcard client-agent/*.c)
client_agent_o := $(client_agent_c:.c=.o)

client-agent/%.o: client-agent/%.c
	${OSSEC_CC} ${OSSEC_CFLAGS} -I./client-agent -DARGV0=\"wazuh-agentd\" -c $^ -o $@

wazuh-agentd: ${client_agent_o} monitord/rotate_log.o monitord/compress_log.o
	${OSSEC_CCBIN} ${OSSEC_LDFLAGS} $^ ${OSSEC_LIBS} -o $@

#### addagent ######

addagent_c := $(wildcard addagent/*.c)
addagent_o := $(addagent_c:.c=.o)

addagent/%.o: addagent/%.c
	${OSSEC_CC} ${OSSEC_CFLAGS} -I./addagent -DARGV0=\"manage_agents\" -c $^ -o $@


manage_agents: ${addagent_o}
	${OSSEC_CCBIN} ${OSSEC_LDFLAGS} $^ ${OSSEC_LIBS} -o $@

#### Active Response ####

active_response_programs = default-firewall-drop pf npf ipfw firewalld-drop disable-account host-deny ip-customblock restart-wazuh route-null kaspersky wazuh-slack

$(active_response_programs): ${WAZUH_LIB} ${WAZUHEXT_LIB}

# Minimal dependencies for building active responses programs
AR_PROGRAMS_DEPS = os_regex/os_regex.o os_regex/os_regex_compile.o os_regex/os_match_free_pattern.o os_regex/os_regex_maps.o os_regex/os_regex_execute.o os_regex/os_regex_free_pattern.o os_regex/os_match_execute.o os_regex/os_match_compile.o shared/expression.o shared/randombytes.o shared/validate_op.o shared/regex_op.o shared/string_op.o shared/exec_op.o shared/file_op_proc.o shared/debug_op_proc.o shared/time_op.o shared/privsep_op.o shared/version_op.o shared/binaries_op.o os_xml/os_xml.o os_xml/os_xml_access.o os_regex/os_regex_strbreak.o os_net/os_net.o

ifneq (,$(filter ${TEST},YES yes y Y 1))
AR_PROGRAMS_DEPS += unit_tests/wrappers/externals/pcre2/pcre2_wrappers.o
endif

ifeq (${TARGET}, winagent)
ifneq (,$(filter ${TEST},YES yes y Y 1))
AR_PROGRAMS_DEPS += unit_tests/wrappers/common.o unit_tests/wrappers/windows/handleapi_wrappers.o unit_tests/wrappers/windows/fileapi_wrappers.o unit_tests/wrappers/windows/libc/stdio_wrappers.o unit_tests/wrappers/windows/system_calls_wrappers.o
endif
endif

.PHONY: active-responses
active-responses: ${active_response_programs}

active_response_c := $(wildcard active-response/*.c)
active_response_c += $(wildcard active-response/firewalls/*.c)
active_response_o := $(active_response_c:.c=.o)

active-response/%.o: active-response/%.c
	${OSSEC_CC} ${OSSEC_CFLAGS} -I./active-response -DARGV0=\"active-responses\" -c $^ -o $@

default-firewall-drop: active-response/firewalls/default-firewall-drop.o active-response/active_responses.o
	${OSSEC_CCBIN} ${AR_LDFLAGS} $^ ${OSSEC_LIBS} -o $@

pf: active-response/firewalls/pf.o  active-response/active_responses.o
	${OSSEC_CCBIN} ${AR_LDFLAGS} $^ ${OSSEC_LIBS} -o $@

npf: active-response/firewalls/npf.o  active-response/active_responses.o
	${OSSEC_CCBIN} ${AR_LDFLAGS} $^ ${OSSEC_LIBS} -o $@

ipfw: active-response/firewalls/ipfw.o active-response/active_responses.o
	${OSSEC_CCBIN} ${AR_LDFLAGS} $^ ${OSSEC_LIBS} -o $@

firewalld-drop: active-response/firewalld-drop.o active-response/active_responses.o
	${OSSEC_CCBIN} ${AR_LDFLAGS} $^ ${OSSEC_LIBS} -o $@

disable-account: active-response/disable-account.o active-response/active_responses.o
	${OSSEC_CCBIN} ${AR_LDFLAGS} $^ ${OSSEC_LIBS} -o $@

host-deny: active-response/host-deny.o active-response/active_responses.o
	${OSSEC_CCBIN} ${AR_LDFLAGS} $^ ${OSSEC_LIBS} -o $@

ip-customblock: active-response/ip-customblock.o active-response/active_responses.o
	${OSSEC_CCBIN} ${AR_LDFLAGS} $^ ${OSSEC_LIBS} -o $@

restart-wazuh: active-response/restart-wazuh.o active-response/active_responses.o
	${OSSEC_CCBIN} ${AR_LDFLAGS} $^ ${OSSEC_LIBS} -o $@

route-null: active-response/route-null.o active-response/active_responses.o
	${OSSEC_CCBIN} ${AR_LDFLAGS} $^ ${OSSEC_LIBS} -o $@

kaspersky: active-response/kaspersky.o active-response/active_responses.o
	${OSSEC_CCBIN} ${AR_LDFLAGS} $^ ${OSSEC_LIBS} -o $@

wazuh-slack: active-response/wazuh-slack.o active-response/active_responses.o
	${OSSEC_CCBIN} ${AR_LDFLAGS} $^ ${OSSEC_LIBS} -o $@


### libwazuhshared.so #########

ifeq (${uname_S},Darwin)
WAZUH_SHARED_SHFLAGS=-install_name @rpath/libwazuhshared.$(SHARED)

$(WAZUH_LIB): $(WAZUHEXT_LIB) $(AR_PROGRAMS_DEPS)
	$(OSSEC_SHARED) $(OSSEC_CFLAGS) $(WAZUH_SHARED_SHFLAGS) -o $@ -Wl,-all_load $^ -Wl,-noall_load $(OSSEC_LIBS)
else
ifeq (${TARGET}, winagent)
$(WAZUH_DLL) $(WAZUH_DEF) : $(WAZUHEXT_DLL) $(AR_PROGRAMS_DEPS) win32/version-dll.o
	$(OSSEC_SHARED) $(OSSEC_CFLAGS) -UOSSECHIDS -o $(WAZUH_DLL) -static-libgcc -Wl,--export-all-symbols -Wl,--add-stdcall-alias -Wl,--whole-archive $^ -Wl,--no-whole-archive -Wl,--output-def,$(WAZUH_DEF) ${OSSEC_LIBS}

$(WAZUH_LIB): $(WAZUH_DLL) $(WAZUH_DEF)
	$(DLLTOOL)  -D $(WAZUH_DLL) --def $(WAZUH_DEF) --output-delaylib $@


else
ifeq (${uname_S},SunOS)
ifneq ($(uname_R),5.10)
LIBGCC_FLAGS := -static-libgcc
else
LIBGCC_FLAGS := -Wl,-rpath,\$$ORIGIN
endif
ifeq (${uname_P},sparc)
$(WAZUH_LIB): $(WAZUHEXT_LIB) $(AR_PROGRAMS_DEPS)
	$(OSSEC_SHARED) $(OSSEC_CFLAGS) -mimpure-text -o $@ $(LIBGCC_FLAGS) -Wl,--whole-archive $^ -Wl,--no-whole-archive ${OSSEC_LIBS}
else
$(WAZUH_LIB): $(WAZUHEXT_LIB) $(AR_PROGRAMS_DEPS)
	$(OSSEC_SHARED) $(OSSEC_CFLAGS) -o $@ $(LIBGCC_FLAGS) -Wl,--whole-archive $^ -Wl,--no-whole-archive ${OSSEC_LIBS}
endif
else
ifneq (,$(filter ${uname_S},AIX HP-UX))
$(WAZUH_LIB): $(WAZUHEXT_LIB) $(AR_PROGRAMS_DEPS)
	$(OSSEC_SHARED) $(OSSEC_CFLAGS) $^ ${OSSEC_LIBS} -o $@ -static-libgcc
else
$(WAZUH_LIB): $(WAZUHEXT_LIB) $(AR_PROGRAMS_DEPS)
	$(OSSEC_SHARED) $(OSSEC_CFLAGS) -o $@ -Wl,--whole-archive $^ -Wl,--no-whole-archive ${OSSEC_LIBS}
endif
endif
endif
endif


#### Util ##########

util_programs = clear_stats agent_control verify-agent-conf wazuh-regex parallel-regex

$(util_programs): $(BUILD_LIBS)

.PHONY: utils
utils: ${util_programs}

util_c := $(wildcard util/*.c)
util_o := $(util_c:.c=.o)

util/%.o: util/%.c
	${OSSEC_CC} ${OSSEC_CFLAGS} -I./util -DARGV0=\"utils\" -c $^ -o $@

clear_stats: util/clear_stats.o
	${OSSEC_CCBIN} ${OSSEC_LDFLAGS} $^ ${OSSEC_LIBS} -o $@

verify-agent-conf: util/verify-agent-conf.o
	${OSSEC_CCBIN} ${OSSEC_LDFLAGS} $^ ${OSSEC_LIBS} -o $@

agent_control: util/agent_control.o addagent/validate.o
	${OSSEC_CCBIN} ${OSSEC_LDFLAGS} $^ ${OSSEC_LIBS} -o $@

wazuh-regex: util/wazuh-regex.o
	${OSSEC_CCBIN} ${OSSEC_LDFLAGS} $^ ${OSSEC_LIBS} -o $@

parallel-regex: util/parallel-regex.o
	${OSSEC_CCBIN} ${OSSEC_LDFLAGS} $^ ${OSSEC_LIBS} -o $@

#### rootcheck #####

rootcheck_c := $(wildcard rootcheck/*.c)
rootcheck_o := $(rootcheck_c:.c=.o)
rootcheck_o_lib := $(filter-out rootcheck/rootcheck-config.o, ${rootcheck_o})
rootcheck_o_cmd := $(filter-out rootcheck/config.o, ${rootcheck_o})


rootcheck/%.o: rootcheck/%.c
	${OSSEC_CC} ${OSSEC_CFLAGS} -DARGV0=\"rootcheck\" -c $^ -o $@

librootcheck.a: ${rootcheck_o_lib}
	${OSSEC_LINK} $@ $^
	${OSSEC_RANLIB} $@


#### FIM ######

wazuh-syscheckd: librootcheck.a libwazuh.a ${WAZUHEXT_LIB} build_shared_modules
	cd syscheckd && mkdir -p build && cd build && cmake ${CMAKE_OPTS} -DCMAKE_C_FLAGS="${DEFINES} -pipe -Wall -Wextra -std=gnu99" ${SYSCHECK_TEST} ${SYSCHECK_RELEASE_TYPE} .. && ${MAKE}

#### Monitor #######

monitor_c := $(wildcard monitord/*.c)
monitor_o := $(monitor_c:.c=.o)

monitord/%.o: monitord/%.c
	${OSSEC_CC} ${OSSEC_CFLAGS} -DARGV0=\"wazuh-monitord\" -c $< -o $@

wazuh-monitord: ${monitor_o} os_maild/sendcustomemail.o
	${OSSEC_CCBIN} ${OSSEC_LDFLAGS} $^ ${OSSEC_LIBS} -o $@


#### reportd #######

report_c := reportd/report.c
report_o := $(report_c:.c=.o)

reportd/%.o: reportd/%.c
	${OSSEC_CC} ${OSSEC_CFLAGS} -DARGV0=\"wazuh-reportd\" -c $^ -o $@

wazuh-reportd: ${report_o}
	${OSSEC_CCBIN} ${OSSEC_LDFLAGS} $^ ${OSSEC_LIBS} -o $@


#### os_auth #######

os_auth_c := ${wildcard os_auth/*.c}
os_auth_o := $(os_auth_c:.c=.o)

os_auth/%.o: os_auth/%.c
	${OSSEC_CC} ${OSSEC_CFLAGS} -I./os_auth -DARGV0=\"wazuh-authd\" -c $^ -o $@

agent-auth: addagent/validate.o os_auth/main-client.o os_auth/ssl.o os_auth/check_cert.o
	${OSSEC_CCBIN} ${OSSEC_LDFLAGS} $^ ${OSSEC_LIBS} -o $@

wazuh-authd: addagent/validate.o os_auth/main-server.o os_auth/local-server.o os_auth/ssl.o os_auth/check_cert.o os_auth/config.o os_auth/authcom.o os_auth/auth.o os_auth/key_request.o os_auth/generate_cert.o
	${OSSEC_CCBIN} ${OSSEC_LDFLAGS} $^ ${OSSEC_LIBS} -o $@

#### integratord #####

integrator_c := ${wildcard os_integrator/*.c}
integrator_o := $(integrator_c:.c=.o)

os_integrator/%.o: os_integrator/%.c
	${OSSEC_CC} ${OSSEC_CFLAGS}  -I./os_integrator -DARGV0=\"wazuh-integratord\" -c $^ -o $@

wazuh-integratord: ${integrator_o}
	${OSSEC_CCBIN} ${OSSEC_LDFLAGS} $^ ${OSSEC_LIBS} -o $@

#### analysisd #####

cdb_c := ${wildcard analysisd/cdb/*.c}
cdb_o := $(cdb_c:.c=.o)
all_analysisd_o += ${cdb_o}
all_analysisd_libs += cdb.a

analysisd/cdb/%.o: analysisd/cdb/%.c
	${OSSEC_CC} ${OSSEC_CFLAGS} -DARGV0=\"wazuh-analysisd\" -I./analysisd -I./analysisd/cdb -c $^ -o $@

cdb.a: ${cdb_o}
	${OSSEC_LINK} $@ $^
	${OSSEC_RANLIB} $@


alerts_c := ${wildcard analysisd/alerts/*.c}
alerts_o := $(alerts_c:.c=.o)
all_analysisd_o += ${alerts_o}
all_analysisd_libs += alerts.a

analysisd/alerts/%.o: analysisd/alerts/%.c
	${OSSEC_CC} ${OSSEC_CFLAGS} -DARGV0=\"wazuh-analysisd\" -I./analysisd -I./analysisd/alerts -c $^ -o $@

alerts.a: ${alerts_o}
	${OSSEC_LINK} $@ $^

decoders_c := ${wildcard analysisd/decoders/*.c} ${wildcard analysisd/decoders/plugins/*.c} ${wildcard analysisd/compiled_rules/*.c}
decoders_o := $(decoders_c:.c=.o)
## XXX Nasty hack
decoders_test_o := $(decoders_c:.c=-test.o)
decoders_live_o := $(decoders_c:.c=-live.o)

all_analysisd_o += ${decoders_o} ${decoders_test_o} ${decoders_live_o}
all_analysisd_libs += decoders.a decoders-test.a decoders-live.a


analysisd/decoders/%-test.o: analysisd/decoders/%.c
	${OSSEC_CC} ${OSSEC_CFLAGS} -DTESTRULE -DARGV0=\"wazuh-analysisd\" -I./analysisd -I./analysisd/decoders -c $^ -o $@

analysisd/decoders/%-live.o: analysisd/decoders/%.c
	${OSSEC_CC} ${OSSEC_CFLAGS} -DARGV0=\"wazuh-analysisd\" -I./analysisd -I./analysisd/decoders -c $^ -o $@

analysisd/decoders/plugins/%-test.o: analysisd/decoders/plugins/%.c
	${OSSEC_CC} ${OSSEC_CFLAGS} -DTESTRULE -DARGV0=\"wazuh-analysisd\" -I./analysisd -I./analysisd/decoders -c $^ -o $@


analysisd/decoders/plugins/%-live.o: analysisd/decoders/plugins/%.c
	${OSSEC_CC} ${OSSEC_CFLAGS} -DARGV0=\"wazuh-analysisd\" -I./analysisd -I./analysisd/decoders -c $^ -o $@

analysisd/compiled_rules/compiled_rules.h: analysisd/compiled_rules/.function_list analysisd/compiled_rules/register_rule.sh
	./analysisd/compiled_rules/register_rule.sh build

analysisd/compiled_rules/%-test.o: analysisd/compiled_rules/%.c
	${OSSEC_CC} ${OSSEC_CFLAGS} -DTESTRULE -DARGV0=\"wazuh-analysisd\" -I./analysisd -I./analysisd/decoders -c $^ -o $@

analysisd/compiled_rules/%-live.o: analysisd/compiled_rules/%.c
	${OSSEC_CC} ${OSSEC_CFLAGS} -DARGV0=\"wazuh-analysisd\" -I./analysisd -I./analysisd/decoders -c $^ -o $@

decoders-live.a: ${decoders_live_o}
	${OSSEC_LINK} $@ $^

decoders-test.a: ${decoders_test_o}
	${OSSEC_LINK} $@ $^

format_c := ${wildcard analysisd/format/*.c}
format_o := ${format_c:.c=.o}
all_analysisd_o += ${format_o}

analysisd/format/%.o: analysisd/format/%.c
	${OSSEC_CC} ${OSSEC_CFLAGS} -DARGV0=\"wazuh-analysisd\" -I./analysisd -I./analysisd/decoders -c $^ -o $@

output_c := ${wildcard analysisd/output/*c}
output_o := ${output_c:.c=.o}
all_analysisd_o += ${output_o}

analysisd/output/%.o: analysisd/output/%.c
	${OSSEC_CC} ${OSSEC_CFLAGS} -DARGV0=\"wazuh-analysisd\" -I./analysisd -I./analysisd/decoders -c $^ -o $@

analysisd_c := ${filter-out analysisd/logmsg.c, ${filter-out analysisd/analysisd.c, ${filter-out analysisd/testrule.c, ${filter-out analysisd/makelists.c, ${wildcard analysisd/*.c}}}}}
analysisd_o := ${analysisd_c:.c=.o}
all_analysisd_o += ${analysisd_o}

analysisd_test_o := $(analysisd_o:.o=-test.o)
analysisd_live_o := $(analysisd_o:.o=-live.o)
all_analysisd_o += ${analysisd_test_o} ${analysisd_live_o} analysisd/testrule-test.o analysisd/analysisd-live.o analysisd/analysisd-test.o analysisd/makelists-live.o

analysisd/%-live.o: analysisd/%.c analysisd/compiled_rules/compiled_rules.h
	${OSSEC_CC} ${OSSEC_CFLAGS} -DARGV0=\"wazuh-analysisd\" -I./analysisd -c $< -o $@

analysisd/%-test.o: analysisd/%.c analysisd/compiled_rules/compiled_rules.h
	${OSSEC_CC} ${OSSEC_CFLAGS} -DTESTRULE -DARGV0=\"wazuh-analysisd\" -I./analysisd -c $< -o $@

wazuh-logtest-legacy: ${analysisd_test_o} ${output_o} ${format_o} analysisd/testrule-test.o analysisd/analysisd-test.o alerts.a cdb.a decoders-test.a
	${OSSEC_CCBIN} ${OSSEC_LDFLAGS} $^ ${OSSEC_LIBS} -o $@

wazuh-analysisd: ${analysisd_live_o} analysisd/analysisd-live.o ${output_o} ${format_o} alerts.a cdb.a decoders-live.a analysisd/logmsg.o
	${OSSEC_CCBIN} ${OSSEC_LDFLAGS} $^ ${OSSEC_LIBS} -o $@

### wazuh-modulesd ##

wmodulesd_c := wazuh_modules/main.c
wmodulesd_o := $(wmodulesd_c:.c=.o)

ifeq (${TARGET},server)
ifeq (,$(filter ${DISABLE_JEMALLOC},YES yes y Y 1))
	MODULESD_LDFLAGS=-L${EXTERNAL_JEMALLOC}lib -ljemalloc
endif
endif

wazuh-modulesd: ${wmodulesd_o}
	${OSSEC_CCBIN} ${OSSEC_LDFLAGS} $^ ${OSSEC_LIBS} ${MODULESD_LDFLAGS} -o $@

### wazuh-gtest-gmock ###

build_gtest:
	cd $(EXTERNAL_GOOGLE_TEST) && mkdir -p build && cd build && cmake .. ${CMAKE_OPTS} ${GTEST_RELEASE_TYPE}  -DBUILD_GMOCK=ON -DBUILD_SHARED_LIBS=0 && ${MAKE} && cp -r lib ..

### wazuh-python ###

WPYTHON_DIR := ${INSTALLDIR}/framework/python
OPTIMIZE_CPYTHON?=no
WPYTHON_TAR=cpython.tar.gz
WLIBPYTHON=libpython3.10.so.1.0

ifneq (,$(filter ${OPTIMIZE_CPYTHON},YES yes y Y 1))
CPYTHON_FLAGS=--enable-optimizations
endif

wpython: install_dependencies install_framework install_api install_mitre

build_python:
ifeq (,${INSTALLDIR})
	$(error INSTALLDIR undefined. Run "${MAKE} TARGET=server INSTALLDIR=/path" to build python from sources)
endif

ifeq (,$(wildcard ${EXTERNAL_CPYTHON}/python))
	export WPATH_LIB="'\$$\$$ORIGIN/../../../lib'" && export SOURCE_PATH=${ROUTE_PATH} && export WAZUH_FFI_PATH=${EXTERNAL_LIBFFI} && export LD_LIBRARY_PATH=${ROUTE_PATH} && cd ${EXTERNAL_CPYTHON} && ./configure --prefix="${WPYTHON_DIR}" --libdir="${WPYTHON_DIR}/lib" --enable-shared --with-openssl="${ROUTE_PATH}/${EXTERNAL_OPENSSL}" LDFLAGS="${ARCH_FLAGS} -L${ROUTE_PATH} -lwazuhext -Wl,-rpath,'\$$\$$ORIGIN/../../../lib',--disable-new-dtags" CPPFLAGS="-I${ROUTE_PATH}/${EXTERNAL_OPENSSL}" $(CPYTHON_FLAGS) && ${MAKE}
endif

build_python: $(WAZUHEXT_LIB)

install_python:
ifneq (,$(wildcard ${EXTERNAL_CPYTHON}))
	cd ${EXTERNAL_CPYTHON} && export WPATH_LIB=${INSTALLDIR}/lib && export SOURCE_PATH=${ROUTE_PATH} && export WAZUH_FFI_PATH=${EXTERNAL_LIBFFI} && ${MAKE} install
else
	mkdir -p ${WPYTHON_DIR}
	cp external/${WPYTHON_TAR} ${WPYTHON_DIR}/${WPYTHON_TAR} && ${TAR} ${WPYTHON_DIR}/${WPYTHON_TAR} -C ${WPYTHON_DIR} && rm -rf ${WPYTHON_DIR}/${WPYTHON_TAR}
endif
	find ${WPYTHON_DIR} -name "*${WLIBPYTHON}" -exec ln -f {} ${INSTALLDIR}/lib/${WLIBPYTHON} \;

python_dependencies := requirements.txt

install_dependencies: install_python
ifneq (,$(wildcard ${EXTERNAL_CPYTHON}))
	${WPYTHON_DIR}/bin/python3 -m pip install --upgrade pip --index-url=file://${ROUTE_PATH}/${EXTERNAL_CPYTHON}/Dependencies/simple
	LD_LIBRARY_PATH="${INSTALLDIR}/lib" LDFLAGS="-L${INSTALLDIR}/lib" ${WPYTHON_DIR}/bin/pip3 install -r ../framework/${python_dependencies}  --index-url=file://${ROUTE_PATH}/${EXTERNAL_CPYTHON}/Dependencies/simple
endif

install_framework: install_python
	cd ../framework && ${WPYTHON_DIR}/bin/python3 -m pip install . --use-pep517 --prefix=${WPYTHON_DIR} && rm -rf build/
	chown -R root:${WAZUH_GROUP} ${WPYTHON_DIR}
	chmod -R o=- ${WPYTHON_DIR}

install_api: install_python
	cd ../api && ${WPYTHON_DIR}/bin/python3 -m pip install . --use-pep517 --prefix=${WPYTHON_DIR} && rm -rf build/

install_mitre: install_python
	cd ../tools/mitre && ${WPYTHON_DIR}/bin/python3 mitredb.py -d ${INSTALLDIR}/var/db/mitre.db

####################
#### test ##########
####################
CFLAGS_TEST=-g -O0 --coverage -DWAZUH_UNIT_TESTING
# Use sanitizers only on linux
ifneq (${TARGET},winagent)
ifeq (${uname_S},Linux)
CFLAGS_TEST+= -fsanitize=address -fsanitize=undefined
endif
endif

LIBS_TEST=-lcmocka

unit_tests/wrappers/%.o: unit_tests/wrappers/%.c
	${OSSEC_CC} ${OSSEC_CFLAGS} ${DEFINES_EVENTCHANNEL} -c $^ -o $@

unit_tests/wrappers/externals/%.o: unit_tests/wrappers/externals/%.c
	${OSSEC_CC} ${OSSEC_CFLAGS} ${DEFINES_EVENTCHANNEL} -c $^ -o $@

unit_tests/wrappers/externals/audit/%.o: unit_tests/wrappers/externals/audit/%.c
	${OSSEC_CC} ${OSSEC_CFLAGS} ${DEFINES_EVENTCHANNEL} -c $^ -o $@

unit_tests/wrappers/externals/bzip2/%.o: unit_tests/wrappers/externals/bzip2/%.c
	${OSSEC_CC} ${OSSEC_CFLAGS} ${DEFINES_EVENTCHANNEL} -c $^ -o $@

unit_tests/wrappers/externals/cJSON/%.o: unit_tests/wrappers/externals/cJSON/%.c
	${OSSEC_CC} ${OSSEC_CFLAGS} ${DEFINES_EVENTCHANNEL} -c $^ -o $@

unit_tests/wrappers/externals/openssl/%.o: unit_tests/wrappers/externals/openssl/%.c
	${OSSEC_CC} ${OSSEC_CFLAGS} ${DEFINES_EVENTCHANNEL} -c $^ -o $@

unit_tests/wrappers/externals/procpc/%.o: unit_tests/wrappers/externals/procpc/%.c
	${OSSEC_CC} ${OSSEC_CFLAGS} ${DEFINES_EVENTCHANNEL} -c $^ -o $@

unit_tests/wrappers/externals/sqlite/%.o: unit_tests/wrappers/externals/sqlite/%.c
	${OSSEC_CC} ${OSSEC_CFLAGS} ${DEFINES_EVENTCHANNEL} -c $^ -o $@

unit_tests/wrappers/libc/%.o: unit_tests/wrappers/libc/%.c
	${OSSEC_CC} ${OSSEC_CFLAGS} ${DEFINES_EVENTCHANNEL} -c $^ -o $@

unit_tests/wrappers/linux/%.o: unit_tests/wrappers/linux/%.c
	${OSSEC_CC} ${OSSEC_CFLAGS} ${DEFINES_EVENTCHANNEL} -c $^ -o $@

unit_tests/wrappers/macos/%.o: unit_tests/wrappers/macos/%.c
	${OSSEC_CC} ${OSSEC_CFLAGS} ${DEFINES_EVENTCHANNEL} -c $^ -o $@

unit_tests/wrappers/macos/libc/%.o: unit_tests/wrappers/macos/libc/%.c
	${OSSEC_CC} ${OSSEC_CFLAGS} ${DEFINES_EVENTCHANNEL} -c $^ -o $@

unit_tests/wrappers/posix/%.o: unit_tests/wrappers/posix/%.c
	${OSSEC_CC} ${OSSEC_CFLAGS} ${DEFINES_EVENTCHANNEL} -c $^ -o $@

unit_tests/wrappers/wazuh/%.o: unit_tests/wrappers/wazuh/%.c
	${OSSEC_CC} ${OSSEC_CFLAGS} ${DEFINES_EVENTCHANNEL} -c $^ -o $@

unit_tests/wrappers/wazuh/os_crypto/%.o: unit_tests/wrappers/wazuh/os_crypto/%.c
	${OSSEC_CC} ${OSSEC_CFLAGS} ${DEFINES_EVENTCHANNEL} -c $^ -o $@

unit_tests/wrappers/wazuh/os_execd/%.o: unit_tests/wrappers/wazuh/os_execd/%.c
	${OSSEC_CC} ${OSSEC_CFLAGS} ${DEFINES_EVENTCHANNEL} -c $^ -o $@

unit_tests/wrappers/wazuh/os_net/%.o: unit_tests/wrappers/wazuh/os_net/%.c
	${OSSEC_CC} ${OSSEC_CFLAGS} ${DEFINES_EVENTCHANNEL} -c $^ -o $@

unit_tests/wrappers/wazuh/os_regex/%.o: unit_tests/wrappers/wazuh/os_regex/%.c
	${OSSEC_CC} ${OSSEC_CFLAGS} ${DEFINES_EVENTCHANNEL} -c $^ -o $@

unit_tests/wrappers/wazuh/shared/%.o: unit_tests/wrappers/wazuh/shared/%.c
	${OSSEC_CC} ${OSSEC_CFLAGS} ${DEFINES_EVENTCHANNEL} -c $^ -o $@

unit_tests/wrappers/wazuh/syscheckd/%.o: unit_tests/wrappers/wazuh/syscheckd/%.c
	${OSSEC_CC} ${OSSEC_CFLAGS} ${DEFINES_EVENTCHANNEL} -c $^ -o $@

unit_tests/wrappers/wazuh/wazuh_db/%.o: unit_tests/wrappers/wazuh/wazuh_db/%.c
	${OSSEC_CC} ${OSSEC_CFLAGS} ${DEFINES_EVENTCHANNEL} -c $^ -o $@

unit_tests/wrappers/wazuh/wazuh_modules/%.o: unit_tests/wrappers/wazuh/wazuh_modules/%.c
	${OSSEC_CC} ${OSSEC_CFLAGS} ${DEFINES_EVENTCHANNEL} -c $^ -o $@

unit_tests/wrappers/wazuh/monitord/%.o: unit_tests/wrappers/wazuh/monitord/%.c
	${OSSEC_CC} ${OSSEC_CFLAGS} ${DEFINES_EVENTCHANNEL} -c $^ -o $@

unit_tests/wrappers/wazuh/os_auth/%.o: unit_tests/wrappers/wazuh/os_auth/%.c
	${OSSEC_CC} ${OSSEC_CFLAGS} ${DEFINES_EVENTCHANNEL} -c $^ -o $@

unit_tests/wrappers/wazuh/addagent/%.o: unit_tests/wrappers/wazuh/addagent/%.c
	${OSSEC_CC} ${OSSEC_CFLAGS} ${DEFINES_EVENTCHANNEL} -c $^ -o $@

unit_tests/wrappers/wazuh/config/%.o: unit_tests/wrappers/wazuh/config/%.c
	${OSSEC_CC} ${OSSEC_CFLAGS} ${DEFINES_EVENTCHANNEL} -c $^ -o $@

unit_tests/wrappers/windows/%.o: unit_tests/wrappers/windows/%.c
	${OSSEC_CC} ${OSSEC_CFLAGS} ${DEFINES_EVENTCHANNEL} -c $^ -o $@

unit_tests/wrappers/windows/libc/%.o: unit_tests/wrappers/windows/libc/%.c
	${OSSEC_CC} ${OSSEC_CFLAGS} ${DEFINES_EVENTCHANNEL} -c $^ -o $@

unit_tests/wrappers/wazuh/remoted/%.o: unit_tests/wrappers/wazuh/remoted/%.c
	${OSSEC_CC} ${OSSEC_CFLAGS} ${DEFINES_EVENTCHANNEL} -c $^ -o $@

unit_tests/wrappers/wazuh/analysisd/%.o: unit_tests/wrappers/wazuh/analysisd/%.c
	${OSSEC_CC} ${OSSEC_CFLAGS} ${DEFINES_EVENTCHANNEL} -c $^ -o $@

.PHONY: test

###################
#### Rule Tests ###
###################

test-rules:
	( cd ../ruleset/testing && sudo python runtests.py)

####################
#### windows #######
####################

win32/version-dll.o: win32/version.rc
	${OSSEC_WINDRES} ${WIN_BUILD_VERSION} ${WIN_BUILD_TYPE} -DVER_TYPE=VFT_DLL -i $< -o $@

win32/version-app.o: win32/version.rc
	${OSSEC_WINDRES} ${WIN_BUILD_VERSION} ${WIN_BUILD_TYPE} -DVER_TYPE=VFT_APP -i $< -o $@

# For security reasons, all executables must have a manifest
# except those .exe files that aren't distributed in the final signed .msi

win32/ui_resource.o: win32/ui/win32ui.rc
	${OSSEC_WINDRES} -i $< -o $@

win32/auth_resource.o: win32/agent-auth.rc
	${OSSEC_WINDRES} -i $< -o $@

win32/wazuh_agent_resource.o: win32/wazuh-agent.rc
	${OSSEC_WINDRES} -i $< -o $@

win32/manage_agents_resource.o: win32/manage_agents.rc
	${OSSEC_WINDRES} -i $< -o $@

win32/restart_wazuh_resource.o: win32/restart-wazuh.rc
	${OSSEC_WINDRES} -i $< -o $@

win32/route_null_resource.o: win32/route-null.rc
	${OSSEC_WINDRES} -i $< -o $@

win32/netsh_resource.o: win32/netsh.rc
	${OSSEC_WINDRES} -i $< -o $@

win32/wazuh_agent_eventchannel_resource.o: win32/wazuh-agent-eventchannel.rc
	${OSSEC_WINDRES} -i $< -o $@

win32/icon.o: win32/icofile.rc
	${OSSEC_WINDRES} -i $< -o $@

win32_c := $(wildcard win32/*.c)
win32_o := $(win32_c:.c=.o)

win32/%.o: win32/%.c
	${OSSEC_CC} ${OSSEC_CFLAGS} -DARGV0=\"wazuh-agent\" -c $^ -o $@

win32/%_rk.o: win32/%.c
	${OSSEC_CC} ${OSSEC_CFLAGS} -UOSSECHIDS -DARGV0=\"wazuh-agent\" -c $^ -o $@

win32_ui_c := $(wildcard win32/ui/*.c)
win32_ui_o := $(win32_ui_c:.c=.o)

win32/ui/%.o: win32/ui/%.c
	${OSSEC_CC} ${OSSEC_CFLAGS} -UOSSECHIDS -DARGV0=\"wazuh-win32ui\" -c $^ -o $@

win32/wazuh-agent.exe: win32/wazuh_agent_resource.o win32/version-app.o win32/icon.o win32/win_agent.o win32/win_service.o win32/win_utils.o os_crypto/md5_sha1_sha256/md5_sha1_sha256_op.o ${rootcheck_o} $(filter-out wazuh_modules/main.o, ${wmodulesd_o}) $(filter-out client-agent/main.o, $(filter-out client-agent/agentd.o, $(filter-out client-agent/event-forward.o, ${client_agent_o}))) $(filter-out logcollector/main.o, ${os_logcollector_o}) $(filter-out os_execd/main.o, ${os_execd_o}) active-response/active_responses.o monitord/rotate_log.o monitord/compress_log.o
	${OSSEC_CCBIN} -DARGV0=\"wazuh-agent\" -DOSSECHIDS ${OSSEC_LDFLAGS} $^ ${OSSEC_LIBS} ${DBSYNC_LIB} ${RSYNC_LIB} -lwazuh-syscheckd -l:libfimdb.lib libwazuh.a -o $@

win32/wazuh-agent-eventchannel.exe: win32/wazuh_agent_eventchannel_resource.o win32/version-app.o win32/icon.o win32/win_agent.o win32/win_service.o win32/win_utils.o os_crypto/md5_sha1_sha256/md5_sha1_sha256_op.o ${rootcheck_o} $(filter-out wazuh_modules/main.o, ${wmodulesd_o}) $(filter-out client-agent/main.o, $(filter-out client-agent/agentd.o, $(filter-out client-agent/event-forward.o, ${client_agent_o}))) $(filter-out logcollector/main-event.o, ${os_logcollector_eventchannel_o}) $(filter-out os_execd/main.o, ${os_execd_o}) active-response/active_responses.o monitord/rotate_log.o monitord/compress_log.o
	${OSSEC_CCBIN} -DARGV0=\"wazuh-agent\" -DOSSECHIDS -DEVENTCHANNEL_SUPPORT ${OSSEC_LDFLAGS} $^ ${OSSEC_LIBS} ${DBSYNC_LIB} ${RSYNC_LIB} -lwazuh-syscheckd-event -l:libfimdb.lib libwazuh.a -lwevtapi -o $@

win32/manage_agents.exe: win32/manage_agents_resource.o win32/version-app.o win32/win_service_rk.o ${addagent_o}
	${OSSEC_CCBIN} -DARGV0=\"manage-agents\" -DMA ${OSSEC_LDFLAGS} $^ ${OSSEC_LIBS} -o $@

win32/setup-windows.exe: win32/win_service_rk.o win32/setup-win.o win32/setup-shared.o
	${OSSEC_CCBIN} -DARGV0=\"setup-windows\" ${OSSEC_LDFLAGS} $^ ${OSSEC_LIBS} -o $@

win32/setup-syscheck.exe: win32/setup-syscheck.o win32/setup-shared.o
	${OSSEC_CCBIN} -DARGV0=\"setup-syscheck\" ${OSSEC_LDFLAGS} $^ ${OSSEC_LIBS} -o $@

win32/setup-iis.exe: win32/setup-iis.o
	${OSSEC_CCBIN} -DARGV0=\"setup-iis\" ${OSSEC_LDFLAGS} $^ ${OSSEC_LIBS} -o $@

win32/ui_resource.o: win32/ui/win32ui.rc
	${OSSEC_WINDRES} -i $< -o $@

win32/auth_resource.o: win32/agent-auth.rc
	${OSSEC_WINDRES} -i $< -o $@

win32/os_win32ui.exe: win32/ui_resource.o win32/version-app.o win32/win_service_rk.o ${win32_ui_o}
	${OSSEC_CCBIN} -DARGV0=\"wazuh-win32ui\" ${OSSEC_LDFLAGS} $^ ${OSSEC_LIBS} -I./syscheckd/include -mwindows -o $@

win32/agent-auth.exe: win32/auth_resource.o win32/version-app.o win32/win_service_rk.o os_auth/main-client.o os_auth/ssl.o os_auth/check_cert.o addagent/validate.o
	${OSSEC_CCBIN} -DARGV0=\"agent-auth\" -DOSSECHIDS ${OSSEC_LDFLAGS} $^ ${OSSEC_LIBS} -lshlwapi -lwsock32 -lsecur32 -lws2_32 -flto -o $@

win32/restart-wazuh.exe: win32/restart_wazuh_resource.o win32/version-app.o active-response/active_responses.o active-response/restart-wazuh.o shared/cryptography.o shared/dll_load_notify.o shared/debug_op_proc.o shared/time_op.o shared/file_op_proc.o ${WAZUH_LIB} ${WAZUHEXT_LIB}
	${OSSEC_CCBIN} -DARGV0=\"restart-wazuh\" ${AR_LDFLAGS} $^ -lwintrust -lpsapi -lcrypt32 -lshlwapi -o $@

win32/route-null.exe: win32/route_null_resource.o win32/version-app.o active-response/active_responses.o active-response/route-null.o shared/cryptography.o shared/dll_load_notify.o shared/debug_op_proc.o shared/time_op.o shared/file_op_proc.o ${WAZUH_LIB} ${WAZUHEXT_LIB}
	${OSSEC_CCBIN} -DARGV0=\"route-null\" ${AR_LDFLAGS} $^ -lwintrust -lpsapi -lcrypt32 -lshlwapi -o $@

win32/netsh.exe: win32/netsh_resource.o win32/version-app.o active-response/active_responses.o active-response/netsh.o shared/cryptography.o shared/dll_load_notify.o shared/debug_op_proc.o shared/time_op.o shared/file_op_proc.o ${WAZUH_LIB} ${WAZUHEXT_LIB}
	${OSSEC_CCBIN} -DARGV0=\"netsh\" ${AR_LDFLAGS} $^ -lwintrust -lpsapi -lcrypt32 -lshlwapi -o $@


####################
#### Clean #########
####################

clean: clean-test clean-internals clean-external clean-windows clean-framework clean-config

clean-test:
	rm -Rf coverage-report/
	find . -name "*.gcno" -exec rm {} \;
	find . -name "*.gcda" -exec rm {} \;

clean-external: clean-wpython
ifneq ($(wildcard external/*/*),)
	rm -f ${cjson_o} $(EXTERNAL_JSON)libcjson.*
	-cd ${EXTERNAL_ZLIB} && ${MAKE} -f Makefile.in distclean
	-cd ${EXTERNAL_ZLIB} && ${MAKE} -f win32/Makefile.gcc clean
	rm -f ${EXTERNAL_ZLIB}/Makefile ${EXTERNAL_ZLIB}/zconf.h
	-cd ${EXTERNAL_OPENSSL} && ${MAKE} distclean
	-cd ${EXTERNAL_LIBYAML} && ${MAKE} distclean
	-cd ${EXTERNAL_CURL} && ${MAKE} distclean
	rm -f ${procps_o} $(PROCPS_LIB)
	rm -f $(sqlite_o) $(EXTERNAL_SQLITE)/libsqlite3.*
	-cd ${EXTERNAL_AUDIT} && ${MAKE} distclean
	-cd ${EXTERNAL_LIBFFI} && ${MAKE} clean
	rm -f $(msgpack_o) $(EXTERNAL_MSGPACK)libmsgpack.a
	-${MAKE} -C $(EXTERNAL_BZIP2) clean
	rm -rf $(EXTERNAL_GOOGLE_TEST)lib
	rm -rf $(EXTERNAL_GOOGLE_TEST)build
	-cd ${EXTERNAL_LIBPLIST} && ${MAKE} clean && rm -rf bin/*
	-cd ${EXTERNAL_LIBPCRE2} && ${MAKE} distclean && rm include/*
	rm -rf ${POPT_BUILD_DIR}
	rm -rf ${RPM_BUILD_DIR}

ifneq ($(wildcard external/libdb/build_unix/*),)
	cd ${EXTERNAL_LIBDB} && ${MAKE} realclean
endif

ifneq ($(wildcard external/libarchive/Makefile),)
	cd ${EXTERNAL_LIBARCHIVE} && ${MAKE} clean
endif

ifneq ($(wildcard external/jemalloc/Makefile),)
	cd ${EXTERNAL_JEMALLOC} && ${MAKE} clean
endif

ifneq ($(wildcard external/pacman/lib/libalpm/*),)
	rm -f $(EXTERNAL_PACMAN)lib/libalpm/libalpm.a
	rm -f $(EXTERNAL_PACMAN)lib/libalpm/*.o
endif
endif

clean-wpython:
ifneq ($(wildcard external/cpython/*),)
	-cd ${EXTERNAL_CPYTHON} && ${MAKE} clean && ${MAKE} distclean
endif

clean-deps:
	rm -rf $(EXTERNAL_DIR) $(EXTERNAL_CPYTHON) external/$(WPYTHON_TAR)

clean-internals: clean-unit-tests
	rm -f $(BUILD_SERVER)
	rm -f $(BUILD_AGENT)
	rm -f $(BUILD_LIBS)
	rm -f ${os_zlib_o}
	rm -f ${os_xml_o}
	rm -f ${os_regex_o}
	rm -f ${os_net_o}
	rm -f ${shared_o} shared/debug_op_proc.o shared/file_op_proc.o
	rm -f ${config_o}
	rm -f ${os_maild_o}
	rm -f ${crypto_o}
	rm -f ${os_csyslogd_o}
	rm -f ${os_dbd_o}
	rm -f ${os_agentlessd_o}
	rm -f ${os_execd_o}
	rm -f ${os_logcollector_o} ${os_logcollector_eventchannel_o}
	rm -f ${remoted_o}
	rm -f ${report_o}
	rm -f ${client_agent_o}
	rm -f ${addagent_o}
	rm -f ${active_response_o} ${active_response_programs} firewall-drop
	rm -f ${util_o} ${util_programs}
	rm -f ${rootcheck_o} librootcheck.a
	rm -f ${monitor_o}
	rm -f ${os_auth_o}
	rm -f ${all_analysisd_o} ${all_analysisd_libs} analysisd/compiled_rules/compiled_rules.h analysisd/logmsg.o
	rm -f ${integrator_o}
	rm -f ${wmodulesd_o} ${wmodules_o} $(wildcard wazuh_modules/agent_upgrade/agent/*.o)
	rm -f ${wdb_o}
	rm -f ${SELINUX_MODULE}
	rm -f ${SELINUX_POLICY}
	rm -f $(WAZUH_LIB)
	rm -rf $(DBSYNC)build
	rm -rf $(RSYNC)build
	rm -rf $(SHARED_UTILS_TEST)build
	rm -rf $(SYSCOLLECTOR)build
	rm -rf $(SYSINFO)build
	rm -rf $(SYSCHECK)build
	rm -rf ${SHARED_MODULES}http-request/build
	rm -rf libwazuhext
	rm -rf libstdc++.so.6
	rm -rf libgcc_s.so.1
	rm -f libwazuh.a
	rm -f shared/*.o


clean-unit-tests:
	rm -f ${wrappers_syscheck_o}
	rm -f ${wrappers_shared_o}
	rm -f ${wrappers_common_o}
	rm -f ${wrappers_externals_o}
	rm -f ${wrappers_externals_audit_o}
	rm -f ${wrappers_externals_bzip2_o}
	rm -f ${wrappers_externals_zlib_o}
	rm -f ${wrappers_externals_cJSON_o}
	rm -f ${wrappers_externals_openssl_o}
	rm -f ${wrappers_externals_procpc_o}
	rm -f ${wrappers_externals_sqlite_o}
	rm -f ${wrappers_externals_pcre2_o}
	rm -f ${wrappers_libc_o}
	rm -f ${wrappers_linux_o}
	rm -f ${wrappers_macos_o}
	rm -f ${wrappers_macos_libc_o}
	rm -f ${wrappers_macos_posix_o}
	rm -f ${wrappers_posix_o}
	rm -f ${wrappers_wazuh_o}
	rm -f ${wrappers_wazuh_os_crypto_o}
	rm -f ${wrappers_wazuh_os_execd_o}
	rm -f ${wrappers_wazuh_os_net_o}
	rm -f ${wrappers_wazuh_os_regex_o}
	rm -f ${wrappers_wazuh_os_xml_o}
	rm -f ${wrappers_wazuh_shared_o}
	rm -f ${wrappers_wazuh_syscheckd_o}
	rm -f ${wrappers_wazuh_wazuh_db_o}
	rm -f ${wrappers_wazuh_wazuh_modules_o}
	rm -f ${wrappers_wazuh_monitord_o}
	rm -f ${wrappers_wazuh_os_auth_o}
	rm -f ${wrappers_wazuh_addagent_o}
	rm -f ${wrappers_wazuh_config_o}
	rm -f ${wrappers_windows_o}
	rm -f ${wrappers_windows_lib_o}
	rm -f ${wrappers_windows_posix_o}
	rm -f ${wrappers_client_agent_o}
	rm -f ${wrappers_wazuh_remoted_o}
	rm -f ${wrappers_wazuh_analysisd_o}
	rm -f ${wrappers_logcollector_o}
	rm -f ${wrappers_macos_o}
	rm -f ${wrappers_data_provider_o}

clean-framework:
	${MAKE} -C ../framework clean

clean-windows:
	rm -f libwazuh.a
	rm -f libwazuhshared.*
	rm -f libwazuhext.*
	rm -f wazuh_modules/syscollector/*.o wazuh_modules/syscollector/*.obj
	rm -f win32/LICENSE.txt
	rm -f win32/help_win.txt
	rm -f win32/internal_options.conf
	rm -f win32/default-local_internal_options.conf
	rm -f win32/default-ossec.conf
	rm -f win32/restart-ossec.cmd
	rm -f win32/route-null.cmd
	rm -f win32/route-null-2012.cmd
	rm -f win32/netsh.cmd
	rm -f win32/netsh-win-2016.cmd
	rm -f win32/default-ossec-pre6.conf
	rm -f win32/restart-wazuh.exe
	rm -f win32/route-null.exe
	rm -f win32/netsh.exe
	rm -f ${win32_o} ${win32_ui_o} win32/win_service_rk.o
	rm -f win32/icon.o win32/resource.o
	rm -f ${WINDOWS_BINS}
	rm -f win32/wazuh-agent-*.exe
	rm -f win32/libwinpthread-1.dll
	rm -f win32/*.o
	rm -f win32/version-*.o
	rm -f win32/VERSION
	rm -f win32/REVISION
	rm -f win32/libstdc++-6.dll
	rm -f win32/libgcc_s_dw2-1.dll
	rm -f win32/libgcc_s_sjlj-1.dll

clean-config:
	rm -f ../etc/ossec.mc
	rm -f Config.OS<|MERGE_RESOLUTION|>--- conflicted
+++ resolved
@@ -1244,11 +1244,7 @@
 GUNZIP := gunzip
 GZIP := gzip
 CURL := curl -so
-<<<<<<< HEAD
-DEPS_VERSION = 24
-=======
 DEPS_VERSION = 25
->>>>>>> e93da741
 RESOURCES_URL_BASE := https://packages.wazuh.com/deps/
 RESOURCES_URL := $(RESOURCES_URL_BASE)$(DEPS_VERSION)
 CPYTHON := cpython
