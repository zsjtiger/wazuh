--- conflicted
+++ resolved
@@ -30,12 +30,8 @@
         std::string ret;
         input = Utils::toUpperCase(input);
         std::smatch match;
-<<<<<<< HEAD
 
-        if (std::regex_search(input, match, std::regex(KB_FORMAT_REGEX_STR)))
-=======
         if (std::regex_search(input, match, rex))
->>>>>>> 39b4ff30
         {
             // KB format is correct
             ret = match[1];
@@ -50,29 +46,14 @@
         {
             std::set<std::string> hotfixes;
             Utils::Registry root{key, subKey, KEY_WOW64_64KEY | KEY_ENUMERATE_SUB_KEYS | KEY_READ};
-<<<<<<< HEAD
-            const auto packages{root.enumerate()};
-
-            for (const auto& package : packages)
-=======
             const auto callback
->>>>>>> 39b4ff30
             {
-                [&key, &subKey, &hotfixes](const std::string& package)
+                [&key, &subKey, &hotfixes](const std::string & package)
                 {
-<<<<<<< HEAD
-                    std::string value;
-                    Utils::Registry packageReg{key, subKey + "\\" + package, KEY_WOW64_64KEY | KEY_READ};
-
-                    if (packageReg.string("InstallLocation", value))
-                    {
-                        const auto hfValue { extractHFValue(value) };
-
-=======
                     if (Utils::startsWith(package, "Package_"))
                     {
                         auto hfValue { extractHFValue(package) };
->>>>>>> 39b4ff30
+
                         if (!hfValue.empty())
                         {
                             hotfixes.insert(std::move(hfValue));
@@ -81,9 +62,11 @@
                         {
                             std::string value;
                             Utils::Registry packageReg{key, subKey + "\\" + package, KEY_WOW64_64KEY | KEY_READ};
+
                             if (packageReg.string("InstallLocation", value))
                             {
                                 auto rollUpValue { extractHFValue(value) };
+
                                 if (!rollUpValue.empty())
                                 {
                                     hotfixes.insert(std::move(rollUpValue));
@@ -92,15 +75,10 @@
                         }
                     }
                 }
-<<<<<<< HEAD
-            }
-
-            for (const auto& hotfix : hotfixes)
-=======
             };
             root.enumerate(callback);
+
             for (auto& hotfix : hotfixes)
->>>>>>> 39b4ff30
             {
                 nlohmann::json hotfixValue;
                 hotfixValue["hotfix"] = std::move(hotfix);
@@ -117,37 +95,22 @@
         try
         {
             std::set<std::string> hotfixes;
-<<<<<<< HEAD
-            Utils::Registry root{key, subKey, KEY_WOW64_64KEY | KEY_ENUMERATE_SUB_KEYS | KEY_READ};
-            const auto packages{root.enumerate()};
-
-            for (const auto& package : packages)
-            {
-                const auto hfValue { extractHFValue(package) };
-
-                if (!hfValue.empty())
-=======
             const auto callback
             {
-                [&key, &subKey, &hotfixes](const std::string& package)
->>>>>>> 39b4ff30
+                [&key, &subKey, &hotfixes](const std::string & package)
                 {
                     auto hfValue { extractHFValue(package) };
+
                     if (!hfValue.empty())
                     {
                         hotfixes.insert(std::move(hfValue));
                     }
                 }
-<<<<<<< HEAD
-            }
-
-            for (const auto& hotfix : hotfixes)
-=======
             };
             Utils::Registry root{key, subKey, KEY_WOW64_64KEY | KEY_ENUMERATE_SUB_KEYS | KEY_READ};
             root.enumerate(callback);
+
             for (auto& hotfix : hotfixes)
->>>>>>> 39b4ff30
             {
                 nlohmann::json hotfixValue;
                 hotfixValue["hotfix"] = std::move(hotfix);
