/*
 * Wazuh SYSINFO
 * Copyright (C) 2015, Wazuh Inc.
 * December 14, 2020.
 *
 * This program is free software; you can redistribute it
 * and/or modify it under the terms of the GNU General Public
 * License (version 2) as published by the FSF - Free Software
 * Foundation.
 */

#ifndef _BREW_WRAPPER_H
#define _BREW_WRAPPER_H

#include "ipackageWrapper.h"
#include "sharedDefs.h"
#include "stringHelper.h"
#include "filesystemHelper.h"

class BrewWrapper final : public IPackageWrapper
{
    public:
        explicit BrewWrapper(const PackageContext& ctx)
            : m_name{ctx.package}
            , m_version{Utils::splitIndex(ctx.version, '_', 0)}
            , m_architecture{UNKNOWN_VALUE}
            , m_format{"pkg"}
            , m_source{"homebrew"}
            , m_location{ctx.filePath}
<<<<<<< HEAD
            , m_priority{UNKNOWN_VALUE}
            , m_size{0}
            , m_vendor{UNKNOWN_VALUE}
            , m_installTime{UNKNOWN_VALUE}
            , m_multiarch{UNKNOWN_VALUE}
=======
            , m_vendor{UNKNOWN_VALUE}
>>>>>>> be15851b
        {
            const auto rows { Utils::split(Utils::getFileContent(ctx.filePath + "/" + ctx.package + "/" + ctx.version + "/.brew/" + ctx.package + ".rb"), '\n')};

            for (const auto& row : rows)
            {
                auto rowParsed { Utils::trim(row) };

                if (Utils::startsWith(rowParsed, "desc "))
                {
                    Utils::replaceFirst(rowParsed, "desc ", "");
                    Utils::replaceAll(rowParsed, "\"", "");
                    m_description = rowParsed;
                    break;
                }
            }
        }

        ~BrewWrapper() = default;

        std::string name() const override
        {
            return m_name;
        }
        std::string version() const override
        {
            return m_version;
        }
        std::string groups() const override
        {
            return m_groups;
        }
        std::string description() const override
        {
            return m_description;
        }
        std::string architecture() const override
        {
            return m_architecture;
        }
        std::string format() const override
        {
            return m_format;
        }
        std::string osPatch() const override
        {
            return m_osPatch;
        }
        std::string source() const override
        {
            return m_source;
        }
        std::string location() const override
        {
            return m_location;
        }
        std::string vendor() const override
        {
            return m_vendor;
        }

        std::string priority() const override
        {
            return m_priority;
        }

        int size() const override
        {
            return m_size;
        }

        std::string vendor() const override
        {
            return m_vendor;
        }

        std::string install_time() const override
        {
            return m_installTime;
        }

        std::string multiarch() const override
        {
            return m_multiarch;
        }
    private:
        std::string m_name;
        std::string m_version;
        std::string m_groups;
        std::string m_description;
        std::string m_architecture;
        const std::string m_format;
        std::string m_osPatch;
        const std::string m_source;
        const std::string m_location;
<<<<<<< HEAD
        std::string m_priority;
        int m_size;
        std::string m_vendor;
        std::string m_installTime;
        std::string m_multiarch;
=======
        const std::string m_vendor;
>>>>>>> be15851b
};


#endif //_BREW_WRAPPER_H<|MERGE_RESOLUTION|>--- conflicted
+++ resolved
@@ -27,15 +27,11 @@
             , m_format{"pkg"}
             , m_source{"homebrew"}
             , m_location{ctx.filePath}
-<<<<<<< HEAD
             , m_priority{UNKNOWN_VALUE}
             , m_size{0}
             , m_vendor{UNKNOWN_VALUE}
             , m_installTime{UNKNOWN_VALUE}
             , m_multiarch{UNKNOWN_VALUE}
-=======
-            , m_vendor{UNKNOWN_VALUE}
->>>>>>> be15851b
         {
             const auto rows { Utils::split(Utils::getFileContent(ctx.filePath + "/" + ctx.package + "/" + ctx.version + "/.brew/" + ctx.package + ".rb"), '\n')};
 
@@ -106,11 +102,6 @@
             return m_size;
         }
 
-        std::string vendor() const override
-        {
-            return m_vendor;
-        }
-
         std::string install_time() const override
         {
             return m_installTime;
@@ -130,15 +121,11 @@
         std::string m_osPatch;
         const std::string m_source;
         const std::string m_location;
-<<<<<<< HEAD
         std::string m_priority;
         int m_size;
         std::string m_vendor;
         std::string m_installTime;
         std::string m_multiarch;
-=======
-        const std::string m_vendor;
->>>>>>> be15851b
 };
 
 
