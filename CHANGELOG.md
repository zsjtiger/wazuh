# Change Log
All notable changes to this project will be documented in this file.

<<<<<<< HEAD
## [v3.12.0]

### Added

- Add support for monitoring AWS S3 buckets in GovCloud regions. ([#3953](https://github.com/wazuh/wazuh/issues/3953))
- Add support for monitoring Cisco Umbrella S3 buckets. ([#3890](https://github.com/wazuh/wazuh/issues/3890))

### Fixed

- Fixed a small memory leak in clusterd. ([#4465](https://github.com/wazuh/wazuh/pull/4465))
=======
## [v3.11.4] - 2020-02-25

## Changed

- Remove chroot in Agentd to allow it resolve DNS at any time. ([#4652](https://github.com/wazuh/wazuh/issues/4652))
>>>>>>> 8cc3c17b


## [v3.11.3] - 2020-01-28

### Fixed

- Fixed a bug in the Windows agent that made Rootcheck report false positives about file size mismatch. ([#4493](https://github.com/wazuh/wazuh/pull/4493))


## [v3.11.2] - 2020-01-22

### Changed

- Optimized memory usage in Vulnerability Detector when fetching the NVD feed. ([#4427](https://github.com/wazuh/wazuh/pull/4427))

### Fixed

- Rootcheck scan produced a 100% CPU peak in Syscheckd because it applied `<readall>` option even when disabled. ([#4415](https://github.com/wazuh/wazuh/pull/4415))
- Fixed a handler leak in Rootcheck and SCA on Windows agents. ([#4456](https://github.com/wazuh/wazuh/pull/4456))
- Prevent Remoted from exiting when a client closes a connection prematurely. ([#4390](https://github.com/wazuh/wazuh/pull/4390))
- Fixed crash in Slack integration when handling an alert with no description. ([#4426](https://github.com/wazuh/wazuh/pull/4426))
- Fixed Makefile to allow running scan-build for Windows agents. ([#4314](https://github.com/wazuh/wazuh/pull/4314))
- Fixed a memory leak in Clusterd. ([#4448](https://github.com/wazuh/wazuh/pull/4448))
- Disable TCP keepalive options at os_net library to allow building Wazuh on OpenBSD. ([#4462](https://github.com/wazuh/wazuh/pull/4462))


## [v3.11.1] - 2020-01-03

### Fixed

- The Windows Eventchannel log decoder in Analysisd maxed out CPU usage due to an infinite loop. ([#4412](https://github.com/wazuh/wazuh/pull/4412))


## [v3.11.0] - 2019-12-23

### Added

- Add support to Windows agents for vulnerability detector. ([#2787](https://github.com/wazuh/wazuh/pull/2787))
- Add support to Debian 10 Buster for vulnerability detector (by @aderumier). ([#4151](https://github.com/wazuh/wazuh/pull/4151))
- Make the Wazuh service to start after the network systemd unit (by @VAdamec). ([#1106](https://github.com/wazuh/wazuh/pull/1106))
- Add process inventory support for Mac OS X agents. ([#3322](https://github.com/wazuh/wazuh/pull/3322))
- Add port inventory support for MAC OS X agents. ([#3349](https://github.com/wazuh/wazuh/pull/3349))
- Make Analysisd compile the CDB list upon start. ([#3488](https://github.com/wazuh/wazuh/pull/3488))
- New rules option `global_frequency` to make frequency rules independent from the event source. ([#3931](https://github.com/wazuh/wazuh/pull/3931))
- Add a validation for avoiding agents to keep trying to connect to an invalid address indefinitely. ([#3951](https://github.com/wazuh/wazuh/pull/3951))
- Add the condition field of SCA checks to the agent databases. ([#3631](https://github.com/wazuh/wazuh/pull/3631))
- Display a warning message when registering to an unverified manager. ([#4207](https://github.com/wazuh/wazuh/pull/4207))
- Allow JSON escaping for logs on Logcollector's output format. ([#4273](https://github.com/wazuh/wazuh/pull/4273))
- Add TCP keepalive support for Fluent Forwarder. ([#4274](https://github.com/wazuh/wazuh/pull/4274))
- Add the host's primary IP to Logcollector's output format. ([#4380](https://github.com/wazuh/wazuh/pull/4380))

### Changed

- Now EventChannel alerts include the full message with the translation of coded fields. ([#3320](https://github.com/wazuh/wazuh/pull/3320))
- Changed `-G` agent-auth description in help message. ([#3856](https://github.com/wazuh/wazuh/pull/3856))
- Unified the Makefile flags allowed values. ([#4034](https://github.com/wazuh/wazuh/pull/4034))
- Let Logcollector queue file rotation and keepalive messages. ([#4222](https://github.com/wazuh/wazuh/pull/4222))
- Changed default paths for the OSQuery module in Windows agents. ([#4148](https://github.com/wazuh/wazuh/pull/4148))
- Fluent Forward now packs the content towards Fluentd into an object. ([#4334](https://github.com/wazuh/wazuh/pull/4334))

### Fixed

- Fix frequency rules to be increased for the same agent by default. ([#3931](https://github.com/wazuh/wazuh/pull/3931))
- Fix `protocol`, `system_name`, `data` and `extra_data` static fields detection. ([#3591](https://github.com/wazuh/wazuh/pull/3591))
- Fix overwriting agents by `Authd` when `force` option is less than 0. ([#3527](https://github.com/wazuh/wazuh/pull/3527))
- Fix Syscheck `nodiff` option for substring paths. ([#3015](https://github.com/wazuh/wazuh/pull/3015))
- Fix Logcollector wildcards to not detect directories as log files. ([#3788](https://github.com/wazuh/wazuh/pull/3788))
- Make Slack integration work with agentless alerts (by @dmitryax). ([#3971](https://github.com/wazuh/wazuh/pull/3971))
- Fix bugs reported by Clang analyzer. ([#3887](https://github.com/wazuh/wazuh/pull/3887))
- Fix compilation errors on OpenBSD platform. ([#3105](https://github.com/wazuh/wazuh/pull/3105))
- Fix on-demand configuration labels section to obtain labels attributes. ([#3490](https://github.com/wazuh/wazuh/pull/3490))
- Fixed race condition between `wazuh-clusterd` and `wazuh-modulesd` showing a 'No such file or directory' in `cluster.log` when synchronizing agent-info files in a cluster environment ([#4007](https://github.com/wazuh/wazuh/issues/4007))
- Fixed 'ConnectionError object has no attribute code' error when package repository is not available ([#3441](https://github.com/wazuh/wazuh/issues/3441))
- Fix the blocking of files monitored by Who-data in Windows agents. ([#3872](https://github.com/wazuh/wazuh/pull/3872))
- Fix the processing of EventChannel logs with unexpected characters. ([#3320](https://github.com/wazuh/wazuh/pull/3320))
- Active response Kaspersky script now logs the action request in _active-responses.log_ ([#2748](https://github.com/wazuh/wazuh/pull/2748))
- Fix service's installation path for CentOS 8. ([#4060](https://github.com/wazuh/wazuh/pull/4060))
- Add macOS Catalina to the list of detected versions. ([#4061](https://github.com/wazuh/wazuh/pull/4061))
- Prevent FIM from producing false negatives due to wrong checksum comparison. ([#4066](https://github.com/wazuh/wazuh/pull/4066))
- Fix `previous_output` count for alerts when matching by group. ([#4097](https://github.com/wazuh/wazuh/pull/4097))
- Fix event iteration when evaluating contextual rules. ([#4106](https://github.com/wazuh/wazuh/pull/4106))
- Fix the use of `prefilter_cmd` remotely by a new local option `allow_remote_prefilter_cmd`. ([#4178](https://github.com/wazuh/wazuh/pull/4178) & [4194](https://github.com/wazuh/wazuh/pull/4194))
- Fix restarting agents by group using the API when some of them are in a worker node. ([#4226](https://github.com/wazuh/wazuh/pull/4226))
- Fix error in Fluent Forwarder that requests an user and pass although the server does not need it. ([#3910](https://github.com/wazuh/wazuh/pull/3910))
- Fix FTS data length bound mishandling in Analysisd. ([#4278](https://github.com/wazuh/wazuh/pull/4278))
- Fix a memory leak in Modulesd and Agentd when Fluent Forward parses duplicate options. [#4334](https://github.com/wazuh/wazuh/pull/4334))
- Fix an invalid memory read in Agentd when checking a remote configuration containing an invalid stanza inside `<labels>`. [#4334](https://github.com/wazuh/wazuh/pull/4334))
- Fix error using force_reload and the eventchannel format in UNIX systems. [#4294](https://github.com/wazuh/wazuh/pull/4294))


## [v3.10.2] - 2019-09-23

### Fixed

- Fix error in Logcollector when reloading localfiles with timestamp wildcards. ([#3995](https://github.com/wazuh/wazuh/pull/3995))


## [v3.10.1] - 2019-09-19

### Fixed

- Fix error after removing a high volume of agents from a group using the Wazuh API. ([#3907](https://github.com/wazuh/wazuh/issues/3907))
- Fix error in Remoted when reloading agent keys (busy resource). ([#3988](https://github.com/wazuh/wazuh/issues/3988))
- Fix invalid read in Remoted counters. ([#3989](https://github.com/wazuh/wazuh/issues/3989))


## [v3.10.0] - 2019-09-16

### Added

- Add framework function to obtain full summary of agents. ([#3842](https://github.com/wazuh/wazuh/pull/3842))
- SCA improvements. ([#3286](https://github.com/wazuh/wazuh/pull/3286))
  - Refactor de SCA internal logic and policy syntax. ([#3249](https://github.com/wazuh/wazuh/issues/3249))
  - Support to follow symbolic links. ([#3228](https://github.com/wazuh/wazuh/issues/3228))
  - Add numerical comparator for SCA rules. ([#3374](https://github.com/wazuh/wazuh/issues/3374))
  - Add SCA decoded events count to global stats. ([#3623](https://github.com/wazuh/wazuh/issues/3623))
- Extend duplicate file detection for LogCollector. ([#3867](https://github.com/wazuh/wazuh/pull/3867))
- Add HIPAA and NIST 800 53 compliance mapping as rule groups.([#3411](https://github.com/wazuh/wazuh/pull/3411) & [#3420](https://github.com/wazuh/wazuh/pull/3420))
- Add SCA compliance groups to rule groups in alerts. ([#3427](https://github.com/wazuh/wazuh/pull/3427))
- Add IPv6 loopback address to localhost list in DB output module (by @aquerubin). ([#3140](https://github.com/wazuh/wazuh/pull/3140))
- Accept `]` and `>` as terminal prompt characters for Agentless. ([#3209](https://github.com/wazuh/wazuh/pull/3209))

### Changed

- Modify logs for agent authentication issues by Remoted. ([#3662](https://github.com/wazuh/wazuh/pull/3662))
- Make Syscollector logging messages more user-friendly. ([#3397](https://github.com/wazuh/wazuh/pull/3397))
- Make SCA load by default all present policies at the default location. ([#3607](https://github.com/wazuh/wazuh/pull/3607))
- Increase IPSIZE definition for IPv6 compatibility (by @aquerubin). ([#3259](https://github.com/wazuh/wazuh/pull/3259))
- Replace local protocol definitions with Socket API definitions (by @aquerubin). ([#3260](https://github.com/wazuh/wazuh/pull/3260))
- Improved error message when some of required Wazuh daemons are down. Allow restarting cluster nodes except when `ossec-execd` is down. ([#3496](https://github.com/wazuh/wazuh/pull/3496))
- Allow existing aws_profile argument to work with vpcflowlogs in AWS wodle configuration. Thanks to Adam Williams (@awill1988). ([#3729](https://github.com/wazuh/wazuh/pull/3729))

### Fixed

- Fix exception handling when using an invalid bucket in AWS wodle ([#3652](https://github.com/wazuh/wazuh/pull/3652))
- Fix error message when an AWS bucket is empty ([#3743](https://github.com/wazuh/wazuh/pull/3743))
- Fix error when getting profiles in custom AWS buckets ([#3786](https://github.com/wazuh/wazuh/pull/3786))
- Fix SCA integrity check when switching between manager nodes. ([#3884](https://github.com/wazuh/wazuh/pull/3884))
- Fix alert email sending when no_full_log option is set in a rule. ([#3174](https://github.com/wazuh/wazuh/pull/3174))
- Fix error in Windows who-data when handling the directories list. ([#3883](https://github.com/wazuh/wazuh/pull/3883))
- Fix error in the hardware inventory collector for PowerPC architectures. ([#3624](https://github.com/wazuh/wazuh/pull/3624))
- Fix the use of mutexes in the `OS_Regex` library. ([#3533](https://github.com/wazuh/wazuh/pull/3533))
- Fix invalid read in the `OS_Regex` library. ([#3815](https://github.com/wazuh/wazuh/pull/3815))
- Fix compilation error on FreeBSD 13 and macOS 10.14. ([#3832](https://github.com/wazuh/wazuh/pull/3832))
- Fix typo in the license of the files. ([#3779](https://github.com/wazuh/wazuh/pull/3779))
- Fix error in `execd` when upgrading agents remotely while auto-restarting. ([#3437](https://github.com/wazuh/wazuh/pull/3437))
- Prevent integrations from inheriting descriptors. ([#3514](https://github.com/wazuh/wazuh/pull/3514))
- Overwrite rules label fix and rules features tests. ([#3414](https://github.com/wazuh/wazuh/pull/3414))
- Fix typo: replace `readed` with `read`. ([#3328](https://github.com/wazuh/wazuh/pull/3328))
- Introduce global mutex for Rootcheck decoder. ([#3530](https://github.com/wazuh/wazuh/pull/3530))
- Fix errors reported by scan-build. ([#3452](https://github.com/wazuh/wazuh/pull/3452) & [#3785](https://github.com/wazuh/wazuh/pull/3785))
- Fix the handling of `wm_exec()` output.([#3486](https://github.com/wazuh/wazuh/pull/3486))
- Fix FIM duplicated entries in Windows. ([#3504](https://github.com/wazuh/wazuh/pull/3504))
- Remove socket deletion from epoll. ([#3432](https://github.com/wazuh/wazuh/pull/3432))
- Let the sources installer support NetBSD. ([#3444](https://github.com/wazuh/wazuh/pull/3444))
- Fix error message from openssl v1.1.1. ([#3413](https://github.com/wazuh/wazuh/pull/3413))
- Fix compilation issue for local installation. ([#3339](https://github.com/wazuh/wazuh/pull/3339))
- Fix exception handling when /tmp have no permissions and tell the user the problem. ([#3401](https://github.com/wazuh/wazuh/pull/3401))
- Fix who-data alerts when audit logs contain hex fields. ([#3909](https://github.com/wazuh/wazuh/pull/3909))
- Remove useless `select()` calls in Analysisd decoders. ([#3964](https://github.com/wazuh/wazuh/pull/3964))


## [v3.9.5] - 2019-08-08

### Fixed

- Fixed a bug in the Framework that prevented Cluster and API from handling the file _client.keys_ if it's mounted as a volume on Docker.
- Fixed a bug in Analysisd that printed the millisecond part of the alerts' timestamp without zero-padding. That prevented Elasticsearch 7 from indexing those alerts. ([#3814](https://github.com/wazuh/wazuh/issues/3814))


## [v3.9.4] - 2019-08-07

### Changed

- Prevent agent on Windows from including who-data on FIM events for child directories without who-data enabled, even if it's available. ([#3601](https://github.com/wazuh/wazuh/issues/3601))
- Prevent Rootcheck configuration from including the `<ignore>` settings if they are empty. ([#3634](https://github.com/wazuh/wazuh/issues/3634))
- Wazuh DB will delete the agent DB-related files immediately when removing an agent. ([#3691](https://github.com/wazuh/wazuh/issues/3691))

### Fixed

- Fixed bug in Remoted when correlating agents and their sockets in TCP mode. ([#3602](https://github.com/wazuh/wazuh/issues/3602))
- Fix bug in the agent that truncated its IP address if it occupies 15 characters. ([#3615](https://github.com/wazuh/wazuh/issues/3615))
- Logcollector failed to overwrite duplicate `<localfile>` stanzas. ([#3616](https://github.com/wazuh/wazuh/issues/3616))
- Analysisd could produce a double free if an Eventchannel message contains an invalid XML member. ([#3626](https://github.com/wazuh/wazuh/issues/3626))
- Fixed defects in the code reported by Coverity. ([#3627](https://github.com/wazuh/wazuh/issues/3627))
- Fixed bug in Analysisd when handling invalid JSON input strings. ([#3648](https://github.com/wazuh/wazuh/issues/3648))
- Fix handling of SCA policies with duplicate ID in Wazuh DB. ([#3668](https://github.com/wazuh/wazuh/issues/3668))
- Cluster could fail synchronizing some files located in Docker volumes. ([#3669](https://github.com/wazuh/wazuh/issues/3669))
- Fix a handler leak in the FIM whodata engine for Windows. ([#3690](https://github.com/wazuh/wazuh/issues/3690))
- The Docker listener module was storing and ignoring the output of the integration. ([#3768](https://github.com/wazuh/wazuh/issues/3768))
- Fixed memory leaks in Syscollector for macOS agents. ([#3795](https://github.com/wazuh/wazuh/pull/3795))
- Fix dangerous mutex initialization in Windows hosts. ([#3805](https://github.com/wazuh/wazuh/issues/3805))


## [v3.9.3] - 2019-07-08

### Changed

- Windows Eventchannel log collector will no longer report bookmarked events by default (those that happened while the agent was stopped). ([#3485](https://github.com/wazuh/wazuh/pull/3485))
- Remoted will discard agent-info data not in UTF-8 format. ([#3581](https://github.com/wazuh/wazuh/pull/3581))

### Fixed

- Osquery integration did not follow the osquery results file (*osqueryd.results.log*) as of libc 2.28. ([#3494](https://github.com/wazuh/wazuh/pull/3494))
- Windows Eventchannnel log collector did not update the bookmarks so it reported old events repeatedly. ([#3485](https://github.com/wazuh/wazuh/pull/3485))
- The agent sent invalid info data in the heartbeat message if it failed to get the host IP address. ([#3555](https://github.com/wazuh/wazuh/pull/3555))
- Modulesd produced a memory leak when being queried for its running configuration. ([#3564](https://github.com/wazuh/wazuh/pull/3564))
- Analysisd and Logtest crashed when trying rules having `<different_geoip>` and no `<not_same_field>` stanza. ([#3587](https://github.com/wazuh/wazuh/pull/3587))
- Vulnerability Detector failed to parse the Canonical's OVAL feed due to a syntax change. ([#3563](https://github.com/wazuh/wazuh/pull/3563))
- AWS Macie events produced erros in Elasticsearch. ([#3608](https://github.com/wazuh/wazuh/pull/3608))
- Rules with `<list lookup="address_match_key" />` produced a false match if the CDB list file is missing. ([#3609](https://github.com/wazuh/wazuh/pull/3609))
- Remote configuration was missing the `<ignore>` stanzas for Syscheck and Rootcheck when defined as sregex. ([#3617](https://github.com/wazuh/wazuh/pull/3617))


## [v3.9.2] 2019-06-10

### Added

- Added support for Ubuntu 12.04 to the SCA configuration template. ([#3361](https://github.com/wazuh/wazuh/pull/3361))

### Changed

- Prevent the agent from stopping if it fails to resolve the manager's hostname on startup. ([#3405](https://github.com/wazuh/wazuh/pull/3405))
- Prevent Remoted from logging agent connection timeout as an error, now it's a debugging log. ([#3426](https://github.com/wazuh/wazuh/pull/3426))

### Fixed

- A configuration request to Analysisd made it crash if the option `<white_list>` is empty. ([#3383](https://github.com/wazuh/wazuh/pull/3383))
- Fixed error when uploading some configuration files through API in wazuh-docker environments. ([#3335](https://github.com/wazuh/wazuh/issues/3335))
- Fixed error deleting temporary files during cluster synchronization. ([#3379](https://github.com/wazuh/wazuh/issues/3379))
- Fixed bad permissions on agent-groups files synchronized via wazuh-clusterd. ([#3438](https://github.com/wazuh/wazuh/issues/3438))
- Fixed bug in the database module that ignored agents registered with a network mask. ([#3351](https://github.com/wazuh/wazuh/pull/3351))
- Fixed a memory bug in the CIS-CAT module. ([#3406](https://github.com/wazuh/wazuh/pull/3406))
- Fixed a bug in the agent upgrade tool when checking the version number. ([#3391](https://github.com/wazuh/wazuh/pull/3391))
- Fixed error checking in the Windows Eventchannel log collector. ([#3393](https://github.com/wazuh/wazuh/pull/3393))
- Prevent Analysisd from crashing at SCA decoder due to a race condition calling a thread-unsafe function. ([#3466](https://github.com/wazuh/wazuh/pull/3466))
- Fix a file descriptor leak in Modulesd on timeout when running a subprocess. ([#3470](https://github.com/wazuh/wazuh/pull/3470))
  - OpenSCAP.
  - CIS-CAT.
  - Command.
  - Azure.
  - SCA.
  - AWS.
  - Docker.
- Prevent Modulesd from crashing at Vulnerability Detector when updating a RedHat feed. ([3458](https://github.com/wazuh/wazuh/pull/3458))


## [v3.9.1] 2019-05-21

### Added

- Added directory existence checking for SCA rules. ([#3246](https://github.com/wazuh/wazuh/pull/3246))
- Added line number to error messages when parsing YAML files. ([#3325](https://github.com/wazuh/wazuh/pull/3325))
- Enhanced wildcard support for Windows Logcollector. ([#3236](https://github.com/wazuh/wazuh/pull/3236))

### Changed

- Changed the extraction point of the package name in the Vulnerability Detector OVALs. ([#3245](https://github.com/wazuh/wazuh/pull/3245))

### Fixed

- Fixed SCA request interval option limit. ([#3254](https://github.com/wazuh/wazuh/pull/3254))
- Fixed SCA directory checking. ([#3235](https://github.com/wazuh/wazuh/pull/3235))
- Fixed potential out of bounds memory access. ([#3285](https://github.com/wazuh/wazuh/pull/3285))
- Fixed CIS-CAT XML report parser. ([#3261](https://github.com/wazuh/wazuh/pull/3261))
- Fixed .ssh folder permissions for Agentless. ([#2660](https://github.com/wazuh/wazuh/pull/2660))
- Fixed repeated fields in SCA summary events. ([#3278](https://github.com/wazuh/wazuh/pull/3278))
- Fixed command output treatment for the SCA module. ([#3297](https://github.com/wazuh/wazuh/pull/3297))
- Fixed _agent_upgrade_ tool to set the manager version as the default one. ([#2721](https://github.com/wazuh/wazuh/pull/2721))
- Fixed execd crash when timeout list is not initialized. ([#3316](https://github.com/wazuh/wazuh/pull/3316))
- Fixed support for reading large files on Windows Logcollector. ([#3248](https://github.com/wazuh/wazuh/pull/3248))
- Fixed the manager restarting process via API on Docker. ([#3273](https://github.com/wazuh/wazuh/pull/3273))
- Fixed the _agent_info_ files synchronization between cluster nodes. ([#3272](https://github.com/wazuh/wazuh/pull/3272))

### Removed

- Removed 5-second reading timeout for File Integrity Monitoring scan. ([#3366](https://github.com/wazuh/wazuh/pull/3366))


## [v3.9.0] 2019-05-02

### Added

- New module to perform **Security Configuration Assessment** scans. ([#2598](https://github.com/wazuh/wazuh/pull/2598))
- New **Logcollector** features. ([#2929](https://github.com/wazuh/wazuh/pull/2929))
  - Let Logcollector filter files by content. ([#2796](https://github.com/wazuh/wazuh/issues/2796))
  - Added a pattern exclusion option to Logcollector. ([#2797](https://github.com/wazuh/wazuh/issues/2797))
  - Let Logcollector filter files by date. ([#2799](https://github.com/wazuh/wazuh/issues/2799))
  - Let logcollector support wildcards on Windows. ([#2898](https://github.com/wazuh/wazuh/issues/2898))
- **Fluent forwarder** for agents. ([#2828](https://github.com/wazuh/wazuh/issues/2828))
- Collect network and port inventory for Windows XP/Server 2003. ([#2464](https://github.com/wazuh/wazuh/pull/2464))
- Included inventory fields as dynamic fields in events to use them in rules. ([#2441](https://github.com/wazuh/wazuh/pull/2441))
- Added an option _startup_healthcheck_ in FIM so that the the who-data health-check is optional. ([#2323](https://github.com/wazuh/wazuh/pull/2323))
- The real agent IP is reported by the agent and shown in alerts and the App interface. ([#2577](https://github.com/wazuh/wazuh/pull/2577))
- Added support for organizations in AWS wodle. ([#2627](https://github.com/wazuh/wazuh/pull/2627))
- Added support for hot added symbolic links in _Whodata_. ([#2466](https://github.com/wazuh/wazuh/pull/2466))
- Added `-t` option to `wazuh-clusterd` binary ([#2691](https://github.com/wazuh/wazuh/pull/2691)).
- Added options `same_field` and `not_same_field` in rules to correlate dynamic fields between events. ([#2689](https://github.com/wazuh/wazuh/pull/2689))
- Added optional daemons start by default. ([#2769](https://github.com/wazuh/wazuh/pull/2769))
- Make the Windows installer to choose the appropriate `ossec.conf` file based on the System version. ([#2773](https://github.com/wazuh/wazuh/pull/2773))
- Added writer thread preference for Logcollector. ([#2783](https://github.com/wazuh/wazuh/pull/2783))
- Added database deletion from Wazuh-DB for removed agents. ([#3123](https://github.com/wazuh/wazuh/pull/3123))

### Changed

- Introduced a network buffer in Remoted to cache incomplete messages from agents. This improves the performance by preventing Remoted from waiting for complete messages. ([#2528](https://github.com/wazuh/wazuh/pull/2528))
- Improved alerts about disconnected agents: they will contain the data about the disconnected agent, although the alert is actually produced by the manager. ([#2379](https://github.com/wazuh/wazuh/pull/2379))
- PagerDuty integration plain text alert support (by @spartantri). ([#2403](https://github.com/wazuh/wazuh/pull/2403))
- Improved Remoted start-up logging messages. ([#2460](https://github.com/wazuh/wazuh/pull/2460))
- Let _agent_auth_ warn when it receives extra input arguments. ([#2489](https://github.com/wazuh/wazuh/pull/2489))
- Update the who-data related SELinux rules for Audit 3.0. This lets who-data work on Fedora 29. ([#2419](https://github.com/wazuh/wazuh/pull/2419))
- Changed data source for network interface's MAC address in Syscollector so that it will be able to get bonded interfaces' MAC. ([#2550](https://github.com/wazuh/wazuh/pull/2550))
- Migrated unit tests from Check to TAP (Test Anything Protocol). ([#2572](https://github.com/wazuh/wazuh/pull/2572))
- Now labels starting with `_` are reserved for internal use. ([#2577](https://github.com/wazuh/wazuh/pull/2577))
- Now AWS wodle fetches aws.requestParameters.disableApiTermination with an unified format ([#2614](https://github.com/wazuh/wazuh/pull/2614))
- Improved overall performance in cluster ([#2575](https://github.com/wazuh/wazuh/pull/2575))
- Some improvements has been made in the _vulnerability-detector_ module. ([#2603](https://github.com/wazuh/wazuh/pull/2603))
- Refactor of decoded fields from the Windows eventchannel decoder. ([#2684](https://github.com/wazuh/wazuh/pull/2684))
- Deprecate global option `<queue_size>` for Analysisd. ([#2729](https://github.com/wazuh/wazuh/pull/2729))
- Excluded noisy events from Windows Eventchannel. ([#2763](https://github.com/wazuh/wazuh/pull/2763))
- Replaced `printf` functions in `agent-authd`. ([#2830](https://github.com/wazuh/wazuh/pull/2830))
- Replaced `strtoul()` using NULL arguments with `atol()` in wodles config files. ([#2801](https://github.com/wazuh/wazuh/pull/2801))
- Added a more descriptive message for SSL error when agent-auth fails. ([#2941](https://github.com/wazuh/wazuh/pull/2941))
- Changed the starting Analysisd messages about loaded rules from `info` to `debug` level. ([#2881](https://github.com/wazuh/wazuh/pull/2881))
- Re-structured messages for FIM module. ([#2926](https://github.com/wazuh/wazuh/pull/2926))
- Changed `diff` output in Syscheck for Windows. ([#2969](https://github.com/wazuh/wazuh/pull/2969))
- Replaced OSSEC e-mail subject with Wazuh in `ossec-maild`. ([#2975](https://github.com/wazuh/wazuh/pull/2975))
- Added keepalive in TCP to manage broken connections in `ossec-remoted`. ([#3069](https://github.com/wazuh/wazuh/pull/3069))
- Change default restart interval for Docker listener module to one minute. ([#2679](https://github.com/wazuh/wazuh/pull/2679))

### Fixed

- Fixed error in Syscollector for Windows older than Vista when gathering the hardware inventory. ([#2326](https://github.com/wazuh/wazuh/pull/2326))
- Fixed an error in the OSQuery configuration validation. ([#2446](https://github.com/wazuh/wazuh/pull/2446))
- Prevent Integrator, Syslog Client and Mail forwarded from getting stuck while reading _alerts.json_. ([#2498](https://github.com/wazuh/wazuh/pull/2498))
- Fixed a bug that could make an Agent running on Windows XP close unexpectedly while receiving a WPK file. ([#2486](https://github.com/wazuh/wazuh/pull/2486))
- Fixed _ossec-control_ script in Solaris. ([#2495](https://github.com/wazuh/wazuh/pull/2495))
- Fixed a compilation error when building Wazuh in static linking mode with the Audit library enabled. ([#2523](https://github.com/wazuh/wazuh/pull/2523))
- Fixed a memory hazard in Analysisd on log pre-decoding for short logs (less than 5 bytes). ([#2391](https://github.com/wazuh/wazuh/pull/2391))
- Fixed defects reported by Cppcheck. ([#2521](https://github.com/wazuh/wazuh/pull/2521))
  - Double free in GeoIP data handling with IPv6.
  - Buffer overlay when getting OS information.
  - Check for successful memory allocation in Syscollector.
- Fix out-of-memory error in Remoted when upgrading an agent with a big data chunk. ([#2594](https://github.com/wazuh/wazuh/pull/2594))
- Re-registered agent are reassigned to correct groups when the multigroup is empty. ([#2440](https://github.com/wazuh/wazuh/pull/2440))
- Wazuh manager starts regardless of the contents of _local_decoder.xml_. ([#2465](https://github.com/wazuh/wazuh/pull/2465))
- Let _Remoted_ wait for download module availability. ([#2517](https://github.com/wazuh/wazuh/pull/2517))
- Fix duplicate field names at some events for Windows eventchannel. ([#2500](https://github.com/wazuh/wazuh/pull/2500))
- Delete empty fields from Windows Eventchannel alerts. ([#2492](https://github.com/wazuh/wazuh/pull/2492))
- Fixed memory leak and crash in Vulnerability Detector. ([#2620](https://github.com/wazuh/wazuh/pull/2620))
- Prevent Analysisd from crashing when receiving an invalid Syscollector event. ([#2621](https://github.com/wazuh/wazuh/pull/2621))
- Fix a bug in the database synchronization module that left broken references of removed agents to groups. ([#2628](https://github.com/wazuh/wazuh/pull/2628))
- Fixed restart service in AIX. ([#2674](https://github.com/wazuh/wazuh/pull/2674))
- Prevent Execd from becoming defunct when Active Response disabled. ([#2692](https://github.com/wazuh/wazuh/pull/2692))
- Fix error in Syscollector when unable to read the CPU frequency on agents. ([#2740](https://github.com/wazuh/wazuh/pull/2740))
- Fix Windows escape format affecting non-format messages. ([#2725](https://github.com/wazuh/wazuh/pull/2725))
- Avoid a segfault in mail daemon due to the XML tags order in the `ossec.conf`. ([#2711](https://github.com/wazuh/wazuh/pull/2711))
- Prevent the key updating thread from starving in Remoted. ([#2761](https://github.com/wazuh/wazuh/pull/2761))
- Fixed error logging on Windows agent. ([#2791](https://github.com/wazuh/wazuh/pull/2791))
- Let CIS-CAT decoder reuse the Wazuh DB connection socket. ([#2800](https://github.com/wazuh/wazuh/pull/2800))
- Fixed issue with `agent-auth` options without argument. ([#2808](https://github.com/wazuh/wazuh/pull/2808))
- Fixed control of the frequency counter in alerts. ([#2854](https://github.com/wazuh/wazuh/pull/2854))
- Ignore invalid files for agent groups. ([#2895](https://github.com/wazuh/wazuh/pull/2895))
- Fixed invalid behaviour when moving files in Whodata mode. ([#2888](https://github.com/wazuh/wazuh/pull/2888))
- Fixed deadlock in Remoted when updating the `keyentries` structure. ([#2956](https://github.com/wazuh/wazuh/pull/2956))
- Fixed error in Whodata when one of the file permissions cannot be extracted. ([#2940](https://github.com/wazuh/wazuh/pull/2940))
- Fixed System32 and SysWOW64 event processing in Whodata. ([#2935](https://github.com/wazuh/wazuh/pull/2935))
- Fixed Syscheck hang when monitoring system directories. ([#3059](https://github.com/wazuh/wazuh/pull/3059))
- Fixed the package inventory for MAC OS X. ([#3035](https://github.com/wazuh/wazuh/pull/3035))
- Translated the Audit Policy fields from IDs for Windows events. ([#2950](https://github.com/wazuh/wazuh/pull/2950))
- Fixed broken pipe error when Wazuh-manager closes TCP connection. ([#2965](https://github.com/wazuh/wazuh/pull/2965))
- Fixed whodata mode on drives other than the main one. ([#2989](https://github.com/wazuh/wazuh/pull/2989))
- Fixed bug occurred in the database while removing an agent. ([#2997](https://github.com/wazuh/wazuh/pull/2997))
- Fixed duplicated alerts for Red Hat feed in `vulnerability-detector`. ([#3000](https://github.com/wazuh/wazuh/pull/3000))
- Fixed bug when processing symbolic links in Whodata. ([#3025](https://github.com/wazuh/wazuh/pull/3025))
- Fixed option for ignoring paths in rootcheck. ([#3058](https://github.com/wazuh/wazuh/pull/3058))
- Allow Wazuh service on MacOSX to be available without restart. ([#3119](https://github.com/wazuh/wazuh/pull/3119))
- Ensure `internal_options.conf` file is overwritten on Windows upgrades. ([#3153](https://github.com/wazuh/wazuh/pull/3153))
- Fixed the reading of the setting `attempts` of the Docker module. ([#3067](https://github.com/wazuh/wazuh/pull/3067))
- Fix a memory leak in Docker listener module. ([#2679](https://github.com/wazuh/wazuh/pull/2679))


## [v3.8.2] 2019-01-30

### Fixed

- Analysisd crashed when parsing a log from OpenLDAP due to a bug in the option `<accumulate>`. ([#2456](https://github.com/wazuh/wazuh/pull/2456))
- Modulesd closed unexpectedly if a command was defined without a `<tag>` option. ([#2470](https://github.com/wazuh/wazuh/pull/2470))
- The Eventchannel decoder was not being escaping backslashes correctly. ([#2483](https://github.com/wazuh/wazuh/pull/2483))
- The Eventchannel decoder was leaving spurious trailing spaces in some fields.  ([#2484](https://github.com/wazuh/wazuh/pull/2484))


## [v3.8.1] 2019-01-25

### Fixed

- Fixed memory leak in Logcollector when reading Windows eventchannel. ([#2450](https://github.com/wazuh/wazuh/pull/2450))
- Fixed script parsing error in Solaris 10. ([#2449](https://github.com/wazuh/wazuh/pull/2449))
- Fixed version comparisons on Red Hat systems. (By @orlando-jamie) ([#2445](https://github.com/wazuh/wazuh/pull/2445))


## [v3.8.0] 2019-01-19

### Added

- Logcollector **extension for Windows eventchannel logs in JSON format.** ([#2142](https://github.com/wazuh/wazuh/pull/2142))
- Add options to detect **attribute and file permission changes** for Windows. ([#1918](https://github.com/wazuh/wazuh/pull/1918))
- Added **Audit health-check** in the Whodata initialization. ([#2180](https://github.com/wazuh/wazuh/pull/2180))
- Added **Audit rules auto-reload** in Whodata. ([#2180](https://github.com/wazuh/wazuh/pull/2180))
- Support for **new AWS services** in the AWS wodle ([#2242](https://github.com/wazuh/wazuh/pull/2242)):
    - AWS Config
    - AWS Trusted Advisor
    - AWS KMS
    - AWS Inspector
    - Add support for IAM roles authentication in EC2 instances.
- New module "Agent Key Polling" to integrate agent key request to external data sources. ([#2127](https://github.com/wazuh/wazuh/pull/2127))
  - Look for missing or old agent keys when Remoted detects an authorization failure.
  - Request agent keys by calling a defined executable or connecting to a local socket.
- Get process inventory for Windows natively. ([#1760](https://github.com/wazuh/wazuh/pull/1760))
- Improved vulnerability detection in Red Hat systems. ([#2137](https://github.com/wazuh/wazuh/pull/2137))
- Add retries to download the OVAL files in vulnerability-detector. ([#1832](https://github.com/wazuh/wazuh/pull/1832))
- Auto-upgrade FIM databases in Wazuh-DB. ([#2147](https://github.com/wazuh/wazuh/pull/2147))
- New dedicated thread for AR command running on Windows agent. ([#1725](https://github.com/wazuh/wazuh/pull/1725))
  -  This will prevent the agent from delaying due to an AR execution.
- New internal option to clean residual files of agent groups. ([#1985](https://github.com/wazuh/wazuh/pull/1985))
- Add a manifest to run `agent-auth.exe` with elevated privileges. ([#1998](https://github.com/wazuh/wazuh/pull/1998))
- Compress `last-entry` files to check differences by FIM. ([#2034](https://github.com/wazuh/wazuh/pull/2034))
- Add error messages to integration scripts. ([#2143](https://github.com/wazuh/wazuh/pull/2143))
- Add CDB lists building on install. ([#2167](https://github.com/wazuh/wazuh/pull/2167))
- Update Wazuh copyright for internal files. ([#2343](https://github.com/wazuh/wazuh/pull/2343))
- Added option to allow maild select the log file to read from. ([#977](https://github.com/wazuh/wazuh/pull/977))
- Add table to control the metadata of the vuln-detector DB. ([#2402](https://github.com/wazuh/wazuh/pull/2402))

### Changed

- Now Wazuh manager can be started with an empty configuration in ossec.conf. ([#2086](https://github.com/wazuh/wazuh/pull/2086))
- The Authentication daemon is now enabled by default. ([#2129](https://github.com/wazuh/wazuh/pull/2129))
- Make FIM show alerts for new files by default. ([#2213](https://github.com/wazuh/wazuh/pull/2213))
- Reduce the length of the query results from Vulnerability Detector to Wazuh DB. ([#1798](https://github.com/wazuh/wazuh/pull/1798))
- Improved the build system to automatically detect a big-endian platform. ([#2031](https://github.com/wazuh/wazuh/pull/2031))
  - Building option `USE_BIG_ENDIAN` is not already needed on Solaris (SPARC) or HP-UX.
- Expanded the regex pattern maximum size from 2048 to 20480 bytes. ([#2036](https://github.com/wazuh/wazuh/pull/2036))
- Improved IP address validation in the option `<white_list>` (by @pillarsdotnet). ([#1497](https://github.com/wazuh/wazuh/pull/1497))
- Improved rule option `<info>` validation (by @pillarsdotnet). ([#1541](https://github.com/wazuh/wazuh/pull/1541))
- Deprecated the Syscheck option `<remove_old_diff>` by making it mandatory. ([#1915](https://github.com/wazuh/wazuh/pull/1915))
- Fix invalid error "Unable to verity server certificate" in _ossec-authd_ (server). ([#2045](https://github.com/wazuh/wazuh/pull/2045))
- Remove deprecated flag `REUSE_ID` from the Makefile options. ([#2107](https://github.com/wazuh/wazuh/pull/2107))
- Syscheck first queue error message changed into a warning. ([#2146](https://github.com/wazuh/wazuh/pull/2146))
- Do the DEB and RPM package scan regardless of Linux distribution. ([#2168](https://github.com/wazuh/wazuh/pull/2168))
- AWS VPC configuration in the AWS wodle ([#2242](https://github.com/wazuh/wazuh/pull/2242)).
- Hide warning log by FIM when cannot open a file that has just been removed. ([#2201](https://github.com/wazuh/wazuh/pull/2201))
- The default FIM configuration will ignore some temporary files. ([#2202](https://github.com/wazuh/wazuh/pull/2202))

### Fixed

- Fixed error description in the osquery configuration parser (by @pillarsdotnet). ([#1499](https://github.com/wazuh/wazuh/pull/1499))
- The FTS comment option `<ftscomment>` was not being read (by @pillarsdotnet). ([#1536](https://github.com/wazuh/wazuh/pull/1536))
- Fixed error when multigroup files are not found. ([#1792](https://github.com/wazuh/wazuh/pull/1792))
- Fix error when assigning multiple groups whose names add up to more than 4096 characters. ([#1792](https://github.com/wazuh/wazuh/pull/1792))
- Replaced "getline" function with "fgets" in vulnerability-detector to avoid compilation errors with older versions of libC. ([#1822](https://github.com/wazuh/wazuh/pull/1822))
- Fix bug in Wazuh DB when trying to store multiple network interfaces with the same IP from Syscollector. ([#1928](https://github.com/wazuh/wazuh/pull/1928))
- Improved consistency of multigroups. ([#1985](https://github.com/wazuh/wazuh/pull/1985))
- Fixed the reading of the OS name and version in HP-UX systems. ([#1990](https://github.com/wazuh/wazuh/pull/1990))
- Prevent the agent from producing an error on platforms that don't support network timeout. ([#2001](https://github.com/wazuh/wazuh/pull/2001))
- Logcollector could not set the maximum file limit on HP-UX platform. ([2030](https://github.com/wazuh/wazuh/pull/2030))
- Allow strings up to 64KB long for log difference analysis. ([#2032](https://github.com/wazuh/wazuh/pull/2032))
- Now agents keep their registration date when upgrading the manager. ([#2033](https://github.com/wazuh/wazuh/pull/2033))
- Create an empty `client.keys` file on a fresh installation of a Windows agent. ([2040](https://github.com/wazuh/wazuh/pull/2040))
- Allow CDB list keys and values to have double quotes surrounding. ([#2046](https://github.com/wazuh/wazuh/pull/2046))
- Remove file `queue/db/.template.db` on upgrade / restart. ([2073](https://github.com/wazuh/wazuh/pull/2073))
- Fix error on Analysisd when `check_value` doesn't exist. ([2080](https://github.com/wazuh/wazuh/pull/2080))
- Prevent Rootcheck from looking for invalid link count in agents running on Solaris (by @ecsc-georgew). ([2087](https://github.com/wazuh/wazuh/pull/2087))
- Fixed the warning messages when compiling the agent on AIX. ([2099](https://github.com/wazuh/wazuh/pull/2099))
- Fix missing library when building Wazuh with MySQL support. ([#2108](https://github.com/wazuh/wazuh/pull/2108))
- Fix compile warnings for the Solaris platform. ([#2121](https://github.com/wazuh/wazuh/pull/2121))
- Fixed regular expression for audit.key in audit decoder. ([#2134](https://github.com/wazuh/wazuh/pull/2134))
- Agent's ossec-control stop should wait a bit after killing a process. ([#2149](https://github.com/wazuh/wazuh/pull/2149))
- Fixed error ocurred while monitoring symbolic links in Linux. ([#2152](https://github.com/wazuh/wazuh/pull/2152))
- Fixed some bugs in Logcollector: ([#2154](https://github.com/wazuh/wazuh/pull/2154))
  - If Logcollector picks up a log exceeding 65279 bytes, that log may lose the null-termination.
  - Logcollector crashes if multiple wildcard stanzas resolve the same file.
  - An error getting the internal file position may lead to an undefined condition.
- Execd daemon now runs even if active response is disabled ([#2177](https://github.com/wazuh/wazuh/pull/2177))
- Fix high precision timestamp truncation in rsyslog messages. ([#2128](https://github.com/wazuh/wazuh/pull/2128))
- Fix missing Whodata section to the remote configuration query. ([#2173](https://github.com/wazuh/wazuh/pull/2173))
- Bugfixes in AWS wodle ([#2242](https://github.com/wazuh/wazuh/pull/2242)):
    - Fixed bug in AWS Guard Duty alerts when there were multiple remote IPs.
    - Fixed bug when using flag `remove_from_bucket`.
    - Fixed bug when reading buckets generating more than 1000 logs in the same day.
    - Increase `qty` of `aws.eventNames` and remove usage of `aws.eventSources`.
- Fix bug in cluster configuration when using Kubernetes ([#2227](https://github.com/wazuh/wazuh/pull/2227)).
- Fix network timeout setup in agent running on Windows. ([#2185](https://github.com/wazuh/wazuh/pull/2185))
- Fix default values for the `<auto_ignore>` option. ([#2210](https://github.com/wazuh/wazuh/pull/2210))
- Fix bug that made Modulesd and Remoted crash on ARM architecture. ([#2214](https://github.com/wazuh/wazuh/pull/2214))
- The regex parser included the next character after a group:
  - If the input string just ends after that character. ([#2216](https://github.com/wazuh/wazuh/pull/2216))
  - The regex parser did not accept a group terminated with an escaped byte or a class. ([#2224](https://github.com/wazuh/wazuh/pull/2224))
- Fixed buffer overflow hazard in FIM when performing change report on long paths on macOS platform. ([#2285](https://github.com/wazuh/wazuh/pull/2285))
- Fix sending of the owner attribute when a file is created in Windows. ([#2292](https://github.com/wazuh/wazuh/pull/2292))
- Fix audit reconnection to the Whodata socket ([#2305](https://github.com/wazu2305h/wazuh/pull/2305))
- Fixed agent connection in TCP mode on Windows XP. ([#2329](https://github.com/wazuh/wazuh/pull/2329))
- Fix log shown when a command reaches its timeout and `ignore_output` is enabled. ([#2316](https://github.com/wazuh/wazuh/pull/2316))
- Analysisd and Syscollector did not detect the number of cores on Raspberry Pi. ([#2304](https://github.com/wazuh/wazuh/pull/2304))
- Analysisd and Syscollector did not detect the number of cores on CentOS 5. ([#2340](https://github.com/wazuh/wazuh/pull/2340))


## [v3.7.2] 2018-12-17

### Changed

- Logcollector will fully read a log file if it reappears after being deleted. ([#2041](https://github.com/wazuh/wazuh/pull/2041))

### Fixed

- Fix some bugs in Logcollector: ([#2041](https://github.com/wazuh/wazuh/pull/2041))
  - Logcollector ceases monitoring any log file containing a binary zero-byte.
  - If a local file defined with wildcards disappears, Logcollector incorrectly shows a negative number of remaining open attempts.
  - Fixed end-of-file detection for text-based file formats.
- Fixed a bug in Analysisd that made it crash when decoding a malformed FIM message. ([#2089](https://github.com/wazuh/wazuh/pull/2089))


## [v3.7.1] 2018-12-05

### Added

- New internal option `remoted.guess_agent_group` allowing agent group guessing by Remoted to be optional. ([#1890](https://github.com/wazuh/wazuh/pull/1890))
- Added option to configure another audit keys to monitor. ([#1882](https://github.com/wazuh/wazuh/pull/1882))
- Added option to create the SSL certificate and key with the install.sh script. ([#1856](https://github.com/wazuh/wazuh/pull/1856))
- Add IPv6 support to `host-deny.sh` script. (by @iasdeoupxe). ([#1583](https://github.com/wazuh/wazuh/pull/1583))
- Added tracing information (PID, function, file and line number) to logs when debugging is enabled. ([#1866](https://github.com/wazuh/wazuh/pull/1866))

### Changed

- Change errors messages to descriptive warnings in Syscheck when a files is not reachable. ([#1730](https://github.com/wazuh/wazuh/pull/1730))
- Add default values to global options to let the manager start. ([#1894](https://github.com/wazuh/wazuh/pull/1894))
- Improve Remoted performance by reducing interaction between threads. ([#1902](https://github.com/wazuh/wazuh/pull/1902))

### Fixed

- Prevent duplicates entries for denied IP addresses by `host-deny.sh`. (by @iasdeoupxe). ([#1583](https://github.com/wazuh/wazuh/pull/1583))
- Fix issue in Logcollector when reaching the file end before getting a full line. ([#1744](https://github.com/wazuh/wazuh/pull/1744))
- Throw an error when a nonexistent CDB file is added in the ossec.conf file. ([#1783](https://github.com/wazuh/wazuh/pull/1783))
- Fix bug in Remoted that truncated control messages to 1024 bytes. ([#1847](https://github.com/wazuh/wazuh/pull/1847))
- Avoid that the attribute `ignore` of rules silence alerts. ([#1874](https://github.com/wazuh/wazuh/pull/1874))
- Fix race condition when decoding file permissions. ([#1879](https://github.com/wazuh/wazuh/pull/1879)
- Fix to overwrite FIM configuration when directories come in the same tag separated by commas. ([#1886](https://github.com/wazuh/wazuh/pull/1886))
- Fixed issue with hash table handling in FTS and label management. ([#1889](https://github.com/wazuh/wazuh/pull/1889))
- Fixed id's and description of FIM alerts. ([#1891](https://github.com/wazuh/wazuh/pull/1891))
- Fix log flooding by Logcollector when monitored files disappear. ([#1893](https://github.com/wazuh/wazuh/pull/1893))
- Fix bug configuring empty blocks in FIM. ([#1897](https://github.com/wazuh/wazuh/pull/1897))
- Let the Windows agent reset the random generator context if it's corrupt. ([#1898](https://github.com/wazuh/wazuh/pull/1898))
- Prevent Remoted from logging errors if the cluster configuration is missing or invalid. ([#1900](https://github.com/wazuh/wazuh/pull/1900))
- Fix race condition hazard in Remoted when handling control messages. ([#1902](https://github.com/wazuh/wazuh/pull/1902))
- Fix uncontrolled condition in the vulnerability-detector version checker. ([#1932](https://github.com/wazuh/wazuh/pull/1932))
- Restore support for Amazon Linux in vulnerability-detector. ([#1932](https://github.com/wazuh/wazuh/pull/1932))
- Fixed starting wodles after a delay specified in `interval` when `run_on_start` is set to `no`, on the first run of the agent. ([#1906](https://github.com/wazuh/wazuh/pull/1906))
- Prevent `agent-auth` tool from creating the file _client.keys_ outside the agent's installation folder. ([#1924](https://github.com/wazuh/wazuh/pull/1924))
- Fix symbolic links attributes reported by `syscheck` in the alerts. ([#1926](https://github.com/wazuh/wazuh/pull/1926))
- Added some improvements and fixes in Whodata. ([#1929](https://github.com/wazuh/wazuh/pull/1929))
- Fix FIM decoder to accept Windows user containing spaces. ([#1930](https://github.com/wazuh/wazuh/pull/1930))
- Add missing field `restrict` when querying the FIM configuration remotely. ([#1931](https://github.com/wazuh/wazuh/pull/1931))
- Fix values of FIM scan showed in agent_control info. ([#1940](https://github.com/wazuh/wazuh/pull/1940))
- Fix agent group updating in database module. ([#2004](https://github.com/wazuh/wazuh/pull/2004))
- Logcollector prevents vmhgfs from synchronizing the inode. ([#2022](https://github.com/wazuh/wazuh/pull/2022))
- File descriptor leak that may impact agents running on UNIX platforms. ([#2021](https://github.com/wazuh/wazuh/pull/2021))
- CIS-CAT events were being processed by a wrong decoder. ([#2014](https://github.com/wazuh/wazuh/pull/2014))


## [v3.7.0] - 2018-11-10

### Added

- Adding feature to **remotely query agent configuration on demand.** ([#548](https://github.com/wazuh/wazuh/pull/548))
- **Boost Analysisd performance with multithreading.** ([#1039](https://github.com/wazuh/wazuh/pull/1039))
- Adding feature to **let agents belong to multiple groups.** ([#1135](https://github.com/wazuh/wazuh/pull/1135))
  - API support for multiple groups. ([#1300](https://github.com/wazuh/wazuh/pull/1300) [#1135](https://github.com/wazuh/wazuh/pull/1135))
- **Boost FIM decoding performance** by storing data into Wazuh DB using SQLite databases. ([#1333](https://github.com/wazuh/wazuh/pull/1333))
  - FIM database is cleaned after restarting agent 3 times, deleting all entries that left being monitored.
  - Added script to migrate older Syscheck databases to WazuhDB. ([#1504](https://github.com/wazuh/wazuh/pull/1504)) ([#1333](https://github.com/wazuh/wazuh/pull/1333))
- Added rule testing output when restarting manager. ([#1196](https://github.com/wazuh/wazuh/pull/1196))
- New wodle for **Azure environment log and process collection.** ([#1306](https://github.com/wazuh/wazuh/pull/1306))
- New wodle for **Docker container monitoring.** ([#1368](https://github.com/wazuh/wazuh/pull/1368))
- Disconnect manager nodes in cluster if no keep alive is received or sent during two minutes. ([#1482](https://github.com/wazuh/wazuh/pull/1482))
- API requests are forwarded to the proper manager node in cluster. ([#885](https://github.com/wazuh/wazuh/pull/885))
- Centralized configuration pushed from manager overwrite the configuration of directories that exist with the same path in ossec.conf. ([#1740](https://github.com/wazuh/wazuh/pull/1740))

### Changed

- Refactor Python framework code to standardize database requests and support queries. ([#921](https://github.com/wazuh/wazuh/pull/921))
- Replaced the `execvpe` function by `execvp` for the Wazuh modules. ([#1207](https://github.com/wazuh/wazuh/pull/1207))
- Avoid the use of reference ID in Syscollector network tables. ([#1315](https://github.com/wazuh/wazuh/pull/1315))
- Make Syscheck case insensitive on Windows agent. ([#1349](https://github.com/wazuh/wazuh/pull/1349))
- Avoid conflicts with the size of time_t variable in wazuh-db. ([#1366](https://github.com/wazuh/wazuh/pull/1366))
- Osquery integration updated: ([#1369](https://github.com/wazuh/wazuh/pull/1369))
  - Nest the result data into a "osquery" object.
  - Extract the pack name into a new field.
  - Include the query name in the alert description.
  - Minor fixes.
- Increased AWS S3 database entry limit to 5000 to prevent reprocessing repeated events. ([#1391](https://github.com/wazuh/wazuh/pull/1391))
- Increased the limit of concurrent agent requests: 1024 by default, configurable up to 4096. ([#1473](https://github.com/wazuh/wazuh/pull/1473))
- Change the default vulnerability-detector interval from 1 to 5 minutes. ([#1729](https://github.com/wazuh/wazuh/pull/1729))
- Port the UNIX version of Auth client (_agent_auth_) to the Windows agent. ([#1790](https://github.com/wazuh/wazuh/pull/1790))
  - Support of TLSv1.2 through embedded OpenSSL library.
  - Support of SSL certificates for agent and manager validation.
  - Unify Auth client option set.

### Fixed

- Fixed email_alerts configuration for multiple recipients. ([#1193](https://github.com/wazuh/wazuh/pull/1193))
- Fixed manager stopping when no command timeout is allowed. ([#1194](https://github.com/wazuh/wazuh/pull/1194))
- Fixed getting RAM memory information from mac OS X and FreeBSD agents. ([#1203](https://github.com/wazuh/wazuh/pull/1203))
- Fixed mandatory configuration labels check. ([#1208](https://github.com/wazuh/wazuh/pull/1208))
- Fix 0 value at check options from Syscheck. ([1209](https://github.com/wazuh/wazuh/pull/1209))
- Fix bug in whodata field extraction for Windows. ([#1233](https://github.com/wazuh/wazuh/issues/1233))
- Fix stack overflow when monitoring deep files. ([#1239](https://github.com/wazuh/wazuh/pull/1239))
- Fix typo in whodata alerts. ([#1242](https://github.com/wazuh/wazuh/issues/1242))
- Fix bug when running quick commands with timeout of 1 second. ([#1259](https://github.com/wazuh/wazuh/pull/1259))
- Prevent offline agents from generating vulnerability-detector alerts. ([#1292](https://github.com/wazuh/wazuh/pull/1292))
- Fix empty SHA256 of rotated alerts and log files. ([#1308](https://github.com/wazuh/wazuh/pull/1308))
- Fixed service startup on error. ([#1324](https://github.com/wazuh/wazuh/pull/1324))
- Set connection timeout for Auth server ([#1336](https://github.com/wazuh/wazuh/pull/1336))
- Fix the cleaning of the temporary folder. ([#1361](https://github.com/wazuh/wazuh/pull/1361))
- Fix check_mtime and check_inode views in Syscheck alerts. ([#1364](https://github.com/wazuh/wazuh/pull/1364))
- Fixed the reading of the destination address and type for PPP interfaces. ([#1405](https://github.com/wazuh/wazuh/pull/1405))
- Fixed a memory bug in regex when getting empty strings. ([#1430](https://github.com/wazuh/wazuh/pull/1430))
- Fixed report_changes with a big ammount of files. ([#1465](https://github.com/wazuh/wazuh/pull/1465))
- Prevent Logcollector from null-terminating socket output messages. ([#1547](https://github.com/wazuh/wazuh/pull/1547))
- Fix timeout overtaken message using infinite timeout. ([#1604](https://github.com/wazuh/wazuh/pull/1604))
- Prevent service from crashing if _global.db_ is not created. ([#1485](https://github.com/wazuh/wazuh/pull/1485))
- Set new agent.conf template when creating new groups. ([#1647](https://github.com/wazuh/wazuh/pull/1647))
- Fix bug in Wazuh Modules that tried to delete PID folders if a subprocess call failed. ([#1836](https://github.com/wazuh/wazuh/pull/1836))


## [v3.6.1] 2018-09-07

### Fixed

- Fixed ID field length limit in JSON alerts, by @gandalfn. ([#1052](https://github.com/wazuh/wazuh/pull/1052))
- Fix segmentation fault when the agent version is empty in Vulnerability Detector. ([#1191](https://github.com/wazuh/wazuh/pull/1191))
- Fix bug that removes file extensions in rootcheck. ([#1197](https://github.com/wazuh/wazuh/pull/1197))
- Fixed incoherence in Client Syslog between plain-text and JSON alert input in `<location>` filter option. ([#1204](https://github.com/wazuh/wazuh/pull/1204))
- Fixed missing agent name and invalid predecoded hostname in JSON alerts. ([#1213](https://github.com/wazuh/wazuh/pull/1213))
- Fixed invalid location string in plain-text alerts. ([#1213](https://github.com/wazuh/wazuh/pull/1213))
- Fixed default stack size in threads on AIX and HP-UX. ([#1215](https://github.com/wazuh/wazuh/pull/1215))
- Fix socket error during agent restart due to daemon start/stop order. ([#1221](https://github.com/wazuh/wazuh/issues/1221))
- Fix bug when checking agent configuration in logcollector. ([#1225](https://github.com/wazuh/wazuh/issues/1225))
- Fix bug in folder recursion limit count in FIM real-time mode. ([#1226](https://github.com/wazuh/wazuh/issues/1226))
- Fixed errors when parsing AWS events in Elasticsearch. ([#1229](https://github.com/wazuh/wazuh/issues/1229))
- Fix bug when launching osquery from Wazuh. ([#1230](https://github.com/wazuh/wazuh/issues/1230))


## [v3.6.0] - 2018-08-29

### Added

- Add rescanning of expanded files with wildcards in logcollector ([#332](https://github.com/wazuh/wazuh/pull/332))
- Parallelization of logcollector ([#627](https://github.com/wazuh/wazuh/pull/672))
  - Now the input of logcollector is multithreaded, reading logs in parallel.
  - A thread is created for each type of output socket.
  - Periodically rescan of new files.
  - New options have been added to internal_options.conf file.
- Added statistical functions to remoted. ([#682](https://github.com/wazuh/wazuh/pull/682))
- Rootcheck and Syscheck (FIM) will run independently. ([#991](https://github.com/wazuh/wazuh/pull/991))
- Add hash validation for binaries executed by the wodle `command`. ([#1027](https://github.com/wazuh/wazuh/pull/1027))
- Added a recursion level option to Syscheck to set the directory scanning depth. ([#1081](https://github.com/wazuh/wazuh/pull/1081))
- Added inactive agent filtering option to agent_control, syscheck_control and rootcheck control_tools. ([#1088](https://github.com/wazuh/wazuh/pull/1088))
- Added custom tags to FIM directories and registries. ([#1096](https://github.com/wazuh/wazuh/pull/1096))
- Improved AWS CloudTrail wodle by @UranusBytes ([#913](https://github.com/wazuh/wazuh/pull/913) & [#1105](https://github.com/wazuh/wazuh/pull/1105)).
- Added support to process logs from more AWS services: Guard Duty, IAM, Inspector, Macie and VPC. ([#1131](https://github.com/wazuh/wazuh/pull/1131)).
- Create script for blocking IP's using netsh-advfirewall. ([#1172](https://github.com/wazuh/wazuh/pull/1172)).

### Changed

- The maximum log length has been extended up to 64 KiB. ([#411](https://github.com/wazuh/wazuh/pull/411))
- Changed logcollector analysis message order. ([#675](https://github.com/wazuh/wazuh/pull/675))
- Let hostname field be the name of the agent, without the location part. ([#1080](https://github.com/wazuh/wazuh/pull/1080))
- The internal option `syscheck.max_depth` has been renamed to `syscheck.default_max_depth`. ([#1081](https://github.com/wazuh/wazuh/pull/1081))
- Show warning message when configuring vulnerability-detector for an agent. ([#1130](https://github.com/wazuh/wazuh/pull/1130))
- Increase the minimum waiting time from 0 to 1 seconds in Vulnerability-Detector. ([#1132](https://github.com/wazuh/wazuh/pull/1132))
- Prevent Windows agent from not loading the configuration if an AWS module block is found. ([#1143](https://github.com/wazuh/wazuh/pull/1143))
- Set the timeout to consider an agent disconnected to 1800 seconds in the framework. ([#1155](https://github.com/wazuh/wazuh/pull/1155))

### Fixed

- Fix agent ID zero-padding in alerts coming from Vulnerability Detector. ([#1083](https://github.com/wazuh/wazuh/pull/1083))
- Fix multiple warnings when agent is offline. ([#1086](https://github.com/wazuh/wazuh/pull/1086))
- Fixed minor issues in the Makefile and the sources installer on HP-UX, Solaris on SPARC and AIX systems. ([#1089](https://github.com/wazuh/wazuh/pull/1089))
- Fixed SHA256 changes messages in alerts when it is disabled. ([#1100](https://github.com/wazuh/wazuh/pull/1100))
- Fixed empty configuration blocks for Wazuh modules. ([#1101](https://github.com/wazuh/wazuh/pull/1101))
- Fix broken pipe error in Wazuh DB by Vulnerability Detector. ([#1111](https://github.com/wazuh/wazuh/pull/1111))
- Restored firewall-drop AR script for Linux. ([#1114](https://github.com/wazuh/wazuh/pull/1114))
- Fix unknown severity in Red Hat systems. ([#1118](https://github.com/wazuh/wazuh/pull/1118))
- Added a building flag to compile the SQLite library externally for the API. ([#1119](https://github.com/wazuh/wazuh/issues/1119))
- Fixed variables length when storing RAM information by Syscollector. ([#1124](https://github.com/wazuh/wazuh/pull/1124))
- Fix Red Hat vulnerability database update. ([#1127](https://github.com/wazuh/wazuh/pull/1127))
- Fix allowing more than one wodle command. ([#1128](https://github.com/wazuh/wazuh/pull/1128))
- Fixed `after_regex` offset for the decoding algorithm. ([#1129](https://github.com/wazuh/wazuh/pull/1129))
- Prevents some vulnerabilities from not being checked for Debian. ([#1166](https://github.com/wazuh/wazuh/pull/1166))
- Fixed legacy configuration for `vulnerability-detector`. ([#1174](https://github.com/wazuh/wazuh/pull/1174))
- Fix active-response scripts installation for Windows. ([#1182](https://github.com/wazuh/wazuh/pull/1182)).
- Fixed `open-scap` deadlock when opening large files. ([#1206](https://github.com/wazuh/wazuh/pull/1206)). Thanks to @juergenc for detecting this issue.


### Removed

- The 'T' multiplier has been removed from option `max_output_size`. ([#1089](https://github.com/wazuh/wazuh/pull/1089))


## [v3.5.0] 2018-08-10

### Added

- Improved configuration of OVAL updates. ([#416](https://github.com/wazuh/wazuh/pull/416))
- Added selective agent software request in vulnerability-detector. ([#404](https://github.com/wazuh/wazuh/pull/404))
- Get Linux packages inventory natively. ([#441](https://github.com/wazuh/wazuh/pull/441))
- Get Windows packages inventory natively. ([#471](https://github.com/wazuh/wazuh/pull/471))
- Supporting AES encryption for manager and agent. ([#448](https://github.com/wazuh/wazuh/pull/448))
- Added Debian and Ubuntu 18 support in vulnerability-detector. ([#470](https://github.com/wazuh/wazuh/pull/470))
- Added Rids Synchronization. ([#459](https://github.com/wazuh/wazuh/pull/459))
- Added option for setting the group that the agent belongs to when registering it with authd ([#460](https://github.com/wazuh/wazuh/pull/460))
- Added option for setting the source IP when the agent registers with authd ([#460](https://github.com/wazuh/wazuh/pull/460))
- Added option to force the vulnerability detection in unsupported OS. ([#462](https://github.com/wazuh/wazuh/pull/462))
- Get network inventory natively. ([#546](https://github.com/wazuh/wazuh/pull/546))
- Add arch check for Red Hat's OVAL in vulnerability-detector. ([#625](https://github.com/wazuh/wazuh/pull/625))
- Integration with Osquery. ([#627](https://github.com/wazuh/wazuh/pull/627))
    - Enrich osquery configuration with pack files aggregation and agent labels as decorators.
    - Launch osquery daemon in background.
    - Monitor results file and send them to the manager.
    - New option in rules `<location>` to filter events by osquery.
    - Support folders in shared configuration. This makes easy to send pack folders to agents.
    - Basic ruleset for osquery events and daemon logs.
- Boost Remoted performance with multithreading. ([#649](https://github.com/wazuh/wazuh/pull/649))
    - Up to 16 parallel threads to decrypt messages from agents.
    - Limit the frequency of agent keys reloading.
    - Message input buffer in Analysisd to prevent control messages starvation in Remoted.
- Module to download shared files for agent groups dinamically. ([#519](https://github.com/wazuh/wazuh/pull/519))
    - Added group creation for files.yml if the group does not exist. ([#1010](https://github.com/wazuh/wazuh/pull/1010))
- Added scheduling options to CIS-CAT integration. ([#586](https://github.com/wazuh/wazuh/pull/586))
- Option to download the wpk using http in `agent_upgrade`. ([#798](https://github.com/wazuh/wazuh/pull/798))
- Add `172.0.0.1` as manager IP when creating `global.db`. ([#970](https://github.com/wazuh/wazuh/pull/970))
- New requests for Syscollector. ([#728](https://github.com/wazuh/wazuh/pull/728))
- `cluster_control` shows an error if the status does not exist. ([#1002](https://github.com/wazuh/wazuh/pull/1002))
- Get Windows hardware inventory natively. ([#831](https://github.com/wazuh/wazuh/pull/831))
- Get processes and ports inventory by the Syscollector module.
- Added an integration with Kaspersky Endpoint Security for Linux via Active Response. ([#1056](https://github.com/wazuh/wazuh/pull/1056))

### Changed

- Add default value for option -x in agent_control tool.
- External libraries moved to an external repository.
- Ignore OverlayFS directories on Rootcheck system scan.
- Extracts agent's OS from the database instead of the agent-info.
- Increases the maximum size of XML parser to 20KB.
- Extract CVE instead of RHSA codes into vulnerability-detector. ([#549](https://github.com/wazuh/wazuh/pull/549))
- Store CIS-CAT results into Wazuh DB. ([#568](https://github.com/wazuh/wazuh/pull/568))
- Add profile information to CIS-CAT reports. ([#658](https://github.com/wazuh/wazuh/pull/658))
- Merge external libraries into a unique shared library. ([#620](https://github.com/wazuh/wazuh/pull/620))
- Cluster log rotation: set correct permissions and store rotations in /logs/ossec. ([#667](https://github.com/wazuh/wazuh/pull/667))
- `Distinct` requests don't allow `limit=0` or `limit>maximun_limit`. ([#1007](https://github.com/wazuh/wazuh/pull/1007))
- Deprecated arguments -i, -F and -r for Authd. ([#1013](https://github.com/wazuh/wazuh/pull/1013))
- Increase the internal memory for real-time from 12 KiB to 64 KiB. ([#1062](https://github.com/wazuh/wazuh/pull/1062))

### Fixed

- Fixed invalid alerts reported by Syscollector when the event contains the word "error". ([#461](https://github.com/wazuh/wazuh/pull/461))
- Silenced Vuls integration starting and ending alerts. ([#541](https://github.com/wazuh/wazuh/pull/541))
- Fix problem comparing releases of ubuntu packages. ([#556](https://github.com/wazuh/wazuh/pull/556))
- Windows delete pending active-responses before reset agent. ([#563](https://github.com/wazuh/wazuh/pull/563))
- Fix bug in Rootcheck for Windows that searches for keys in 32-bit mode only. ([#566](https://github.com/wazuh/wazuh/pull/566))
- Alert when unmerge files fails on agent. ([#731](https://github.com/wazuh/wazuh/pull/731))
- Fixed bugs reading logs in framework. ([#856](https://github.com/wazuh/wazuh/pull/856))
- Ignore uppercase and lowercase sorting an array in framework. ([#814](https://github.com/wazuh/wazuh/pull/814))
- Cluster: reject connection if the client node has a different cluster name. ([#892](https://github.com/wazuh/wazuh/pull/892))
- Prevent `the JSON object must be str, not 'bytes'` error. ([#997](https://github.com/wazuh/wazuh/pull/997))
- Fix long sleep times in vulnerability detector.
- Fix inconsistency in the alerts format for the manager in vulnerability-detector.
- Fix bug when processing the packages in vulnerability-detector.
- Prevent to process Syscollector events by the JSON decoder. ([#674](https://github.com/wazuh/wazuh/pull/674))
- Stop Syscollector data storage into Wazuh DB when an error appears. ([#674](https://github.com/wazuh/wazuh/pull/674))
- Fix bug in Syscheck that reported false positive about removed files. ([#1044](https://github.com/wazuh/wazuh/pull/1044))
- Fix bug in Syscheck that misinterpreted no_diff option. ([#1046](https://github.com/wazuh/wazuh/pull/1046))
- Fixes in file integrity monitoring for Windows. ([#1062](https://github.com/wazuh/wazuh/pull/1062))
  - Fix Windows agent crash if FIM fails to extract the file owner.
  - Prevent FIM real-time mode on Windows from stopping if the internal buffer gets overflowed.
- Prevent large logs from flooding the log file by Logcollector. ([#1067](https://github.com/wazuh/wazuh/pull/1067))
- Fix allowing more than one wodle command and compute command timeout when ignore_output is enabled. ([#1102](https://github.com/wazuh/wazuh/pull/1102))

### Removed

- Deleted Lua language support.
- Deleted integration with Vuls. ([#879](https://github.com/wazuh/wazuh/issues/879))
- Deleted agent_list tool, replaced by agent_control. ([#ba0265b](https://github.com/wazuh/wazuh/commit/ba0265b6e9e3fed133d60ef2df3450fdf26f7da4#diff-f57f2991a6aa25fe45d8036c51bf8b4d))

## [v3.4.0] 2018-07-24

### Added

- Support for SHA256 checksum in Syscheck (by @arshad01). ([#410](https://github.com/wazuh/wazuh/pull/410))
- Added an internal option for Syscheck to tune the RT alerting delay. ([#434](https://github.com/wazuh/wazuh/pull/434))
- Added two options in the tag <auto_ignore> `frequency` and `timeframe` to hide alerts when they are played several times in a given period of time. ([#857](https://github.com/wazuh/wazuh/pull/857))
- Include who-data in Syscheck for file integrity monitoring. ([#756](https://github.com/wazuh/wazuh/pull/756))
  - Linux Audit setup and monitoring to watch directories configured with who-data.
  - Direct communication with Auditd on Linux to catch who-data related events.
  - Setup of SACL for monitored directories on Windows.
  - Windows Audit events monitoring through Windows Event Channel.
  - Auto setup of audit configuration and reset when the agent quits.
- Syscheck in frequency time show alerts from deleted files. ([#857](https://github.com/wazuh/wazuh/pull/857))
- Added an option `target` to customize output format per-target in Logcollector. ([#863](https://github.com/wazuh/wazuh/pull/863))
- New option for the JSON decoder to choose the treatment of NULL values. ([#677](https://github.com/wazuh/wazuh/pull/677))
- Remove old snapshot files for FIM. ([#872](https://github.com/wazuh/wazuh/pull/872))
- Distinct operation in agents. ([#920](https://github.com/wazuh/wazuh/pull/920))
- Added support for unified WPK. ([#865](https://github.com/wazuh/wazuh/pull/865))
- Added missing debug options for modules in the internal options file. ([#901](https://github.com/wazuh/wazuh/pull/901))
- Added recursion limits when reading directories. ([#947](https://github.com/wazuh/wazuh/pull/947))

### Changed

- Renamed cluster _client_ node type to ___worker___ ([#850](https://github.com/wazuh/wazuh/pull/850)).
- Changed a descriptive message in the alert showing what attributes changed. ([#857](https://github.com/wazuh/wazuh/pull/857))
- Change visualization of Syscheck alerts. ([#857](https://github.com/wazuh/wazuh/pull/857))
- Add all the available fields in the Syscheck messages from the Wazuh configuration files. ([#857](https://github.com/wazuh/wazuh/pull/857))
- Now the no_full_log option only affects JSON alerts. ([#881](https://github.com/wazuh/wazuh/pull/881))
- Delete temporary files when stopping Wazuh. ([#732](https://github.com/wazuh/wazuh/pull/732))
- Send OpenSCAP checks results to a FIFO queue instead of temporary files. ([#732](https://github.com/wazuh/wazuh/pull/732))
- Default behavior when starting Syscheck and Rootcheck components. ([#829](https://github.com/wazuh/wazuh/pull/829))
  - They are disabled if not appear in the configuration.
  - They can be set up as empty blocks in the configuration, applying their default values.
  - Improvements of error and information messages when they start.
- Improve output of `DELETE/agents` when no agents were removed. ([#868](https://github.com/wazuh/wazuh/pull/868))
- Include the file owner SID in Syscheck alerts.
- Change no previous checksum error message to information log. ([#897](https://github.com/wazuh/wazuh/pull/897))
- Changed default Syscheck scan speed: 100 files per second. ([#975](https://github.com/wazuh/wazuh/pull/975))
- Show network protocol used by the agent when connecting to the manager. ([#980](https://github.com/wazuh/wazuh/pull/980))

### Fixed

- Syscheck RT process granularized to make frequency option more accurate. ([#434](https://github.com/wazuh/wazuh/pull/434))
- Fixed registry_ignore problem on Syscheck for Windows when arch="both" was used. ([#525](https://github.com/wazuh/wazuh/pull/525))
- Allow more than 256 directories in real-time for Windows agent using recursive watchers. ([#540](https://github.com/wazuh/wazuh/pull/540))
- Fix weird behavior in Syscheck when a modified file returns back to its first state. ([#434](https://github.com/wazuh/wazuh/pull/434))
- Replace hash value xxx (not enabled) for n/a if the hash couldn't be calculated. ([#857](https://github.com/wazuh/wazuh/pull/857))
- Do not report uid, gid or gname on Windows (avoid user=0). ([#857](https://github.com/wazuh/wazuh/pull/857))
- Several fixes generating sha256 hash. ([#857](https://github.com/wazuh/wazuh/pull/857))
- Fixed the option report_changes configuration. ([#857](https://github.com/wazuh/wazuh/pull/857))
- Fixed the 'report_changes' configuration when 'sha1' option is not set. ([#857](https://github.com/wazuh/wazuh/pull/857))
- Fix memory leak reading logcollector config. ([#884](https://github.com/wazuh/wazuh/pull/884))
- Fixed crash in Slack integration for alerts that don't have full log. ([#880](https://github.com/wazuh/wazuh/pull/880))
- Fixed active-responses.log definition path on Windows configuration. ([#739](https://github.com/wazuh/wazuh/pull/739))
- Added warning message when updating Syscheck/Rootcheck database to restart the manager. ([#817](https://github.com/wazuh/wazuh/pull/817))
- Fix PID file creation checking. ([#822](https://github.com/wazuh/wazuh/pull/822))
  - Check that the PID file was created and written.
  - This would prevent service from running multiple processes of the same daemon.
- Fix reading of Windows platform for 64 bits systems. ([#832](https://github.com/wazuh/wazuh/pull/832))
- Fixed Syslog output parser when reading the timestamp from the alerts in JSON format. ([#843](https://github.com/wazuh/wazuh/pull/843))
- Fixed filter for `gpg-pubkey` packages in Syscollector. ([#847](https://github.com/wazuh/wazuh/pull/847))
- Fixed bug in configuration when reading the `repeated_offenders` option in Active Response. ([#873](https://github.com/wazuh/wazuh/pull/873))
- Fixed variables parser when loading rules. ([#855](https://github.com/wazuh/wazuh/pull/855))
- Fixed parser files names in the Rootcheck scan. ([#840](https://github.com/wazuh/wazuh/pull/840))
- Removed frequency offset in rules. ([#827](https://github.com/wazuh/wazuh/pull/827)).
- Fix memory leak reading logcollector config. ([#884](https://github.com/wazuh/wazuh/pull/884))
- Fixed sort agents by status in `GET/agents` API request. ([#810](https://github.com/wazuh/wazuh/pull/810))
- Added exception when no agents are selected to restart. ([#870](https://github.com/wazuh/wazuh/pull/870))
- Prevent files from remaining open in the cluster. ([#874](https://github.com/wazuh/wazuh/pull/874))
- Fix network unreachable error when cluster starts. ([#800](https://github.com/wazuh/wazuh/pull/800))
- Fix empty rules and decoders file check. ([#887](https://github.com/wazuh/wazuh/pull/887))
- Prevent to access an unexisting hash table from 'whodata' thread. ([#911](https://github.com/wazuh/wazuh/pull/911))
- Fix CA verification with more than one 'ca_store' definitions. ([#927](https://github.com/wazuh/wazuh/pull/927))
- Fix error in syscollector API calls when Wazuh is installed in a directory different than `/var/ossec`. ([#942](https://github.com/wazuh/wazuh/pull/942)).
- Fix error in CentOS 6 when `wazuh-cluster` is disabled. ([#944](https://github.com/wazuh/wazuh/pull/944)).
- Fix Remoted connection failed warning in TCP mode due to timeout. ([#958](https://github.com/wazuh/wazuh/pull/958))
- Fix option 'rule_id' in syslog client. ([#979](https://github.com/wazuh/wazuh/pull/979))
- Fixed bug in legacy agent's server options that prevented it from setting port and protocol.

## [v3.3.1] 2018-06-18

### Added

- Added `total_affected_agents` and `total_failed_ids` to the `DELETE/agents` API request. ([#795](https://github.com/wazuh/wazuh/pull/795))

### Changed

- Management of empty blocks in the configuration files. ([#781](https://github.com/wazuh/wazuh/pull/781))
- Verify WPK with Wazuh CA by default. ([#799](https://github.com/wazuh/wazuh/pull/799))

### Fixed

- Windows prevents agent from renaming file. ([#773](https://github.com/wazuh/wazuh/pull/773))
- Fix manager-agent version comparison in remote upgrades. ([#765](https://github.com/wazuh/wazuh/pull/765))
- Fix log flooding when restarting agent while the merged file is being receiving. ([#788](https://github.com/wazuh/wazuh/pull/788))
- Fix issue when overwriting rotated logs in Windows agents. ([#776](https://github.com/wazuh/wazuh/pull/776))
- Prevent OpenSCAP module from running on Windows agents (incompatible). ([#777](https://github.com/wazuh/wazuh/pull/777))
- Fix issue in file changes report for FIM on Linux when a directory contains a backslash. ([#775](https://github.com/wazuh/wazuh/pull/775))
- Fixed missing `minor` field in agent data managed by the framework. ([#771](https://github.com/wazuh/wazuh/pull/771))
- Fixed missing `build` and `key` fields in agent data managed by the framework. ([#802](https://github.com/wazuh/wazuh/pull/802))
- Fixed several bugs in upgrade agents ([#784](https://github.com/wazuh/wazuh/pull/784)):
    - Error upgrading an agent with status `Never Connected`.
    - Fixed API support.
    - Sockets were not closing properly.
- Cluster exits showing an error when an error occurs. ([#790](https://github.com/wazuh/wazuh/pull/790))
- Fixed bug when cluster control or API cannot request the list of nodes to the master. ([#762](https://github.com/wazuh/wazuh/pull/762))
- Fixed bug when the `agent.conf` contains an unrecognized module. ([#796](https://github.com/wazuh/wazuh/pull/796))
- Alert when unmerge files fails on agent. ([#731](https://github.com/wazuh/wazuh/pull/731))
- Fix invalid memory access when parsing ruleset configuration. ([#787](https://github.com/wazuh/wazuh/pull/787))
- Check version of python in cluster control. ([#760](https://github.com/wazuh/wazuh/pull/760))
- Removed duplicated log message when Rootcheck is disabled. ([#783](https://github.com/wazuh/wazuh/pull/783))
- Avoid infinite attempts to download CVE databases when it fails. ([#792](https://github.com/wazuh/wazuh/pull/792))


## [v3.3.0] 2018-06-06

### Added

- Supporting multiple socket output in Logcollector. ([#395](https://github.com/wazuh/wazuh/pull/395))
- Allow inserting static field parameters in rule comments. ([#397](https://github.com/wazuh/wazuh/pull/397))
- Added an output format option for Logcollector to build custom logs. ([#423](https://github.com/wazuh/wazuh/pull/423))
- Included millisecond timing in timestamp to JSON events. ([#467](https://github.com/wazuh/wazuh/pull/467))
- Added an option in Analysisd to set input event offset for plugin decoders. ([#512](https://github.com/wazuh/wazuh/pull/512))
- Allow decoders mix plugin and multiregex children. ([#602](https://github.com/wazuh/wazuh/pull/602))
- Added the option to filter by any field in `get_agents_overview`, `get_agent_group` and `get_agents_without_group` functions of the Python framework. ([#743](https://github.com/wazuh/wazuh/pull/743))

### Changed

- Add default value for option -x in agent_upgrade tool.
- Changed output of agents in cluster control. ([#741](https://github.com/wazuh/wazuh/pull/741))

### Fixed

- Fix bug in Logcollector when removing duplicate localfiles. ([#402](https://github.com/wazuh/wazuh/pull/402))
- Fix memory error in Logcollector when using wildcards.
- Prevent command injection in Agentless daemon. ([#600](https://github.com/wazuh/wazuh/pull/600))
- Fixed bug getting the agents in cluster control. ([#741](https://github.com/wazuh/wazuh/pull/741))
- Prevent Logcollector from reporting an error when a path with wildcards matches no files.
- Fixes the feature to group with the option multi-line. ([#754](https://github.com/wazuh/wazuh/pull/754))


## [v3.2.4] 2018-06-01

### Fixed
- Fixed segmentation fault in maild when `<queue-size>` is included in the global configuration.
- Fixed bug in Framework when retrieving mangers logs. ([#644](https://github.com/wazuh/wazuh/pull/644))
- Fixed bug in clusterd to prevent the synchronization of `.swp` files. ([#694](https://github.com/wazuh/wazuh/pull/694))
- Fixed bug in Framework parsing agent configuration. ([#681](https://github.com/wazuh/wazuh/pull/681))
- Fixed several bugs using python3 with the Python framework. ([#701](https://github.com/wazuh/wazuh/pull/701))


## [v3.2.3] 2018-05-28

### Added

- New internal option to enable merged file creation by Remoted. ([#603](https://github.com/wazuh/wazuh/pull/603))
- Created alert item for GDPR and GPG13. ([#608](https://github.com/wazuh/wazuh/pull/608))
- Add support for Amazon Linux in vulnerability-detector.
- Created an input queue for Analysisd to prevent Remoted starvation. ([#661](https://github.com/wazuh/wazuh/pull/661))

### Changed

- Set default agent limit to 14.000 and file descriptor limit to 65.536 per process. ([#624](https://github.com/wazuh/wazuh/pull/624))
- Cluster improvements.
    - New protocol for communications.
    - Inverted communication flow: clients start communications with the master.
    - Just the master address is required in the `<nodes>` list configuration.
    - Improved synchronization algorithm.
    - Reduced the number of processes to one: `wazuh-clusterd`.
- Cluster control tool improvements: outputs are the same regardless of node type.
- The default input queue for remote events has been increased to 131072 events. ([#660](https://github.com/wazuh/wazuh/pull/660))
- Disconnected agents will no longer report vulnerabilities. ([#666](https://github.com/wazuh/wazuh/pull/666))

### Fixed

- Fixed agent wait condition and improve logging messages. ([#550](https://github.com/wazuh/wazuh/pull/550))
- Fix race condition in settings load time by Windows agent. ([#551](https://github.com/wazuh/wazuh/pull/551))
- Fix bug in Authd that prevented it from deleting agent-info files when removing agents.
- Fix bug in ruleset that did not overwrite the `<info>` option. ([#584](https://github.com/wazuh/wazuh/issues/584))
- Fixed bad file descriptor error in Wazuh DB ([#588](https://github.com/wazuh/wazuh/issues/588))
- Fixed unpredictable file sorting when creating merged files. ([#599](https://github.com/wazuh/wazuh/issues/599))
- Fixed race condition in Remoted when closing connections.
- Fix epoch check in vulnerability-detector.
- Fixed hash sum in logs rotation. ([#636](https://github.com/wazuh/wazuh/issues/636))
- Fixed cluster CPU usage.
- Fixed invalid deletion of agent timestamp entries. ([#639](https://github.com/wazuh/wazuh/issues/639))
- Fixed segmentation fault in logcollector when multi-line is applied to a remote configuration. ([#641](https://github.com/wazuh/wazuh/pull/641))
- Fixed issue in Syscheck that may leave the process running if the agent is stopped quickly. ([#671](https://github.com/wazuh/wazuh/pull/671))

### Removed

- Removed cluster database and internal cluster daemon.


## [v3.2.2] 2018-05-07

### Added

- Created an input queue for Remoted to prevent agent connection starvation. ([#509](https://github.com/wazuh/wazuh/pull/509))

### Changed

- Updated Slack integration. ([#443](https://github.com/wazuh/wazuh/pull/443))
- Increased connection timeout for remote upgrades. ([#480](https://github.com/wazuh/wazuh/pull/480))
- Vulnerability-detector does not stop agents detection if it fails to find the software for one of them.
- Improve the version comparator algorithm in vulnerability-detector. ([#508](https://github.com/wazuh/wazuh/pull/508))

### Fixed

- Fixed bug in labels settings parser that may make Agentd or Logcollector crash.
- Fixed issue when setting multiple `<server-ip>` stanzas in versions 3.0 - 3.2.1. ([#433](https://github.com/wazuh/wazuh/pull/433))
- Fixed bug when socket database messages are not sent correctly. ([#435](https://github.com/wazuh/wazuh/pull/435))
- Fixed unexpected stop in the sources installer when overwriting a previous corrupt installation.
- Added a synchronization timeout in the cluster to prevent it from blocking ([#447](https://github.com/wazuh/wazuh/pull/447))
- Fixed issue in CSyslogd when filtering by rule group. ([#446](https://github.com/wazuh/wazuh/pull/446))
- Fixed error on DB daemon when parsing rules with options introduced in version 3.0.0.
- Fixed unrecognizable characters error in Windows version name. ([#478](https://github.com/wazuh/wazuh/pull/478))
- Fix Authd client in old versions of Windows ([#479](https://github.com/wazuh/wazuh/pull/479))
- Cluster's socket management improved to use persistent connections ([#481](https://github.com/wazuh/wazuh/pull/481))
- Fix memory corruption in Syscollector decoder and memory leaks in Vulnerability Detector. ([#482](https://github.com/wazuh/wazuh/pull/482))
- Fixed memory corruption in Wazuh DB autoclosing procedure.
- Fixed dangling db files at DB Sync module folder. ([#489](https://github.com/wazuh/wazuh/pull/489))
- Fixed agent group file deletion when using Authd.
- Fix memory leak in Maild with JSON input. ([#498](https://github.com/wazuh/wazuh/pull/498))
- Fixed remote command switch option. ([#504](https://github.com/wazuh/wazuh/pull/504))

## [v3.2.1] 2018-03-03

### Added

- Added option in Makefile to disable CIS-CAT module. ([#381](https://github.com/wazuh/wazuh/pull/381))
- Added field `totalItems` to `GET/agents/purgeable/:timeframe` API call. ([#385](https://github.com/wazuh/wazuh/pull/385))

### Changed

- Giving preference to use the selected Java over the default one in CIS-CAT wodle.
- Added delay between message delivery for every module. ([#389](https://github.com/wazuh/wazuh/pull/389))
- Verify all modules for the shared configuration. ([#408](https://github.com/wazuh/wazuh/pull/408))
- Updated OpenSSL library to 1.1.0g.
- Insert agent labels in JSON archives no matter the event matched a rule.
- Support for relative/full/network paths in the CIS-CAT configuration. ([#419](https://github.com/wazuh/wazuh/pull/419))
- Improved cluster control to give more information. ([#421](https://github.com/wazuh/wazuh/pull/421))
- Updated rules for CIS-CAT.
- Removed unnecessary compilation of vulnerability-detector in agents.
- Increased wazuh-modulesd's subprocess pool.
- Improved the agent software recollection by Syscollector.

### Fixed

- Fixed crash in Agentd when testing Syscollector configuration from agent.conf file.
- Fixed duplicate alerts in Vulnerability Detector.
- Fixed compiling issues in Solaris and HP-UX.
- Fixed bug in Framework when listing directories due to permissions issues.
- Fixed error handling in CIS-CAT module. ([#401](https://github.com/wazuh/wazuh/pull/401))
- Fixed some defects reported by Coverity. ([#406](https://github.com/wazuh/wazuh/pull/406))
- Fixed OS name detection in macOS and old Linux distros. ([#409](https://github.com/wazuh/wazuh/pull/409))
- Fixed linked in HP-UX.
- Fixed Red Hat detection in vulnerability-detector.
- Fixed segmentation fault in wazuh-cluster when files path is too long.
- Fixed a bug getting groups and searching by them in `GET/agents` API call. ([#390](https://github.com/wazuh/wazuh/pull/390))
- Several fixes and improvements in cluster.
- Fixed bug in wazuh-db when closing exceeded databases in transaction.
- Fixed bug in vulnerability-detector that discarded valid agents.
- Fixed segmentation fault in Windows agents when getting OS info.
- Fixed memory leaks in vulnerability-detector and CIS-CAT wodle.
- Fixed behavior when working directory is not found in CIS-CAT wodle.

## [v3.2.0] 2018-02-13

### Added
- Added support to synchronize custom rules and decoders in the cluster.([#344](https://github.com/wazuh/wazuh/pull/344))
- Add field `status` to `GET/agents/groups/:group_id` API call.([#338](https://github.com/wazuh/wazuh/pull/338))
- Added support for Windows to CIS-CAT integration module ([#369](https://github.com/wazuh/wazuh/pull/369))
- New Wazuh Module "aws-cloudtrail" fetching logs from S3 bucket. ([#351](https://github.com/wazuh/wazuh/pull/351))
- New Wazuh Module "vulnerability-detector" to detect vulnerabilities in agents and managers.

### Fixed
- Fixed oscap.py to support new versions of OpenSCAP scanner.([#331](https://github.com/wazuh/wazuh/pull/331))
- Fixed timeout bug when the cluster port was closed. ([#343](https://github.com/wazuh/wazuh/pull/343))
- Improve exception handling in `cluster_control`. ([#343](https://github.com/wazuh/wazuh/pull/343))
- Fixed bug in cluster when receive an error response from client. ([#346](https://github.com/wazuh/wazuh/pull/346))
- Fixed bug in framework when the manager is installed in different path than /var/ossec. ([#335](https://github.com/wazuh/wazuh/pull/335))
- Fixed predecoder hostname field in JSON event output.
- Several fixes and improvements in cluster.

## [v3.1.0] 2017-12-22

### Added

- New Wazuh Module "command" for asynchronous command execution.
- New field "predecoder.timestamp" for JSON alerts including timestamp from logs.
- Added reload action to ossec-control in local mode.
- Add duration control of a cluster database synchronization.
- New internal option for agents to switch applying shared configuration.
- Added GeoIP address finding for input logs in JSON format.
- Added alert and archive output files rotation capabilities.
- Added rule option to discard field "firedtimes".
- Added VULS integration for running vulnerability assessments.
- CIS-CAT Wazuh Module to scan CIS policies.

### Changed

- Keepping client.keys file permissions when modifying it.
- Improve Rootcheck formula to select outstanding defects.
- Stop related daemon when disabling components in ossec-control.
- Prevented cluster daemon from starting on RHEL 5 or older.
- Let Syscheck report file changes on first scan.
- Allow requests by node name in cluster_control binary.
- Improved help of cluster_control binary.
- Integrity control of files in the cluster.

### Fixed

- Fixed netstat command in localfile configuration.
- Fixed error when searching agents by ID.
- Fixed syslog format pre-decoder for logs with missing (optional) space after tag.
- Fixed alert ID when plain-text alert output disabled.
- Fixed Monitord freezing when a sendmail-like executable SMTP server is set.
- Fixed validation of Active Response used by agent_control.
- Allow non-ASCII characters in Windows version string.

## [v3.0.0] 2017-12-12

### Added

- Added group property for agents to customize shared files set.
- Send shared files to multiple agents in parallel.
- New decoder plugin for logs in JSON format with dynamic fields definition.
- Brought framework from API to Wazuh project.
- Show merged files MD5 checksum by agent_control and framework.
- New reliable request protocol for manager-agent communication.
- Remote agent upgrades with signed WPK packages.
- Added option for Remoted to prevent it from writing shared merged file.
- Added state for Agentd and Windows agent to notify connection state and metrics.
- Added new JSON log format for local file monitoring.
- Added OpenSCAP SSG datastream content for Ubuntu Trusty Tahr.
- Field "alert_id" in JSON alerts (by Dan Parriott).
- Added support of "any" IP address to OSSEC batch manager (by Jozef Reisinger).
- Added ossec-agent SElinux module (by kreon).
- Added previous output to JSON output (by João Soares).
- Added option for Authd to specify the allowed cipher list (by James Le Cuirot).
- Added option for cipher suites in Authd settings.
- Added internal option for Remoted to set the shared configuration reloading time.
- Auto restart agents when new shared configuration is pushed from the manager.
- Added native support for Systemd.
- Added option to register unlimited agents in Authd.
- New internal option to limit the number of file descriptors in Analysisd and Remoted.
- Added new state "pending" for agents.
- Added internal option to disable real-time DB synchronization.
- Allow multiple manager stanzas in Agentd settings.
- New internal option to limit the receiving time in TCP mode.
- Added manager hostname data to agent information.
- New option for rotating internal logs by size.
- Added internal option to enable or disable daily rotation of internal logs.
- Added command option for Monitord to overwrite 'day_wait' parameter.
- Adding templates and sample alert for Elasticsearch 6.0.
- Added option to enable/disable Authd on install and auto-generate certificates.
- Pack secure TCP messages into a single packet.
- Added function to install SCAP policies depending on OS version.
- Added integration with Virustotal.
- Added timeout option for TCP sockets in Remoted and Agentd.
- Added option to start the manager after installing.
- Added a cluster of managers (`wazuh-clusterd`) and a script to control it (`cluster_control`).

### Changed

- Increased shared file delivery speed when using TCP.
- Increased TCP listening socket backlog.
- Changed Windows agent UI panel to show revision number instead of installation date.
- Group every decoded field (static and dynamic fields) into a data object for JSON alerts.
- Reload shared files by Remoted every 10 minutes.
- Increased string size limit for XML reader to 4096 bytes.
- Updated Logstash configuration and Elasticsearch mappings.
- Changed template fields structure for Kibana dashboards.
- Increased dynamic field limit to 1024, and default to 256.
- Changed agent buffer 'length' parameter to 'queue_size'.
- Changed some Rootcheck error messages to verbose logs.
- Removed unnecessary message by manage_agents advising to restart Wazuh manager.
- Update PF tables Active response (by d31m0).
- Create the users and groups as system users and groups in specs (by Dan Parriott).
- Show descriptive errors when an agent loses the connection using TCP.
- Prevent agents with the same name as the manager host from getting added.
- Changed 'message' field to 'data' for successful agent removing response in Authd API.
- Changed critical error to standard error in Syslog Remoted when no access list has been configured.
- Ignore hidden files in shared folder for merged file.
- Changed agent notification time values: notify time to 1 minute and reconnect time to 5 minutes.
- Prevent data field from being inserted into JSON alerts when it's empty.
- Spelling corrections (by Josh Soref).
- Moved debug messages when updating shared files to level 2.
- Do not create users ossecm or ossecr on agents.
- Upgrade netstat command in Logcollector.
- Prevent Monitord and DB sync module from dealing with agent files on local installations.
- Speed up DB syncing by keeping databases opened and an inotify event queue.
- Merge server's IP and hostname options to one setting.
- Enabled Active Response by default in both Windows and UNIX.
- Make Monitord 'day_wait' internal option affect log rotation.
- Extend Monitord 'day_wait' internal option range.
- Prevent Windows agent from log error when the manager disconnected.
- Improve Active Response filtering options.
- Use init system (Systemd/SysVinit) to restart Wazuh when upgrading.
- Added possibility of filtering agents by manager hostname in the Framework.
- Prevent installer from overwriting agent.conf file.
- Cancel file sending operation when agent socket is closed.
- Clean up agent shared folder before unmerging shared configuration.
- Print descriptive error when request socket refuses connection due to AR disabled.
- Extend Logcollector line burst limit range.
- Fix JSON alert file reloading when the file is rotated.
- Merge IP and Hostname server configuration into "Address" field.
- Improved TCP transmission performance by packing secure messages.

### Fixed

- Fixed wrong queries to get last Syscheck and Rootcheck date.
- Prevent Logcollector keep-alives from being stored on archives.json.
- Fixed length of random message within keep-alives.
- Fixed Windows version detection for Windows 8 and newer.
- Fixed incorrect CIDR writing on client.keys by Authd.
- Fixed missing buffer flush by Analysisd when updating Rootcheck database.
- Stop Wazuh service before removing folder to reinstall.
- Fixed Remoted service for Systemd (by Phil Porada).
- Fixed Administrator account mapping in Windows agent installation (by andrewm0374@gmail.com).
- Fixed MySQL support in dbd (by andrewm0374@gmail.com).
- Fixed incorrect warning when unencrypting messages (by Dan Parriott).
- Fixed Syslog mapping for alerts via Csyslogd (by Dan Parriott).
- Fixed syntax error in the creation of users in Solaris 11.2 (by Pedro Flor).
- Fixed some warnings that appeared when compiling on Fedora 26.
- Fixed permission issue in logs folder.
- Fixed issue in Remoted that prevented it from send shared configuration when it changed.
- Fixed Windows agent compilation compability with CentOS.
- Supporting different case from password prompt in Agentless (by Jesus Fidalgo).
- Fix bad detection of inotify queue overflowed.
- Fix repetitive error when a rule's diff file is empty.
- Fixed log group permission when created by a daemon running as root.
- Prevented Agentd from logging too many errors when restarted while receiving the merged file.
- Prevented Remoted from sending data to disconnected agents in TCP mode.
- Fixed alerts storage in PostgreSQL databases.
- Fixed invalid previous output data in JSON alerts.
- Fixed memory error in modulesd for invalid configurations.
- Fixed default Auth configuration to support custom install directory.
- Fixed directory transversal vulnerability in Active response commands.
- Fixed Active response timeout accuracy.
- Fixed race conditions in concurrent transmissions over TCP.

### Removed

- Removed Picviz support (by Dan Parriott).


## [v2.1.1] - 2017-09-21

### Changed

- Improved errors messages related to TCP connection queue.
- Changed info log about unsupported FS checking in Rootcheck scan to debug messages.
- Prevent Modules daemon from giving critical error when no wodles are enabled.

### Fixed

- Fix endianess incompatibility in agents on SPARC when connecting via TCP.
- Fix bug in Authd that made it crash when removing keys.
- Fix race condition in Remoted when writing logs.
- Avoid repeated errors by Remoted when sending data to a disconnected agent.
- Prevented Monitord from rotating non-existent logs.
- Some fixes to support HP-UX.
- Prevent processes from sending events when TCP connection is lost.
- Fixed output header by Syslog client when reading JSON alerts.
- Fixed bug in Integrator settings parser when reading rules list.

## [v2.1.0] - 2017-08-14

### Added

- Rotate and compress log feature.
- Labeling data for agents to be shown in alerts.
- New 'auth' configuration template.
- Make manage_agents capable of add and remove agents via Authd.
- Implemented XML configuration for Authd.
- Option -F for Authd to force insertion if it finds duplicated name.
- Local auth client to manage agent keys.
- Added OS name and version into global.db.
- Option for logging in JSON format.
- Allow maild to send through a sendmail-like executable (by James Le Cuirot).
- Leaky bucket-like buffer for agents to prevent network flooding.
- Allow Syslog client to read JSON alerts.
- Allow Mail reporter to read JSON alerts.
- Added internal option to tune Rootcheck sleep time.
- Added route-null Active Response script for Windows 2012 (by @CrazyLlama).

### Changed

- Updated SQLite library to 3.19.2.
- Updated zlib to 1.2.11.
- Updated cJSON library to 1.4.7.
- Change some manage_agents option parameters.
- Run Auth in background by default.
- Log classification as debug, info, warning, error and critical.
- Limit number of reads per cycle by Logcollector to prevent log starvation.
- Limit OpenSCAP module's event forwarding speed.
- Increased debug level of repeated Rootcheck messages.
- Send events when OpenSCAP starts and finishes scans.
- Delete PID files when a process exits not due to a signal.
- Change error messages due to SSL handshake failure to debug messages.
- Force group addition on installation for compatibility with LDAP (thanks to Gary Feltham).

### Fixed

- Fixed compiling error on systems with no OpenSSL.
- Fixed compiling warning at manage_agents.
- Fixed ossec-control enable/disable help message.
- Fixed unique aperture of random device on Unix.
- Fixed file sum comparison bug at Syscheck realtime engine. (Thanks to Arshad Khan)
- Close analysisd if alert outputs are disabled for all formats.
- Read Windows version name for versions newer than Windows 8 / Windows Server 2012.
- Fixed error in Analysisd that wrote Syscheck and Rootcheck databases of re-added agents on deleted files.
- Fixed internal option to configure the maximum labels' cache time.
- Fixed Auth password parsing on client side.
- Fix bad agent ID assignation in Authd on i686 architecture.
- Fixed Logcollector misconfiguration in Windows agents.

### Removed

- Remove unused message queue to send alerts from Authd.


## [v2.0.1] - 2017-07-19

### Changed

- Changed random data generator for a secure OS-provided generator.
- Changed Windows installer file name (depending on version).
- Linux distro detection using standard os-release file.
- Changed some URLs to documentation.
- Disable synchronization with SQLite databases for Syscheck by default.
- Minor changes at Rootcheck formatter for JSON alerts.
- Added debugging messages to Integrator logs.
- Show agent ID when possible on logs about incorrectly formatted messages.
- Use default maximum inotify event queue size.
- Show remote IP on encoding format errors when unencrypting messages.
- Remove temporary files created by Syscheck changes reports.
- Remove temporary Syscheck files for changes reporting by Windows installer when upgrading.

### Fixed

- Fixed resource leaks at rules configuration parsing.
- Fixed memory leaks at rules parser.
- Fixed memory leaks at XML decoders parser.
- Fixed TOCTOU condition when removing directories recursively.
- Fixed insecure temporary file creation for old POSIX specifications.
- Fixed missing agentless devices identification at JSON alerts.
- Fixed FIM timestamp and file name issue at SQLite database.
- Fixed cryptographic context acquirement on Windows agents.
- Fixed debug mode for Analysisd.
- Fixed bad exclusion of BTRFS filesystem by Rootcheck.
- Fixed compile errors on macOS.
- Fixed option -V for Integrator.
- Exclude symbolic links to directories when sending FIM diffs (by Stephan Joerrens).
- Fixed daemon list for service reloading at ossec-control.
- Fixed socket waiting issue on Windows agents.
- Fixed PCI_DSS definitions grouping issue at Rootcheck controls.
- Fixed segmentation fault bug when stopping on CentOS 5.
- Fixed compatibility with AIX.
- Fixed race conditions in ossec-control script.
- Fixed compiling issue on Windows.
- Fixed compatibility with Solaris.
- Fixed XML parsing error due to byte stashing issue.
- Fixed false error by Syscheck when creating diff snapshots of empty files.
- Fixed segmentation fault in Authd on i386 platform.
- Fixed agent-auth exit code for controlled server's errors.
- Fixed incorrect OVAL patch results classification.

## [v2.0] - 2017-03-14

### Added

- Wazuh modules manager.
- Wazuh module for OpenSCAP.
- Ruleset for OpenSCAP alerts.
- Kibana dashboards for OpenSCAP.
- Option at agent_control to restart all agents.
- Dynamic fields to rules and decoders.
- Dynamic fields to JSON in alerts/archives.
- CDB list lookup with dynamic fields.
- FTS for dynamic fields.
- Logcollector option to set the frequency of file checking.
- GeoIP support in Alerts (by Scott R Shinn).
- Internal option to output GeoIP data on JSON alerts.
- Matching pattern negation (by Daniel Cid).
- Syscheck and Rootcheck events on SQLite databases.
- Data migration tool to SQLite databases.
- Jenkins QA.
- 64-bit Windows registry keys support.
- Complete FIM data output to JSON and alerts.
- Username, date and inode attributes to FIM events on Unix.
- Username attribute to FIM events on Windows.
- Report changes (FIM file diffs) to Windows agent.
- File diffs to JSON output.
- Elastic mapping updated for new FIM events.
- Title and file fields extracted at Rootcheck alerts.
- Rule description formatting with dynamic field referencing.
- Multithreaded design for Authd server for fast and reliable client dispatching, with key caching and write scheduling.
- Auth registration client for Windows (by Gael Muller).
- Auth password authentication for Windows client.
- New local decoder file by default.
- Show server certificate and key paths at Authd help.
- New option for Authd to verify agent's address.
- Added support for new format at predecoder (by Brad Lhotsky).
- Agentless passlist encoding to Base64.
- New Auditd-specific log format for Logcollector.
- Option for Authd to auto-choose TLS/SSL method.
- Compile option for Authd to make it compatible with legacy OSs.
- Added new templates layout to auto-compose configuration file.
- New wodle for SQLite database syncing (agent information and fim/pm data).
- Added XML settings options to exclude some rules or decoders files.
- Option for agent_control to broadcast AR on all agents.
- Extended FIM event information forwarded by csyslogd (by Sivakumar Nellurandi).
- Report Syscheck's new file events on real time.

### Changed

- Isolated logtest directory from analysisd.
- Remoted informs Analysisd about agent ID.
- Updated Kibana dashboards.
- Syscheck FIM attributes to dynamic fields.
- Force services to exit if PID file creation fails.
- Atomic writing of client.keys through temporary files.
- Disabled remote message ID verification by default.
- Show actual IP on debug message when agents get connected.
- Enforce rules IDs to max 6 digits.
- OSSEC users and group as system (UI-hidden) users (by Dennis Golden).
- Increases Authd connection pool size.
- Use general-purpose version-flexible SSL/TLS methods for Authd registration.
- Enforce minimum 3-digit agent ID format.
- Exclude BTRFS from Rootcheck searching for hidden files inside directories (by Stephan Joerrens).
- Moved OSSEC and Wazuh decoders to one directory.
- Prevent manage_agents from doing invalid actions (such methods for manager at agent).
- Disabled capturing of security events 5145 and 5156 on Windows agent.
- Utilities to rename an agent or change the IP address (by Antonio Querubin).
- Added quiet option for Logtest (by Dan Parriott).
- Output decoder information onto JSON alerts.
- Enable mail notifications by default for server installation.
- Agent control option to restart all agents' Syscheck will also restart manager's Syscheck.
- Make ossec-control to check Authd PID.
- Enforce every rule to contain a description.
- JSON output won't contain field "agentip" if tis value is "any".
- Don't broadcast Active Response messages to disconnected agents.
- Don't print Syscheck logs if it's disabled.
- Set default Syscheck and Rootcheck frequency to 12 hours.
- Generate FIM new file alert by default.
- Added option for Integrator to set the maximum log length.
- JSON output nested objects modelling through dynamic fields.
- Disable TCP for unsupported OSs.
- Show previous log on JSON alert.
- Removed confirmation prompt when importing an agent key successfully.
- Made Syscheck not to ignore files that change more than 3 times by default.
- Enabled JSON output by default.
- Updated default syscheck configuration for Windows agents.
- Limited agent' maximum connection time for notification time.
- Improved client.keys changing detection method by remoted: use date and inode.
- Changed boot service name to Wazuh.
- Active response enabled on Windows agents by default.
- New folder structure for rules and decoders.
- More descriptive logs about syscheck real-time monitoring.
- Renamed XML tags related to rules and decoders inclusion.
- Set default maximum agents to 8000.
- Removed FTS numeric bitfield from JSON output.
- Fixed ID misassignment by manage_agents when the greatest ID exceeds 32512.
- Run Windows Registry Syscheck scan on first stage when scan_on_start enabled.
- Set all Syscheck delay stages to a multiple of internal_options.conf/syscheck.sleep value.
- Changed JSON timestamp format to ISO8601.
- Overwrite @timestamp field from Logstash with the alert timestamp.
- Moved timestamp JSON field to the beginning of the object.
- Changed random data generator for a secure OS-provided generator.

### Fixed

- Logcollector bug that inhibited alerts about file reduction.
- Memory issue on string manipulation at JSON.
- Memory bug at JSON alerts.
- Fixed some CLang warnings.
- Issue on marching OSSEC user on installing.
- Memory leaks at configuration.
- Memory leaks at Analysisd.
- Bugs and memory errors at agent management.
- Mistake with incorrect name for PID file (by Tickhon Clearscale).
- Agent-auth name at messages (it appeared to be the server).
- Avoid Monitord to log errors when the JSON alerts file doesn't exists.
- Agents numbering issue (minimum 3 digits).
- Avoid no-JSON message at agent_control when client.keys empty.
- Memory leaks at manage_agents.
- Authd error messages about connection to queue passed to warning.
- Issue with Authd password checking.
- Avoid ossec-control to use Dash.
- Fixed false error about disconnected agent when trying to send it the shared files.
- Avoid Authd to close when it reaches the maximum concurrency.
- Fixed memory bug at event diff execution.
- Fixed resource leak at file operations.
- Hide help message by useadd and groupadd on OpenBSD.
- Fixed error that made Analysisd to crash if it received a missing FIM file entry.
- Fixed compile warnings at cJSON library.
- Fixed bug that made Active Response to disable all commands if one of them was disabled (by Jason Thomas).
- Fixed segmentation fault at logtest (by Dan Parriott).
- Fixed SQL injection vulnerability at Database.
- Fixed Active Response scripts for Slack and Twitter.
- Fixed potential segmentation fault at file queue operation.
- Fixed file permissions.
- Fixed failing test for Apache 2.2 logs (by Brad Lhotsky).
- Fixed memory error at net test.
- Limit agent waiting time for retrying to connect.
- Fixed compile warnings on i386 architecture.
- Fixed Monitord crash when sending daily report email.
- Fixed script to null route an IP address on Windows Server 2012+ (by Theresa Meiksner).
- Fixed memory leak at Logtest.
- Fixed manager with TCP support on FreeBSD (by Dave Stoddard).
- Fixed Integrator launching at local-mode installation.
- Fixed issue on previous alerts counter (rules with if_matched_sid option).
- Fixed compile and installing error on Solaris.
- Fixed segmentation fault on syscheck when no configuration is defined.
- Fixed bug that prevented manage_agents from removing syscheck/rootcheck database.
- Fixed bug that made agents connected on TCP to hang if they are rejected by the manager.
- Fixed segmentation fault on remoted due to race condition on managing keystore.
- Fixed data lossing at remoted when reloading keystore.
- Fixed compile issue on MacOS.
- Fixed version reading at ruleset updater.
- Fixed detection of BSD.
- Fixed memory leak (by Byron Golden).
- Fixed misinterpretation of octal permissions given by Agentless (by Stephan Leemburg).
- Fixed mistake incorrect openssl flag at Makefile (by Stephan Leemburg).
- Silence Slack integration transmission messages (by Dan Parriott).
- Fixed OpenSUSE Systemd misconfiguration (By Stephan Joerrens).
- Fixed case issue on JSON output for Rootcheck alerts.
- Fixed potential issue on duplicated agent ID detection.
- Fixed issue when creating agent backups.
- Fixed hanging problem on Windows Auth client when negotiation issues.
- Fixed bug at ossec-remoted that mismatched agent-info files.
- Fixed resource leaks at rules configuration parsing.
- Fixed memory leaks at rules parser.
- Fixed memory leaks at XML decoders parser.
- Fixed TOCTOU condition when removing directories recursively.
- Fixed insecure temporary file creation for old POSIX specifications.
- Fixed missing agentless devices identification at JSON alerts.

### Removed

- Deleted link to LUA sources.
- Delete ZLib generated files on cleaning.
- Removed maximum lines limit from diff messages (that remain limited by length).

## [v1.1.1] - 2016-05-12

### Added

- agent_control: maximum number of agents can now be extracted using option "-m".
- maild: timeout limitation, preventing it from hang in some cases.
- Updated decoders, ruleset and rootchecks from Wazuh Ruleset v1.0.8.
- Updated changes from ossec-hids repository.

### Changed

- Avoid authd to rename agent if overplaced.
- Changed some log messages.
- Reordered directories for agent backups.
- Don't exit when client.keys is empty by default.
- Improved client.keys reloading capabilities.

### Fixed

- Fixed JSON output at rootcheck_control.
- Fixed agent compilation on OS X.
- Fixed memory issue on removing timestamps.
- Fixed segmentation fault at reported.
- Fixed segmentation fault at logcollector.

### Removed

- Removed old rootcheck options.

## [v1.1] - 2016-04-06

### Added

- Re-usage of agent ID in manage_agents and authd, with time limit.
- Added option to avoid manager from exiting when there are no keys.
- Backup of the information about an agent that's going to be deleted.
- Alerting if Authd can't add an agent because of a duplicated IP.
- Integrator with Slack and PagerDuty.
- Simplified keywords for the option "frequency".
- Added custom Reply-to e-mail header.
- Added option to syscheck to avoid showing diffs on some files.
- Created agents-timestamp file to save the agents' date of adding.

### Changed

- client.keys: No longer overwrite the name of an agent with "#-#-#-" to mark it as deleted. Instead, the name will appear with a starting "!".
- API: Distinction between duplicated and invalid name for agent.
- Stop the "ERROR: No such file or directory" for Apache.
- Changed defaults to analysisd event counter.
- Authd won't use password by default.
- Changed name of fields at JSON output from binaries.
- Upgraded rules to Wazuh Ruleset v1.07

### Fixed

- Fixed merged.mg push on Windows Agent
- Fixed Windows agent compilation issue
- Fixed glob broken implementation.
- Fixed memory corruption on the OSSEC alert decoder.
- Fixed command "useradd" on OpenBSD.
- Fixed some PostgreSQL issues.
- Allow to disable syscheck:check_perm after enable check_all.

## [v1.0.4] - 2016-02-24
​
### Added

- JSON output for manage_agents.
- Increased analysis daemon's memory size.
- Authd: Added password authorization.
- Authd: Boost speed performance at assignation of ID for agents
- Authd: New option -f *sec*. Force addding new agent (even with duplicated IP) if it was not active for the last *sec* seconds.
- manage_agents: new option -d. Force adding new agent (even with duplicated IP)
- manage_agents: Printing new agent ID on adding.

### Changed

- Authd and manage_agents won't add agents with duplicated IP.

### Fixed

- Solved duplicate IP conflicts on client.keys which prevented the new agent to connect.
- Hashing files in binary mode. Solved some problems related to integrity checksums on Windows.
- Fixed issue that made console programs not to work on Windows.

### Removed

- RESTful API no longer included in extensions/api folder. Available now at https://github.com/wazuh/wazuh-api


## [v1.0.3] - 2016-02-11

### Added

- JSON CLI outputs: ossec-control, rootcheck_control, syscheck_control, ossec-logtest and more.
- Preparing integration with RESTful API
- Upgrade version scripts
- Merge commits from ossec-hids
- Upgraded rules to Wazuh Ruleset v1.06

### Fixed

- Folders are no longer included on etc/shared
- Fixes typos on rootcheck files
- Kibana dashboards fixes

## [v1.0.2] - 2016-01-29

### Added

- Added Wazuh Ruleset updater
- Added extensions files to support ELK Stack latest versions (ES 2.x, LS 2.1, Kibana 4.3)

### Changed

- Upgraded rules to Wazuh Ruleset v1.05
- Fixed crash in reportd
- Fixed Windows EventChannel syntaxis issue
- Fixed manage_agents bulk option bug. No more "randombytes" errors.
- Windows deployment script improved

## [v1.0.1] - 2015-12-10

### Added

- Wazuh version info file
- ossec-init.conf now includes wazuh version
- Integrated with wazuh OSSEC ruleset updater
- Several new fields at JSON output (archives and alerts)
- Wazuh decoders folder

### Changed

- Decoders are now splitted in differents files.
- jsonout_out enable by default
- JSON groups improvements
- Wazuh ruleset updated to 1.0.2
- Extensions: Improved Kibana dashboards
- Extensions: Improved Windows deployment script

## [v1.0] - 2015-11-23
- Initial Wazuh version v1.0<|MERGE_RESOLUTION|>--- conflicted
+++ resolved
@@ -1,7 +1,6 @@
 # Change Log
 All notable changes to this project will be documented in this file.
 
-<<<<<<< HEAD
 ## [v3.12.0]
 
 ### Added
@@ -12,13 +11,13 @@
 ### Fixed
 
 - Fixed a small memory leak in clusterd. ([#4465](https://github.com/wazuh/wazuh/pull/4465))
-=======
+
+
 ## [v3.11.4] - 2020-02-25
 
 ## Changed
 
 - Remove chroot in Agentd to allow it resolve DNS at any time. ([#4652](https://github.com/wazuh/wazuh/issues/4652))
->>>>>>> 8cc3c17b
 
 
 ## [v3.11.3] - 2020-01-28
