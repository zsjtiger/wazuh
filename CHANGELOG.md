# Change Log
All notable changes to this project will be documented in this file.

<<<<<<< HEAD
## [v4.9.0]

### Manager

#### Added

- The manager now supports alert forwarding to Fluentd. ([#17306](https://github.com/wazuh/wazuh/pull/17306))
- Added missing functionality for vulnerability scanner translations. ([#23518](https://github.com/wazuh/wazuh/issues/23518))
- Improved performance for vulnerability scanner translations. ([#23722](https://github.com/wazuh/wazuh/pull/23722))
- Enhanced vulnerability scanner logging to be more expressive. ([#24536](https://github.com/wazuh/wazuh/pull/24536))
- The manager now supports alert forwarding to Fluentd. ([#17306](https://github.com/wazuh/wazuh/pull/17306))
- Added the HAProxy helper to manage load balancer configuration and automatically balance agents. ([#23513](https://github.com/wazuh/wazuh/pull/23513))
- Added a validation to avoid killing processes from external services. ([#23222](https://github.com/wazuh/wazuh/pull/23222))
- Enabled ceritificates validation in the requests to the HAProxy helper using the default CA bundle. ([#23996](https://github.com/wazuh/wazuh/pull/23996))

#### Fixed

- Fixed compilation issue for local installation. ([#20505](https://github.com/wazuh/wazuh/pull/20505))
- Fixed malformed JSON error in wazuh-analysisd. ([#16666](https://github.com/wazuh/wazuh/pull/16666))
- Fixed a warning when uninstalling the Wazuh manager if the VD feed is missing. ([#24375](https://github.com/wazuh/wazuh/pull/24375))
- Ensured vulnerability detection scanner log messages end with a period. ([#24393](https://github.com/wazuh/wazuh/pull/24393))

#### Changed

- Changed error messages about `recv()` messages from wazuh-db to debug logs. ([#20285](https://github.com/wazuh/wazuh/pull/20285))
- Sanitized the `integrations` directory code. ([#21195](https://github.com/wazuh/wazuh/pull/21195))
- Modified multiple cluster commands to be asynchronous. ([#22640](https://github.com/wazuh/wazuh/pull/22640))

### Agent

#### Added

- Added debug logging in FIM to detect invalid report change registry values. Thanks to Zafer Balkan (@zbalkan). ([#21690](https://github.com/wazuh/wazuh/pull/21690))
- Added Amazon Linux 1 and 2023 support for the installation script. ([#21287](https://github.com/wazuh/wazuh/pull/21287))
- Added Journald support in Logcollector. ([#23137](https://github.com/wazuh/wazuh/pull/23137))
- Added support for Amazon Security Hub via AWS SQS. ([#23203](https://github.com/wazuh/wazuh/pull/23203))

#### Fixed

- Fixed loading of whodata through timeouts and retries. ([#21455](https://github.com/wazuh/wazuh/pull/21455))
- Avoided backup failures during WPK update by adding dependency checking for the tar package. ([#21729](https://github.com/wazuh/wazuh/pull/21729))
- Fixed using memmove instead of memcpy to avoid unwanted behavior. ([#21595](https://github.com/wazuh/wazuh/pull/21595))
- Fixed a crash in the agent due to a library incompatibility. ([#22210](https://github.com/wazuh/wazuh/pull/22210))
- Fixed an error in the osquery integration on Windows that avoided loading osquery.conf. ([#21728](https://github.com/wazuh/wazuh/pull/21728))
- Fixed a crash in the agent's Rootcheck component when using `<ignore>`. ([#22588](https://github.com/wazuh/wazuh/pull/22588))
- Fixed command wodle to support UTF-8 characters on windows agent. ([#19146](https://github.com/wazuh/wazuh/pull/19146))
- Fixed Windows agent to delete wazuh-agent.state file when stopped. ([#20425](https://github.com/wazuh/wazuh/pull/20425))
- Fixed Windows Agent 4.8.0 permission errors on Windows 11 after upgrade. ([#20727](https://github.com/wazuh/wazuh/pull/20727))
- Fixed Syscollector not checking if there's a scan in progress before starting a new one. ([#22440](https://github.com/wazuh/wazuh/pull/22440))
- Fixed alerts are created when syscheck diff DB is full. ([#16487](https://github.com/wazuh/wazuh/pull/16487))
- Fixed Wazuh deb uninstallation to remove non-config files. ([#2195](https://github.com/wazuh/wazuh/pull/2195))
- Fixed improper Windows agent ACL on non-default installation directory. ([#23273](https://github.com/wazuh/wazuh/pull/23273))
- Fixed socket configuration of an agent is displayed. ([#17664](https://github.com/wazuh/wazuh/pull/17664))
- Fixed wazuh-modulesd printing child process not found error. ([#18494](https://github.com/wazuh/wazuh/pull/18494))
- Fixed issue with an agent starting automatically without reason. ([#23848](https://github.com/wazuh/wazuh/pull/23848))
- Fixed GET /syscheck to properly report size for files larger than 2GB. ([#17415](https://github.com/wazuh/wazuh/pull/17415))
- Fixed error in packages generation centos 7. ([#24412](https://github.com/wazuh/wazuh/pull/24412))
- Fixed Wazuh deb uninstallation to remove non-config files from the installation directory. ([#2195](https://github.com/wazuh/wazuh/issues/2195))
- Fixed Azure auditLogs/signIns status parsing (thanks to @Jmnis for the contribution). ([#22392](https://github.com/wazuh/wazuh/pull/22392))
- Fixed how the S3 object keys with special characters are handled in the Custom Logs Buckets integration. ([#22621](https://github.com/wazuh/wazuh/pull/22621))

#### Changed

- The directory /boot has been removed from the default FIM settings for AIX. ([#19753](https://github.com/wazuh/wazuh/pull/19753))
- Refactored and modularized the Azure integration code. ([#20624](https://github.com/wazuh/wazuh/pull/20624))
- Improved logging of errors in Azure and AWS modules. ([#16314](https://github.com/wazuh/wazuh/issues/16314))

#### Removed
- Dropped support for Python 3.7 in cloud integrations. ([#22583](https://github.com/wazuh/wazuh/pull/22583))

### RESTful API

#### Added
- Added support in the Wazuh API to parse `journald` configurations from the `ossec.conf` file. ([#23094](https://github.com/wazuh/wazuh/pull/23094))
- Added user-agent to the CTI service request. ([#24360](https://github.com/wazuh/wazuh/pull/24360))

#### Changed

- Merged group files endpoints into one (`GET /groups/{group_id}/files/{filename}`) that uses the `raw` parameter to receive plain text data. ([#21653](https://github.com/wazuh/wazuh/pull/21653))
- Removed the hardcoded fields returned by the `GET /agents/outdated` endpoint and added the select parameter to the specification. ([#22388](https://github.com/wazuh/wazuh/pull/22388))
- Updated the regex used to validate CDB lists. ([#22423](https://github.com/wazuh/wazuh/pull/22423))
- Changed the default value for empty fields in the `GET /agents/stats/distinct` endpoint response. ([#22413](https://github.com/wazuh/wazuh/pull/22413))
- Changed the Wazuh API endpoint responses when receiving the `Expect` header. ([#22380](https://github.com/wazuh/wazuh/pull/22380))
- Enhanced Authorization header values decoding errors to avoid showing the stack trace and fail gracefully. ([#22745](https://github.com/wazuh/wazuh/pull/22745))
- Updated the format of the fields that can be N/A in the API specification. ([#22908](https://github.com/wazuh/wazuh/pull/22908))
- Updated the WAZUH API specification to conform with the current endpoint requests and responses. ([#22954](https://github.com/wazuh/wazuh/pull/22954))
- Replaced the used aiohttp server with uvicorn. ([#23199](https://github.com/wazuh/wazuh/pull/23199))
    - Changed the `PUT /groups/{group_id}/configuration` endpoint response error code when uploading an empty file.
    - Changed the `GET, PUT and DELETE /lists/files/{filename}` endpoints response status code when an invalid file is used.
    - Changed the `PUT /manager/configuration` endpoint response status code when uploading a file with invalid content-type.

#### Fixed
- Improved XML validation to match the Wazuh internal XML validator. ([#20507](https://github.com/wazuh/wazuh/pull/20507))
- Fixed bug in `GET /groups`. ([#22428](https://github.com/wazuh/wazuh/pull/22428))
- Fixed the `GET /agents/outdated` endpoint query. ([#24946](https://github.com/wazuh/wazuh/pull/24946))

#### Removed
- Removed the `cache` configuration option from the Wazuh API. ([#22416](https://github.com/wazuh/wazuh/pull/22416))

### Ruleset

#### Changed

- The solved vulnerability rule has been clarified. ([#19754](https://github.com/wazuh/wazuh/pull/19754))

#### Fixed

- Fixed audit decoders to parse the new heading field "node=". ([#22178](https://github.com/wazuh/wazuh/pull/22178))

### Other

#### Changed

- Upgraded external OpenSSL library dependency version to 3.0. ([#20778](https://github.com/wazuh/wazuh/pull/20778))
- Migrated QA framework. ([#17427](https://github.com/wazuh/wazuh/issues/17427))
- Improved WPKs. ([#21152](https://github.com/wazuh/wazuh/issues/21152))
- Migrated and adapted Wazuh subsystem repositories as part of Wazuh packages redesign. ([#23508](https://github.com/wazuh/wazuh/pull/23508))
- Upgraded external connexion library dependency version to 3.0.5 and its related interdependencies. ([#22680](https://github.com/wazuh/wazuh/pull/22680))

#### Fixed

- Fixed a buffer overflow hazard in HMAC internal library. ([#19794](https://github.com/wazuh/wazuh/pull/19794))
=======
## [v4.8.2]

### Manager

#### Fixed

- Backport fix when remoted fails to read a message. ([#25225](https://github.com/wazuh/wazuh/issues/25225))
>>>>>>> 2617f9fa

## [v4.8.1]

### Manager

#### Added

- Added dedicated RSA keys for keystore encryption. ([#24357](https://github.com/wazuh/wazuh/pull/24357))

#### Fixed

- Fixed bug in `upgrade_agent` CLI where it would sometimes raise an unhandled exception. ([#24341](https://github.com/wazuh/wazuh/pull/24341))
- Changed keystore cipher algorithm to remove reuse of sslmanager.cert and sslmanager.key. ([#24509](https://github.com/wazuh/wazuh/pull/24509))

### Agent

#### Fixed

- Fixed incorrect macOS agent name retrieval. ([#23989](https://github.com/wazuh/wazuh/pull/23989))

### RESTful API

#### Changed

- Changed `GET /manager/version/check` endpoint response to always show the `uuid` field. ([#24173](https://github.com/wazuh/wazuh/pull/24173))

### Other

#### Changed

- Upgraded external Jinja2 library dependency version to 3.1.4. ([#24108](https://github.com/wazuh/wazuh/pull/24108))
- Upgraded external requests library dependency version to 2.32.2. ([#23925](https://github.com/wazuh/wazuh/pull/23925))


## [v4.8.0]

### Manager

#### Added

- Transition to Wazuh Keystore for Indexer Configuration. ([#21670](https://github.com/wazuh/wazuh/pull/21670))

#### Changed

- Vulnerability Detection refactor. ([#21201](https://github.com/wazuh/wazuh/pull/21201))
- Improved wazuh-db detection of deleted database files. ([#18476](https://github.com/wazuh/wazuh/pull/18476))
- Added timeout and retry parameters to the VirusTotal integration. ([#16893](https://github.com/wazuh/wazuh/pull/16893))
- Extended wazuh-analysisd EPS metrics with events dropped by overload and remaining credits in the previous cycle. ([#18988](https://github.com/wazuh/wazuh/pull/18988))
- Updated API and framework packages installation commands to use pip instead of direct invocation of setuptools. ([#18466](https://github.com/wazuh/wazuh/pull/18466))
- Upgraded docker-compose V1 to V2 in API Integration test scripts. ([#17750](https://github.com/wazuh/wazuh/pull/17750))
- Refactored how cluster status dates are treated in the cluster. ([#17015](https://github.com/wazuh/wazuh/pull/17015))
- The log message about file rotation and signature from wazuh-monitord has been updated. ([#21602](https://github.com/wazuh/wazuh/pull/21602))
- Improved Wazuh-DB performance by adjusting SQLite synchronization policy. ([#22774](https://github.com/wazuh/wazuh/pull/22774))

#### Fixed

- Updated cluster connection cleanup to remove temporary files when the connection between a worker and a master is broken. ([#17886](https://github.com/wazuh/wazuh/pull/17886))
- Added a mechanism to avoid cluster errors to raise from expected wazuh-db exceptions. ([#23371](https://github.com/wazuh/wazuh/pull/23371))
- Fixed race condition when creating agent database files from a template. ([#23216](https://github.com/wazuh/wazuh/pull/23216))

### Agent

#### Added

- Added snap package manager support to Syscollector. ([#15740](https://github.com/wazuh/wazuh/pull/15740))
- Added event size validation for the external integrations. ([#17932](https://github.com/wazuh/wazuh/pull/17932))
- Added new unit tests for the AWS integration. ([#17623](https://github.com/wazuh/wazuh/pull/17623))
- Added mapping geolocation for AWS WAF integration. ([#20649](https://github.com/wazuh/wazuh/pull/20649))
- Added a validation to reject unsupported regions when using the inspector service. ([#21530](https://github.com/wazuh/wazuh/pull/21530))
- Added additional information on some AWS integration errors. ([#21561](https://github.com/wazuh/wazuh/pull/21561))

#### Changed

- Disabled host's IP query by Logcollector when ip_update_interval=0. ([#18574](https://github.com/wazuh/wazuh/pull/18574))
- The MS Graph integration module now supports multiple tenants. ([#19064](https://github.com/wazuh/wazuh/pull/19064))
- FIM now buffers the Linux audit events for who-data to prevent side effects in other components. ([#16200](https://github.com/wazuh/wazuh/pull/16200))
- The sub-process execution implementation has been improved. ([#19720](https://github.com/wazuh/wazuh/pull/19720))
- Refactored and modularized the AWS integration code. ([#17623](https://github.com/wazuh/wazuh/pull/17623))
- Replace the usage of fopen with wfopen to avoid processing invalid characters on Windows. ([#21791](https://github.com/wazuh/wazuh/pull/21791))
- Prevent macOS agent to start automatically after installation. ([#21637](https://github.com/wazuh/wazuh/pull/21637))

#### Fixed

- Fixed process path retrieval in Syscollector on Windows XP. ([#16839](https://github.com/wazuh/wazuh/pull/16839))
- Fixed detection of the OS version on Alpine Linux. ([#16056](https://github.com/wazuh/wazuh/pull/16056))
- Fixed Solaris 10 name not showing in the Dashboard. ([#18642](https://github.com/wazuh/wazuh/pull/18642))
- Fixed macOS Ventura compilation from sources. ([#21932](https://github.com/wazuh/wazuh/pull/21932))
- Fixed PyPI package gathering on macOS Sonoma. ([#23532](https://github.com/wazuh/wazuh/pull/23532))

### RESTful API

#### Added

- Added new `GET /manager/version/check` endpoint to obtain information about new releases of Wazuh. ([#19952](https://github.com/wazuh/wazuh/pull/19952))
- Introduced an `auto` option for the ssl_protocol setting in the API configuration. This enables automatic negotiation of the TLS certificate to be used. ([#20420](https://github.com/wazuh/wazuh/pull/20420))
- Added API indexer protection to allow uploading new configuration files if the `<indexer>` section is not modified. ([#22727](https://github.com/wazuh/wazuh/pull/22727))

#### Fixed

- Fixed a warning from SQLAlchemy involving detached Roles instances in RBAC. ([#20527](https://github.com/wazuh/wazuh/pull/20527))
- Fixed an issue where only the last `<ignore>` item was displayed in `GET /manager/configuration`. ([#23095](https://github.com/wazuh/wazuh/issues/23095))

#### Removed

- Removed `PUT /vulnerability`, `GET /vulnerability/{agent_id}`, `GET /vulnerability/{agent_id}/last_scan` and `GET /vulnerability/{agent_id}/summary/{field}` API endpoints as they were deprecated in version 4.7.0. Use the Wazuh indexer REST API instead. ([#20119](https://github.com/wazuh/wazuh/pull/20119))
- Removed the `compilation_date` field from `GET /cluster/{node_id}/info` and `GET /manager/info` endpoints. ([#21572](https://github.com/wazuh/wazuh/pull/21572))
- Deprecated the `cache` configuration option. ([#22387](https://github.com/wazuh/wazuh/pull/22387))
- Removed `custom` parameter from `PUT /active-response` endpoint. ([#17048](https://github.com/wazuh/wazuh/pull/17048))

### Ruleset

#### Added

- Added new SCA policy for Amazon Linux 2023. ([#17780](https://github.com/wazuh/wazuh/pull/17780))
- Added new SCA policy for Rocky Linux 8. ([#17784](https://github.com/wazuh/wazuh/pull/17784))
- Added rules to detect IcedID attacks. ([#19528](https://github.com/wazuh/wazuh/pull/19528))

#### Changed

- SCA policy for Ubuntu Linux 18.04 rework. ([#18721](https://github.com/wazuh/wazuh/pull/18721))
- SCA policy for Ubuntu Linux 22.04 rework. ([#17515](https://github.com/wazuh/wazuh/pull/17515))
- SCA policy for Red Hat Enterprise Linux 7 rework. ([#18440](https://github.com/wazuh/wazuh/pull/18440))
- SCA policy for Red Hat Enterprise Linux 8 rework. ([#17770](https://github.com/wazuh/wazuh/pull/17770))
- SCA policy for Red Hat Enterprise Linux 9 rework. ([#17412](https://github.com/wazuh/wazuh/pull/17412))
- SCA policy for CentOS 7 rework. ([#17624](https://github.com/wazuh/wazuh/pull/17624))
- SCA policy for CentOS 8 rework. ([#18439](https://github.com/wazuh/wazuh/pull/18439))
- SCA policy for Debian 8 rework. ([#18010](https://github.com/wazuh/wazuh/pull/18010))
- SCA policy for Debian 10 rework. ([#17922](https://github.com/wazuh/wazuh/pull/17922))
- SCA policy for Amazon Linux 2 rework. ([#18695](https://github.com/wazuh/wazuh/pull/18695))
- SCA policy for SUSE Linux Enterprise 15 rework. ([#18985](https://github.com/wazuh/wazuh/pull/18985))
- SCA policy for macOS 13.0 Ventura rework. ([#19037](https://github.com/wazuh/wazuh/pull/19037))
- SCA policy for Microsoft Windows 10 Enterprise rework. ([#19515](https://github.com/wazuh/wazuh/pull/19515))
- SCA policy for Microsoft Windows 11 Enterprise rework. ([#20044](https://github.com/wazuh/wazuh/pull/20044))
- Update MITRE DB to v13.1. ([#17518](https://github.com/wazuh/wazuh/pull/17518))

### Other

#### Added

- Added external lua library dependency version 5.3.6. ([#21710](https://github.com/wazuh/wazuh/pull/21710))
- Added external PyJWT library dependency version 2.8.0. ([#21749](https://github.com/wazuh/wazuh/pull/21749))

#### Changed

- Upgraded external aiohttp library dependency version to 3.9.5. ([#23112](https://github.com/wazuh/wazuh/pull/23112))
- Upgraded external idna library dependency version to 3.7. ([#23112](https://github.com/wazuh/wazuh/pull/23112))
- Upgraded external cryptography library dependency version to 42.0.4. ([#22221](https://github.com/wazuh/wazuh/pull/22221))
- Upgraded external numpy library dependency version to 1.26.0. ([#20003](https://github.com/wazuh/wazuh/pull/20003))
- Upgraded external grpcio library dependency version to 1.58.0. ([#20003](https://github.com/wazuh/wazuh/pull/20003))
- Upgraded external pyarrow library dependency version to 14.0.1. ([#20493](https://github.com/wazuh/wazuh/pull/20493))
- Upgraded external urllib3 library dependency version to 1.26.18. ([#20630](https://github.com/wazuh/wazuh/pull/20630))
- Upgraded external SQLAlchemy library dependency version to 2.0.23. ([#20741](https://github.com/wazuh/wazuh/pull/20741))
- Upgraded external Jinja2 library dependency version to 3.1.3. ([#21684](https://github.com/wazuh/wazuh/pull/21684))
- Upgraded embedded Python version to 3.10.13. ([#20003](https://github.com/wazuh/wazuh/pull/20003))
- Upgraded external curl library dependency version to 8.5.0. ([#21710](https://github.com/wazuh/wazuh/pull/21710))
- Upgraded external pcre2 library dependency version to 10.42. ([#21710](https://github.com/wazuh/wazuh/pull/21710))
- Upgraded external libarchive library dependency version to 3.7.2. ([#21710](https://github.com/wazuh/wazuh/pull/21710))
- Upgraded external rpm library dependency version to 4.18.2. ([#21710](https://github.com/wazuh/wazuh/pull/21710))
- Upgraded external sqlite library dependency version to 3.45.0. ([#21710](https://github.com/wazuh/wazuh/pull/21710))
- Upgraded external zlib library dependency version to 1.3.1. ([#21710](https://github.com/wazuh/wazuh/pull/21710))

#### Deleted

- Removed external `python-jose` and `ecdsa` library dependencies. ([#21749](https://github.com/wazuh/wazuh/pull/21749))


## [v4.7.5]

### Manager

#### Added

- Added a database endpoint to recalculate the hash of agent groups. ([#23441](https://github.com/wazuh/wazuh/pull/23441))

#### Fixed

- Fixed an issue in a cluster task where full group synchronization was constantly triggered. ([#23447](https://github.com/wazuh/wazuh/pull/23447))
- Fixed a race condition in wazuh-db that might create corrupted database files. ([#23467](https://github.com/wazuh/wazuh/pull/23467))

### Agent

#### Fixed

- Fixed segmentation fault in logcollector multiline-regex configuration. ([#23468](https://github.com/wazuh/wazuh/pull/23468))
- Fixed crash in fim when processing paths with non UTF-8 characters. ([#23543](https://github.com/wazuh/wazuh/pull/23543))


## [v4.7.4]

### Manager

#### Fixed

- Fixed an issue where wazuh-db was retaining labels of deleted agents. ([#22933](https://github.com/wazuh/wazuh/pull/22933))
- Improved stability by ensuring workers resume normal operations even during master node downtime. ([#22994](https://github.com/wazuh/wazuh/pull/22994))


## [v4.7.3]

### Manager

#### Fixed

- Resolved a transitive mutex locking issue in wazuh-db that was impacting performance. ([#21997](https://github.com/wazuh/wazuh/pull/21997))
- Wazuh DB internal SQL queries have been optimized by tuning database indexes to improve performance. ([#21977](https://github.com/wazuh/wazuh/pull/21977))


## [v4.7.2]

### Manager

#### Added

- Added minimum time constraint of 1 hour for Vulnerability Detector feed downloads. ([#21142](https://github.com/wazuh/wazuh/pull/21142))

#### Fixed

- wazuh-remoted now includes the offending bytes in the warning about invalid message size from agents. ([#21011](https://github.com/wazuh/wazuh/pull/21011))
- Fixed a bug in the Windows Eventchannel decoder on handling Unicode characters. ([#20658](https://github.com/wazuh/wazuh/pull/20658))
- Fixed data validation at Windows Eventchannel decoder. ([#20735](https://github.com/wazuh/wazuh/pull/20735))

### Agent

#### Added

- Added timeouts to external and Cloud integrations to prevent indefinite waiting for a response. ([#20638](https://github.com/wazuh/wazuh/pull/20638))

#### Fixed

- The host_deny Active response now checks the IP parameter format. ([#20656](https://github.com/wazuh/wazuh/pull/20656))
- Fixed a bug in the Windows agent that might lead it to crash when gathering forwarded Windows events. ([#20594](https://github.com/wazuh/wazuh/pull/20594))
- The AWS integration now finds AWS configuration profiles that do not contain the `profile` prefix. ([#20447](https://github.com/wazuh/wazuh/pull/20447))
- Fixed parsing for regions argument of the AWS integration. ([#20660](https://github.com/wazuh/wazuh/pull/20660))

### Ruleset

#### Added

- Added new SCA policy for Debian 12. ([#17565](https://github.com/wazuh/wazuh/pull/17565))

#### Fixed

- Fixed AWS Macie fields used in some rules and removed unused AWS Macie Classic rules. ([#20663](https://github.com/wazuh/wazuh/pull/20663))

### Other

#### Changed

- Upgraded external aiohttp library dependency version to 3.9.1. ([#20798](https://github.com/wazuh/wazuh/pull/20798))
- Upgraded pip dependency version to 23.3.2. ([#20632](https://github.com/wazuh/wazuh/issues/20632))


## [v4.7.1]

### Manager

#### Fixed

- Fixed a bug causing the Canonical feed parser to fail in Vulnerability Detector. ([#20580](https://github.com/wazuh/wazuh/pull/20580))
- Fixed a thread lock bug that slowed down wazuh-db performance. ([#20178](https://github.com/wazuh/wazuh/pull/20178))
- Fixed a bug in Vulnerability detector that skipped vulnerabilities for Windows 11 21H2. ([#20386](https://github.com/wazuh/wazuh/pull/20386))
- The installer now updates the merged.mg file permissions on upgrade. ([#5941](https://github.com/wazuh/wazuh/pull/5941))
- Fixed an insecure request warning in the shuffle integration. ([#19993](https://github.com/wazuh/wazuh/pull/19993))
- Fixed a bug that corrupted cluster logs when they were rotated. ([#19888](https://github.com/wazuh/wazuh/pull/19888))

### Agent

#### Changed

- Improved WPK upgrade scripts to ensure safe execution and backup generation in various circumstances. ([#20616](https://github.com/wazuh/wazuh/pull/20616))

#### Fixed

- Fixed a bug that allowed two simultaneous updates to occur through WPK. ([#20545](https://github.com/wazuh/wazuh/pull/20545))
- Fixed a bug that prevented the local IP from appearing in the port inventory from macOS agents. ([#20332](https://github.com/wazuh/wazuh/pull/20332))
- Fixed the default Logcollector settings on macOS to collect logs out-of-the-box. ([#20180](https://github.com/wazuh/wazuh/pull/20180))
- Fixed a bug in the FIM decoder at wazuh-analysisd that ignored Windows Registry events from agents under 4.6.0. ([#20169](https://github.com/wazuh/wazuh/pull/20169))
- Fixed multiple bugs in the Syscollector decoder at wazuh-analysisd that did not sanitize the input data properly. ([#20250](https://github.com/wazuh/wazuh/pull/20250))
- Added the pyarrow_hotfix dependency to fix the pyarrow CVE-2023-47248 vulnerability in the AWS integration. ([#20284](https://github.com/wazuh/wazuh/pull/20284))

### RESTful API

#### Fixed

- Fixed inconsistencies in the behavior of the `q` parameter of some endpoints. ([#18423](https://github.com/wazuh/wazuh/pull/18423))
- Fixed a bug in the `q` parameter of the `GET /groups/{group_id}/agents` endpoint. ([#18495](https://github.com/wazuh/wazuh/pull/18495))
- Fixed bug in the regular expression used to to reject non ASCII characters in some endpoints. ([#19533](https://github.com/wazuh/wazuh/pull/19533))

### Other

#### Changed

- Upgraded external certifi library dependency version to 2023.07.22. ([#20149](https://github.com/wazuh/wazuh/pull/20149))
- Upgraded external requests library dependency version to 2.31.0. ([#20149](https://github.com/wazuh/wazuh/pull/20149))
- Upgraded embedded Python version to 3.9.18. ([#18800](https://github.com/wazuh/wazuh/issues/18800))

## [v4.7.0]

### Manager

#### Added

- Introduced native Maltiverse integration. Thanks to David Gil (@dgilm). ([#18026](https://github.com/wazuh/wazuh/pull/18026))
- Added a file detailing the dependencies for the Wazuh RESTful API and wodles tests. ([#16513](https://github.com/wazuh/wazuh/pull/16513))
- Added unit tests for the Syscollector legacy decoder. ([#15985](https://github.com/wazuh/wazuh/pull/15985))
- Added unit tests for the manage_agents tool. ([#15999](https://github.com/wazuh/wazuh/pull/15999))
- Added an option to customize the Slack integration. ([#16090](https://github.com/wazuh/wazuh/pull/16090))
- Added support for Amazon Linux 2023 in Vulnerability Detector. ([#17617](https://github.com/wazuh/wazuh/issue/17617))

#### Changed

- An unnecessary sanity check related to Syscollector has been removed from wazuh-db. ([#16008](https://github.com/wazuh/wazuh/pull/16008))
- The manager now rejects agents with a higher version by default. ([#20367](https://github.com/wazuh/wazuh/pull/20367))

#### Fixed

- Fixed an unexpected error by the Cluster when a worker gets restarted. ([#16683](https://github.com/wazuh/wazuh/pull/16683))
- Fixed Syscollector packages multiarch values. ([#19722](https://github.com/wazuh/wazuh/issues/19722))
- Fixed a bug that made the Windows agent crash randomly when loading RPCRT4.dll. ([#18591](https://github.com/wazuh/wazuh/issues/18591))

#### Deleted

- Delete unused framework RBAC migration folder. ([#17225](https://github.com/wazuh/wazuh/pull/17225))

### Agent

#### Added

- Added support for Custom Logs in Buckets via AWS SQS. ([#17951](https://github.com/wazuh/wazuh/pull/17951))
- Added geolocation for `aws.data.client_ip` field. Thanks to @rh0dy. ([#16198](https://github.com/wazuh/wazuh/pull/16198))
- Added package inventory support for Alpine Linux in Syscollector. ([#15699](https://github.com/wazuh/wazuh/pull/15699))
- Added package inventory support for MacPorts in Syscollector. ([#15877](https://github.com/wazuh/wazuh/pull/15877))
- Added package inventory support for PYPI and node in Syscollector. ([#17982](https://github.com/wazuh/wazuh/pull/17982))
- Added related process information to the open ports inventory in Syscollector. ([#15000](https://github.com/wazuh/wazuh/pull/15000))

#### Changed

- The shared modules' code has been sanitized according to the convention. ([#17966](https://github.com/wazuh/wazuh/pull/17966))
- The package inventory internal messages have been modified to honor the schema compliance. ([#18006](https://github.com/wazuh/wazuh/pull/18006))
- The agent connection log has been updated to clarify that the agent must connect to an agent with the same or higher version. ([#20360](https://github.com/wazuh/wazuh/pull/20360))

#### Fixed

- Fixed detection of osquery 5.4.0+ running outside the integration. ([#17006](https://github.com/wazuh/wazuh/pull/17006))
- Fixed vendor data in package inventory for Brew packages on macOS. ([#16089](https://github.com/wazuh/wazuh/pull/16089))
- Fixed WPK rollback restarting host in Windows agent ([#20081](https://github.com/wazuh/wazuh/pull/20081))

### RESTful API

### Added
- Added new `status_code` field to `GET /agents` response. ([#19726](https://github.com/wazuh/wazuh/pull/19726))

#### Fixed

- Addressed error handling for non-utf-8 encoded file readings. ([#16489](https://github.com/wazuh/wazuh/pull/16489))
- Resolved an issue in the `WazuhException` class that disrupted the API executor subprocess. ([#16914](https://github.com/wazuh/wazuh/pull/16914))
- Corrected an empty value problem in the API specification key. ([#16918](https://github.com/wazuh/wazuh/issues/16918))

#### Deleted

- Deprecated `PUT /vulnerability`, `GET /vulnerability/{agent_id}`, `GET /vulnerability/{agent_id}/last_scan` and `GET /vulnerability/{agent_id}/summary/{field}` API endpoints. In future versions, the Wazuh indexer REST API can be used instead. ([#20126](https://github.com/wazuh/wazuh/pull/20126))

### Other

#### Fixed

- Fixed the signature of the internal function `OSHash_GetIndex()`. ([#17040](https://github.com/wazuh/wazuh/pull/17040))

## [v4.6.0]

### Manager

#### Added

- wazuh-authd can now generate X509 certificates. ([#13559](https://github.com/wazuh/wazuh/pull/13559))
- Introduced a new CLI to manage features related to the Wazuh API RBAC resources. ([#13797](https://github.com/wazuh/wazuh/pull/13797))
- Added support for Amazon Linux 2022 in Vulnerability Detector. ([#13034](https://github.com/wazuh/wazuh/issue/13034))
- Added support for Alma Linux in Vulnerability Detector. ([#16343](https://github.com/wazuh/wazuh/pull/16343))
- Added support for Debian 12 in Vulnerability Detector. ([#18542](https://github.com/wazuh/wazuh/pull/18542))
- Added mechanism in wazuh-db to identify fragmentation and perform vacuum. ([#14953](https://github.com/wazuh/wazuh/pull/14953))
- Added an option to set whether the manager should ban newer agents. ([#18333](https://github.com/wazuh/wazuh/pull/18333))
- Added mechanism to prevent wazuh agents connections to lower manager versions. ([#15661](https://github.com/wazuh/wazuh/pull/15661))

#### Changed

- wazuh-remoted now checks the size of the files to avoid malformed merged.mg. ([#14659](https://github.com/wazuh/wazuh/pull/14659))
- Added a limit option for the Rsync dispatch queue size. ([#14024](https://github.com/wazuh/wazuh/pull/14024))
- Added a limit option for the Rsync thread pool. ([#14026](https://github.com/wazuh/wazuh/pull/14026))
- wazuh-authd now shows a warning when deprecated forcing options are present in the configuration. ([#14549](https://github.com/wazuh/wazuh/pull/14549))
- The agent now notifies the manager when Active Reponse fails to run `netsh`. ([#14804](https://github.com/wazuh/wazuh/pull/14804))
- Use new broadcast system to send agent groups information from the master node of a cluster. ([#13906](https://github.com/wazuh/wazuh/pull/13906))
- Changed cluster `send_request` method so that timeouts are treated as exceptions and not as responses. ([#15220](https://github.com/wazuh/wazuh/pull/15220))
- Refactored methods responsible for file synchronization within the cluster. ([#13065](https://github.com/wazuh/wazuh/pull/13065))
- Changed schema constraints for sys_hwinfo table. ([#16065](https://github.com/wazuh/wazuh/pull/16065))
- Auth process not start when registration password is empty. ([#15709](https://github.com/wazuh/wazuh/pull/15709))
- Changed error messages about corrupt GetSecurityInfo messages from FIM to debug logs. ([#19400](https://github.com/wazuh/wazuh/pull/19400))
- Changed the default settings for wazuh-db to perform database auto-vacuum more often. ([#19956](https://github.com/wazuh/wazuh/pull/19956))

#### Fixed

- Fixed wazuh-remoted not updating total bytes sent in UDP. ([#13979](https://github.com/wazuh/wazuh/pull/13979))
- Fixed translation of packages with a missing version in CPE Helper for Vulnerability Detector. ([#14356](https://github.com/wazuh/wazuh/pull/14356))
- Fixed undefined behavior issues in Vulnerability Detector unit tests. ([#14174](https://github.com/wazuh/wazuh/pull/14174))
- Fixed permission error when producing FIM alerts. ([#14019](https://github.com/wazuh/wazuh/pull/14019))
- Fixed memory leaks wazuh-authd. ([#15164](https://github.com/wazuh/wazuh/pull/15164))
- Fixed Audit policy change detection in FIM for Windows. ([#14763](https://github.com/wazuh/wazuh/pull/14763))
- Fixed `origin_module` variable value when sending API or framework messages to core sockets. ([#14408](https://github.com/wazuh/wazuh/pull/14408))
- Fixed an issue where an erroneous tag appeared in the cluster logs. ([#15715](https://github.com/wazuh/wazuh/pull/15715))
- Fixed log error displayed when there's a duplicate worker node name within a cluster. ([#15250](https://github.com/wazuh/wazuh/issues/15250))
- Resolved an issue in the `agent_upgrade` CLI when used from worker nodes. ([#15487](https://github.com/wazuh/wazuh/pull/15487))
- Fixed error in the `agent_upgrade` CLI when displaying upgrade result. ([#18047](https://github.com/wazuh/wazuh/issues/18047))
- Fixed error in which the connection with the cluster was broken in local clients for not sending keepalives messages. ([#15277](https://github.com/wazuh/wazuh/pull/15277))
- Fixed error in which exceptions were not correctly handled when `dapi_err` command could not be sent to peers. ([#15298](https://github.com/wazuh/wazuh/pull/15298))
- Fixed error in worker's Integrity sync task when a group folder was deleted in master. ([#16257](https://github.com/wazuh/wazuh/pull/16257))
- Fixed error when trying tu update an agent through the API or the CLI while pointing to a WPK file. ([#16506](https://github.com/wazuh/wazuh/pull/16506))
- Fixed wazuh-remoted high CPU usage in master node without agents. ([#15074](https://github.com/wazuh/wazuh/pull/15074))
- Fixed race condition in wazuh-analysisd handling rule ignore option. ([#16101](https://github.com/wazuh/wazuh/pull/16101))
- Fixed missing rules and decoders in Analysisd JSON report. ([#16000](https://github.com/wazuh/wazuh/pull/16000))
- Fixed translation of packages with missing version in CPE Helper. ([#14356](https://github.com/wazuh/wazuh/pull/14356))
- Fixed log date parsing at predecoding stage. ([#15826](https://github.com/wazuh/wazuh/pull/15826))
- Fixed permission error in JSON alert. ([#14019](https://github.com/wazuh/wazuh/pull/14019))

### Agent

#### Added

- Added GuardDuty Native support to the AWS integration. ([#15226](https://github.com/wazuh/wazuh/pull/15226))
- Added `--prefix` parameter to Azure Storage integration. ([#14768](https://github.com/wazuh/wazuh/pull/14768))
- Added validations for empty and invalid values in AWS integration. ([#16493](https://github.com/wazuh/wazuh/pull/16493))
- Added new unit tests for GCloud integration and increased coverage to 99%. ([#13573](https://github.com/wazuh/wazuh/pull/13573))
- Added new unit tests for Azure Storage integration and increased coverage to 99%. ([#14104](https://github.com/wazuh/wazuh/pull/14104))
- Added new unit tests for Docker Listener integration. ([#14177](https://github.com/wazuh/wazuh/pull/14177))
- Added support for Microsoft Graph security API. Thanks to Bryce Shurts (@S-Bryce). ([#18116](https://github.com/wazuh/wazuh/pull/18116))
- Added wildcard support in FIM Windows registers. ([#15852](https://github.com/wazuh/wazuh/pull/15852))
- Added wildcards support for folders in the localfile configuration on Windows. ([#15973](https://github.com/wazuh/wazuh/pull/15973))
- Added new settings `ignore` and `restrict` to logcollector. ([#14782](https://github.com/wazuh/wazuh/pull/14782))
- Added RSync and DBSync to FIM. ([#12745](https://github.com/wazuh/wazuh/pull/12745))
- Added PCRE2 regex for SCA policies. ([#17124](https://github.com/wazuh/wazuh/pull/17124))
- Added mechanism to detect policy changes. ([#14763](https://github.com/wazuh/wazuh/pull/14763))
- Added support for Office365 MS/Azure Government Community Cloud (GCC) and Government Community Cloud High (GCCH) API. Thanks to Bryce Shurts (@S-Bryce). ([#16547](https://github.com/wazuh/wazuh/pull/16547))

#### Changed

- FIM option fim_check_ignore now applies to files and directories. ([#13264](https://github.com/wazuh/wazuh/pull/13264))
- Changed AWS integration to take into account user config found in the `.aws/config` file. ([#16531](https://github.com/wazuh/wazuh/pull/16531))
- Changed the calculation of timestamps in AWS and Azure modules by using UTC timezone. ([#14537](https://github.com/wazuh/wazuh/pull/14537))
- Changed the AWS integration to only show the `Skipping file with another prefix` message in debug mode. ([#15009](https://github.com/wazuh/wazuh/pull/15009))
- Changed debug level required to display CloudWatch Logs event messages. ([#14999](https://github.com/wazuh/wazuh/pull/14999))
- Changed syscollector database default permissions. ([#17447](https://github.com/wazuh/wazuh/pull/17447))
- Changed agent IP lookup algorithm. ([#17161](https://github.com/wazuh/wazuh/pull/17161))
- Changed InstallDate origin in windows installed programs. ([#14499](https://github.com/wazuh/wazuh/pull/14499))
- Enhanced clarity of certain error messages in the AWS integration for better exception tracing. ([#14524](https://github.com/wazuh/wazuh/pull/14524))
- Improved external integrations SQLite queries. ([#13420](https://github.com/wazuh/wazuh/pull/13420))
- Improved items iteration for `Config` and `VPCFlow` AWS integrations. ([#16325](https://github.com/wazuh/wazuh/pull/16325))
- Unit tests have been added to the shared JSON handling library. ([#14784](https://github.com/wazuh/wazuh/pull/14784))
- Unit tests have been added to the shared SQLite handling library. ([#14476](https://github.com/wazuh/wazuh/pull/14476))
- Improved command to change user and group from version 4.2.x to 4.x.x. ([#15032](https://github.com/wazuh/wazuh/pull/15032))
- Changed the internal value of the open_attemps configuration. ([#15647](https://github.com/wazuh/wazuh/pull/15647))
- Reduced the default FIM event throughput to 50 EPS. ([#19758](https://github.com/wazuh/wazuh/pull/19758))

#### Fixed

- Fixed the architecture of the dependency URL for macOS. ([#13534](https://github.com/wazuh/wazuh/pull/13534))
- Fixed a path length limitation that prevented FIM from reporting changes on Windows. ([#13588](https://github.com/wazuh/wazuh/pull/13588))
- Updated the AWS integration to use the regions specified in the AWS config file when no regions are provided in `ossec.conf`. ([#14993](https://github.com/wazuh/wazuh/pull/14993))
- Corrected the error code `#2` for the SIGINT signal within the AWS integration. ([#14850](https://github.com/wazuh/wazuh/pull/14850))
- Fixed the `discard_regex` functionality for the AWS GuardDuty integration. ([#14740](https://github.com/wazuh/wazuh/pull/14740))
- Fixed error messages in the AWS integration when there is a `ClientError`. ([#14500](https://github.com/wazuh/wazuh/pull/14500))
- Fixed error that could lead to duplicate logs when using the same dates in the AWS integration. ([#14493](https://github.com/wazuh/wazuh/pull/14493))
- Fixed `check_bucket` method in AWS integration to be able to find logs without a folder in root. ([#16116](https://github.com/wazuh/wazuh/pull/16116))
- Added field validation for `last_date.json` in Azure Storage integration. ([#16360](https://github.com/wazuh/wazuh/pull/16360))
- Improved handling of invalid regions given to the VPCFlow AWS integration, enhancing exception clarity. ([#15763](https://github.com/wazuh/wazuh/pull/15763))
- Fixed error in the GCloud Subscriber unit tests. ([#16070](https://github.com/wazuh/wazuh/pull/16070))
- Fixed the marker that AWS custom integrations uses. ([#16410](https://github.com/wazuh/wazuh/pull/16410))
- Fixed error messages when there are no logs to process in the WAF and Server Access AWS integrations. ([#16365](https://github.com/wazuh/wazuh/pull/16365))
- Added region validation before instantiating AWS service class in the AWS integration. ([#16463](https://github.com/wazuh/wazuh/pull/16463))
- Fixed InstallDate format in windows installed programs. ([#14161](https://github.com/wazuh/wazuh/pull/14161))
- Fixed syscollector default interval time when the configuration is empty. ([#15428](https://github.com/wazuh/wazuh/issues/15428))
- Fixed agent starts with an invalid fim configuration. ([#16268](https://github.com/wazuh/wazuh/pull/16268))
- Fixed rootcheck scan trying to read deleted files. ([#15719](https://github.com/wazuh/wazuh/pull/15719))
- Fixed compilation and build in Gentoo. ([#15739](https://github.com/wazuh/wazuh/pull/15739))
- Fixed a crash when FIM scan windows longs paths. ([#19375](https://github.com/wazuh/wazuh/pull/19375))
- Fixed FIM who-data support for aarch64 platforms. ([#19378](https://github.com/wazuh/wazuh/pull/19378))

#### Removed

- Unused option `local_ip` for agent configuration has been deleted. ([#13878](https://github.com/wazuh/wazuh/pull/13878))
- Removed unused migration functionality from the AWS integration. ([#14684](https://github.com/wazuh/wazuh/pull/14684))
- Deleted definitions of repeated classes in the AWS integration. ([#17655](https://github.com/wazuh/wazuh/pull/17655))
- Removed duplicate methods in `AWSBucket` and reuse inherited ones from `WazuhIntegration`. ([#15031](https://github.com/wazuh/wazuh/pull/15031))

### RESTful API

#### Added

- Added `POST /events` API endpoint to ingest logs through the API. ([#17670](https://github.com/wazuh/wazuh/pull/17670))
- Added `query`, `select` and `distinct` parameters to multiple endpoints. ([#17865](https://github.com/wazuh/wazuh/pull/17865))
- Added a new upgrade and migration mechanism for the RBAC database. ([#13919](https://github.com/wazuh/wazuh/pull/13919))
- Added new API configuration option to rotate log files based on a given size. ([#13654](https://github.com/wazuh/wazuh/pull/13654))
- Added `relative_dirname` parameter to GET, PUT and DELETE methods of the `/decoder/files/{filename}` and `/rule/files/{filename}` endpoints. ([#15994](https://github.com/wazuh/wazuh/issues/15994))
- Added new config option to disable uploading configurations containing the new `allow_higher_version` setting. ([#18212](https://github.com/wazuh/wazuh/pull/18212))
- Added API integration tests documentation. ([#13615](https://github.com/wazuh/wazuh/pull/13615))

#### Changed

- Changed the API's response status code for Wazuh cluster errors from 400 to 500. ([#13646](https://github.com/wazuh/wazuh/pull/13646))
- Changed Operational API error messages to include additional information. ([#19001](https://github.com/wazuh/wazuh/pull/19001))

#### Fixed

- Fixed an unexpected behavior when using the `q` and `select` parameters in some endpoints. ([#13421](https://github.com/wazuh/wazuh/pull/13421))
- Resolved an issue in the GET /manager/configuration API endpoint when retrieving the vulnerability detector configuration section. ([#15203](https://github.com/wazuh/wazuh/pull/15203))
- Fixed `GET /agents/upgrade_result` endpoint internal error with code 1814 in large environments. ([#15152](https://github.com/wazuh/wazuh/pull/15152))
- Enhanced the alphanumeric_symbols regex to better accommodate specific SCA remediation fields. ([#16756](https://github.com/wazuh/wazuh/pull/16756))
- Fixed bug that would not allow retrieving the Wazuh logs if only the JSON format was configured. ([#15967](https://github.com/wazuh/wazuh/pull/15967))
- Fixed error in `GET /rules` when variables are used inside `id` or `level` ruleset fields. ([#16310](https://github.com/wazuh/wazuh/pull/16310))
- Fixed `PUT /syscheck` and `PUT /rootcheck` endpoints to exclude exception codes properly. ([#16248](https://github.com/wazuh/wazuh/pull/16248))
- Adjusted test_agent_PUT_endpoints.tavern.yaml to resolve a race condition error. ([#16347](https://github.com/wazuh/wazuh/issues/16347))
- Fixed some errors in API integration tests for RBAC white agents. ([#16844](https://github.com/wazuh/wazuh/pull/16844))

#### Removed

- Removed legacy code related to agent databases in `/var/agents/db`. ([#15934](https://github.com/wazuh/wazuh/pull/15934))

### Ruleset

#### Changed

- The SSHD decoder has been improved to catch disconnection events. ([#14138](https://github.com/wazuh/wazuh/pull/14138))


## [v4.5.4]

### Manager

#### Changed

- Set a timeout on requests between components through the cluster. ([#19729](https://github.com/wazuh/wazuh/pull/19729))

#### Fixed

- Fixed a bug that might leave some worker's services hanging if the connection to the master was broken. ([#19702](https://github.com/wazuh/wazuh/pull/19702))
- Fixed vulnerability scan on Windows agent when the OS version has no release data. ([#19706](https://github.com/wazuh/wazuh/pull/19706))


## [v4.5.3] - 2023-10-10

### Manager

#### Changed

- Vulnerability Detector now fetches the SUSE feeds in Gzip compressed format. ([#18783](https://github.com/wazuh/wazuh/pull/18783))

#### Fixed

- Fixed a bug that might cause wazuh-analysisd to crash if it receives a status API query during startup. ([#18737](https://github.com/wazuh/wazuh/pull/18737))
- Fixed a bug that might cause wazuh-maild to crash when handling large alerts. ([#18976](https://github.com/wazuh/wazuh/pull/18976))
- Fixed an issue in Vulnerability Detector fetching the SLES 15 feed. ([#19217](https://github.com/wazuh/wazuh/pull/19217))

### Agent

#### Changed

- Updated the agent to report the name of macOS 14 (Sonoma). ([#19041](https://github.com/wazuh/wazuh/pull/19041))

#### Fixed

- Fixed a bug in the memory handle at the agent's data provider helper. ([#18773](https://github.com/wazuh/wazuh/pull/18773))
- Fixed a data mismatch in the OS name between the global and agents' databases. ([#18903](https://github.com/wazuh/wazuh/pull/18903))
- Fixed an array limit check in wazuh-logcollector. ([#19069](https://github.com/wazuh/wazuh/pull/19069))
- Fixed wrong Windows agent binaries metadata. ([#19286](https://github.com/wazuh/wazuh/pull/19286))
- Fixed error during the windows agent upgrade. ([#19397](https://github.com/wazuh/wazuh/pull/19397))

### RESTful API

#### Added

- Added support for the `$` symbol in query values. ([#18509](https://github.com/wazuh/wazuh/pull/18509))
- Added support for the `@` symbol in query values. ([#18346](https://github.com/wazuh/wazuh/pull/18346))
- Added support for nested queries in the `q` API parameter. ([#18493](https://github.com/wazuh/wazuh/pull/18493))

#### Changed

- Updated `force` flag message in the `agent_upgrade` CLI. ([#18432](https://github.com/wazuh/wazuh/pull/18432))

#### Fixed

- Removed undesired characters when listing rule group names in `GET /rules/groups`. ([#18362](https://github.com/wazuh/wazuh/pull/18362))
- Fixed an error when using the query `condition=all` in `GET /sca/{agent_id}/checks/{policy_id}`. ([#18434](https://github.com/wazuh/wazuh/pull/18434))
- Fixed an error in the API log mechanism where sometimes the requests would not be printed in the log file. ([#18733](https://github.com/wazuh/wazuh/pull/18733))


## [v4.5.2] - 2023-09-06

### Manager

#### Changed

- wazuh-remoted now allows connection overtaking if the older agent did not respond for a while. ([#18085](https://github.com/wazuh/wazuh/pull/18085))
- The manager stops restricting the possible package formats in the inventory, to increase compatibility. ([#18437](https://github.com/wazuh/wazuh/pull/18437))
- wazuh-remoted now prints the connection family when an unknown client gets connected. ([#18468](https://github.com/wazuh/wazuh/pull/18468))
- The manager stops blocking updates by WPK to macOS agents on ARM64, allowing custom updates. ([#18545](https://github.com/wazuh/wazuh/pull/18545))
- Vulnerability Detector now fetches the Debian feeds in BZ2 compressed format. ([#18770](https://github.com/wazuh/wazuh/pull/18770))

### Fixed

- Fixed a bug in wazuh-csyslogd that causes it to consume 100% of CPU while expecting new alerts. ([#18472](https://github.com/wazuh/wazuh/pull/18472))


## [v4.5.1] - 2023-08-24

### Manager

#### Changed

- Vulnerability Detector now fetches the RHEL 5 feed URL from feed.wazuh.com by default. ([#18142](https://github.com/wazuh/wazuh/pull/18142))
- The Vulnerability Detector CPE helper has been updated. ([#16846](https://github.com/wazuh/wazuh/pull/16846))

#### Fixed

- Fixed a race condition in some RBAC unit tests by clearing the SQLAlchemy mappers. ([#17866](https://github.com/wazuh/wazuh/pull/17866))
- Fixed a bug in wazuh-analysisd that could exceed the maximum number of fields when loading a rule. ([#17490](https://github.com/wazuh/wazuh/pull/17490))
- Fixed a race condition in wazuh-analysisd FTS list. ([#17126](https://github.com/wazuh/wazuh/pull/17126))
- Fixed a crash in Analysisd when parsing an invalid decoder. ([#17143](https://github.com/wazuh/wazuh/pull/17143))
- Fixed a segmentation fault in wazuh-modulesd due to duplicate Vulnerability Detector configuration. ([#17701](https://github.com/wazuh/wazuh/pull/17701))
- Fixed Vulnerability Detector configuration for unsupported SUSE systems. ([#16978](https://github.com/wazuh/wazuh/pull/16978))

### Agent

#### Added

- Added the `discard_regex` functionality to Inspector and CloudWatchLogs AWS integrations. ([#17748](https://github.com/wazuh/wazuh/pull/17748))
- Added new validations for the AWS integration arguments. ([#17673](https://github.com/wazuh/wazuh/pull/17673))
- Added native agent support for Apple silicon. ([#2224](https://github.com/wazuh/wazuh-packages/pull/2224))

#### Changed

- The agent for Windows now loads its shared libraries after running the verification. ([#16607](https://github.com/wazuh/wazuh/pull/16607))

#### Fixed

- Fixed `InvalidRange` error in Azure Storage integration when trying to get data from an empty blob. ([#17524](https://github.com/wazuh/wazuh/pull/17524))
- Fixed a memory corruption hazard in the FIM Windows Registry scan. ([#17586](https://github.com/wazuh/wazuh/pull/17586))
- Fixed an error in Syscollector reading the CPU frequency on Apple M1. ([#17179](https://github.com/wazuh/wazuh/pull/17179))
- Fixed agent WPK upgrade for Windows that might leave the previous version in the Registry. ([#16659](https://github.com/wazuh/wazuh/pull/16659))
- Fixed agent WPK upgrade for Windows to get the correct path of the Windows folder. ([#17176](https://github.com/wazuh/wazuh/pull/17176))

### RESTful API

#### Fixed

- Fixed `PUT /agents/upgrade_custom` endpoint to validate that the file extension is `.wpk`. ([#17632](https://github.com/wazuh/wazuh/pull/17632))
- Fixed errors in API endpoints to get `labels` and `reports` active configuration from managers. ([#17660](https://github.com/wazuh/wazuh/pull/17660))

### Ruleset

#### Changed

- The SCA SCA policy for Ubuntu Linux 20.04 (CIS v2.0.0) has been remade. ([#17794](https://github.com/wazuh/wazuh/pull/17794))

#### Fixed

- Fixed CredSSP encryption enforcement at Windows Benchmarks for SCA. ([#17941](https://github.com/wazuh/wazuh/pull/17941))
- Fixed an inverse logic in MS Windows Server 2022 Benchmark for SCA. ([#17940](https://github.com/wazuh/wazuh/pull/17940))
- Fixed a false positive in Windows Eventchannel rule due to substring false positive. ([#17779](https://github.com/wazuh/wazuh/pull/17779))
- Fixed missing whitespaces in SCA policies for Windows. ([#17813](https://github.com/wazuh/wazuh/pull/17813))
- Fixed the description of a Fortigate rule. ([#17798](https://github.com/wazuh/wazuh/pull/17798))

#### Removed

- Removed check 1.1.5 from Windows 10 SCA policy. ([#17812](https://github.com/wazuh/wazuh/pull/17812))

### Other

#### Changed

- The CURL library has been updated to v7.88.1. ([#16990](https://github.com/wazuh/wazuh/pull/16990))


## [v4.5.0] - 2023-08-10

### Manager

#### Changed

- Vulnerability Detector now fetches the NVD feed from https://feed.wazuh.com, based on the NVD API 2.0. ([#17954](https://github.com/wazuh/wazuh/pull/17954))
  - The option `<update_from_year>` has been deprecated.

#### Fixed

- Fixed an error in the installation commands of the API and Framework modules when performing upgrades from sources. ([#17656](https://github.com/wazuh/wazuh/pull/17656))
- Fixed embedded Python interpreter to remove old Wazuh packages from it. ([#18123](https://github.com/wazuh/wazuh/issues/18123))

### RESTful API

#### Changed

- Changed API integration tests to include Nginx LB logs when tests failed. ([#17703](https://github.com/wazuh/wazuh/pull/17703))

#### Fixed

- Fixed error in the Nginx LB entrypoint of the API integration tests. ([#17703](https://github.com/wazuh/wazuh/pull/17703))


## [v4.4.5] - 2023-07-10

### Installer

#### Fixed

- Fixed an error in the DEB package that prevented the agent and manager from being installed on Debian 12. ([#2256](https://github.com/wazuh/wazuh-packages/pull/2256))
- Fixed a service requirement in the RPM package that prevented the agent and manager from being installed on Oracle Linux 9. ([#2257](https://github.com/wazuh/wazuh-packages/pull/2257))


## [v4.4.4] - 2023-06-14

### Manager

#### Fixed

- The vulnerability scanner stops producing false positives for some Windows 11 vulnerabilities due to a change in the feed's CPE. ([#17178](https://github.com/wazuh/wazuh/pull/17178))
- Prevented the VirusTotal integration from querying the API when the source alert is missing the MD5. ([#16908](https://github.com/wazuh/wazuh/pull/16908))

### Agent

#### Changed

- The Windows agent package signing certificate has been updated. ([#17506](https://github.com/wazuh/wazuh/pull/17506))

### Ruleset

#### Changed

- Updated all current rule descriptions from "Ossec" to "Wazuh". ([#17211](https://github.com/wazuh/wazuh/pull/17211))


## [v4.4.3] - 2023-05-26

### Agent

#### Changed

- Added support for Apple Silicon processors to the macOS agent. ([#16521](https://github.com/wazuh/wazuh/pull/16521))
- Prevented the installer from checking the old users "ossecm" and "ossecr" on upgrade. ([#2211](https://github.com/wazuh/wazuh-packages/pull/2211))
- The deployment variables capture has been changed on macOS. ([#17195](https://github.com/wazuh/wazuh/pull/17195))

#### Fixed

- The temporary file "ossec.confre" is now removed after upgrade on macOS. ([#2217](https://github.com/wazuh/wazuh-packages/pull/2217))
- Prevented the installer from corrupting the agent configuration on macOS when deployment variables were defined on upgrade. ([#2208](https://github.com/wazuh/wazuh-packages/pull/2208))
- The installation on macOS has been fixed by removing calls to launchctl. ([#2218](https://github.com/wazuh/wazuh-packages/pull/2218))

### Ruleset

#### Changed

- The SCA policy names have been unified. ([#17202](https://github.com/wazuh/wazuh/pull/17202))


## [v4.4.2] - 2023-05-18

### Manager

#### Changed

- Remove an unused variable in wazuh-authd to fix a _String not null terminated_ Coverity finding. ([#15957](https://github.com/wazuh/wazuh/pull/15957))

#### Fixed

- Fixed a bug causing agent groups tasks status in the cluster not to be stored. ([#16394](https://github.com/wazuh/wazuh/pull/16394))
- Fixed memory leaks in Vulnerability Detector after disk failures. ([#16478](https://github.com/wazuh/wazuh/pull/16478))
- Fixed a pre-decoder problem with the + symbol in the macOS ULS timestamp. ([#16530](https://github.com/wazuh/wazuh/pull/16530))

### Agent

#### Added

- Added a new module to integrate with Amazon Security Lake as a subscriber. ([#16515](https://github.com/wazuh/wazuh/pull/16515))
- Added support for `localfile` blocks deployment. ([#16847](https://github.com/wazuh/wazuh/pull/16847))

#### Changed

- Changed _netstat_ command on macOS agents. ([#16743](https://github.com/wazuh/wazuh/pull/16743))

#### Fixed

- Fixed an issue with MAC address reporting on Windows systems. ([#16517](https://github.com/wazuh/wazuh/pull/16517))
- Fixed Windows unit tests hanging during execution. ([#16857](https://github.com/wazuh/wazuh/pull/16857))

### RESTful API

#### Fixed

- Fixed agent insertion when no key is specified using `POST /agents/insert` endpoint. ([#16381](https://github.com/wazuh/wazuh/pull/16381))

### Ruleset

#### Added

- Added macOS 13.0 Ventura SCA policy. ([#15566](https://github.com/wazuh/wazuh/pull/15566))
- Added new ruleset for macOS 13 Ventura and older versions. ([#15567](https://github.com/wazuh/wazuh/pull/15567))
- Added a new base ruleset for log sources collected from Amazon Security Lake. ([#16549](https://github.com/wazuh/wazuh/pull/16549))

### Other

#### Added

- Added `pyarrow` and `numpy` Python dependencies. ([#16692](https://github.com/wazuh/wazuh/pull/16692))
- Added `importlib-metadata` and `zipp` Python dependencies. ([#16692](https://github.com/wazuh/wazuh/pull/16692))

#### Changed

- Updated `Flask` Python dependency to 2.2.5. ([#17053](https://github.com/wazuh/wazuh/pull/17053))


## [v4.4.1] - 2023-04-12

### Manager

#### Changed

- Improve WazuhDB performance by avoiding synchronization of existing agent keys and removing deprecated agent databases from var/db/agents. ([#15883](https://github.com/wazuh/wazuh/pull/15883))

#### Fixed

- Reverted the addition of some mapping fields in Wazuh template causing a bug with expanded search. ([#16546](https://github.com/wazuh/wazuh/pull/16546))

### RESTful API

#### Changed

- Changed API limits protection to allow uploading new configuration files if `limit` is not modified. ([#16541](https://github.com/wazuh/wazuh/pull/16541))

### Ruleset

#### Added

- Added Debian Linux 11 SCA policy. ([#16017](https://github.com/wazuh/wazuh/pull/16017))

#### Changed

- SCA policy for Red Hat Enterprise Linux 9 rework. ([#16016](https://github.com/wazuh/wazuh/pull/16016))

### Other

#### Changed

- Update embedded Python interpreter to 3.9.16. ([#16472](https://github.com/wazuh/wazuh/issues/16472))
- Update setuptools to 65.5.1. ([#16492](https://github.com/wazuh/wazuh/pull/16492))

## [v4.4.0] - 2023-03-28

### Manager

#### Added

- Added new unit tests for cluster Python module and increased coverage to 99%. ([#9995](https://github.com/wazuh/wazuh/pull/9995))
- Added file size limitation on cluster integrity sync. ([#11190](https://github.com/wazuh/wazuh/pull/11190))
- Added unittests for CLIs script files. ([#13424](https://github.com/wazuh/wazuh/pull/13424))
- Added support for SUSE in Vulnerability Detector. ([#9962](https://github.com/wazuh/wazuh/pull/9962))
- Added support for Ubuntu Jammy in Vulnerability Detector. ([#13263](https://github.com/wazuh/wazuh/pull/13263))
- Added a software limit to limit the number of EPS that a manager can process. ([#13608](https://github.com/wazuh/wazuh/pull/13608))
- Added a new wazuh-clusterd task for agent-groups info synchronization. ([#11753](https://github.com/wazuh/wazuh/pull/11753))
- Added unit tests for functions in charge of getting ruleset sync status. ([#14950](https://github.com/wazuh/wazuh/pull/14950))
- Added auto-vacuum mechanism in wazuh-db. ([#14950](https://github.com/wazuh/wazuh/pull/14950))
- Delta events in Syscollector when data gets changed may now produce alerts. ([#10843](https://github.com/wazuh/wazuh/pull/10843))

#### Changed

- wazuh-logtest now shows warnings about ruleset issues. ([#10822](https://github.com/wazuh/wazuh/pull/10822))
- Modulesd memory is now managed by jemalloc, this helps reduce memory fragmentation. ([#12206](https://github.com/wazuh/wazuh/pull/12206))
- Updated the Vulnerability Detector configuration reporting to include MSU and skip JSON Red Hat feed. ([#12117](https://github.com/wazuh/wazuh/pull/12117))
- Improved the shared configuration file handling performance. ([#12352](https://github.com/wazuh/wazuh/pull/12352))
- The agent group data is now natively handled by Wazuh DB. ([#11753](https://github.com/wazuh/wazuh/pull/11753))
- Improved security at cluster zip filenames creation. ([#10710](https://github.com/wazuh/wazuh/pull/10710))
- Refactor of the core/common.py module. ([#12390](https://github.com/wazuh/wazuh/pull/12390))
- Refactor format_data_into_dictionary method of WazuhDBQuerySyscheck class. ([#12497](https://github.com/wazuh/wazuh/pull/12390))
- Limit the maximum zip size that can be created while synchronizing cluster Integrity. ([#11124](https://github.com/wazuh/wazuh/pull/11124))
- Refactored the functions in charge of synchronizing files in the cluster. ([#13065](https://github.com/wazuh/wazuh/pull/))
- Changed MD5 hash function to BLAKE2 for cluster file comparison. ([#13079](https://github.com/wazuh/wazuh/pull/13079))
- Renamed wazuh-logtest and wazuh-clusterd scripts to follow the same scheme as the other scripts (spaces symbolized with _ instead of -). ([#12926](https://github.com/wazuh/wazuh/pull/12926))
- The agent key polling module has been ported to wazuh-authd. ([#10865](https://github.com/wazuh/wazuh/pull/10865))
- Added the update field in the CPE Helper for Vulnerability Detector. ([#13741](https://github.com/wazuh/wazuh/pull/13741))
- Prevented agents with the same ID from connecting to the manager simultaneously. ([#11702](https://github.com/wazuh/wazuh/pull/11702))
- wazuh-analysisd, wazuh-remoted and wazuh-db metrics have been extended. ([#13713](https://github.com/wazuh/wazuh/pull/13713))
- Minimized and optimized wazuh-clusterd number of messages from workers to master related to agent-info tasks. ([#11753](https://github.com/wazuh/wazuh/pull/11753))
- Improved performance of the `agent_groups` CLI when listing agents belonging to a group. ([#14244](https://github.com/wazuh/wazuh/pull/14244)
- Changed wazuh-clusterd binary behaviour to kill any existing cluster processes when executed. ([#14475](https://github.com/wazuh/wazuh/pull/14475))
- Changed wazuh-clusterd tasks to wait asynchronously for responses coming from wazuh-db. ([#14791](https://github.com/wazuh/wazuh/pull/14843))
- Use zlib for zip compression in cluster synchronization. ([#11190](https://github.com/wazuh/wazuh/pull/11190))
- Added mechanism to dynamically adjust zip size limit in Integrity sync. ([#12241](https://github.com/wazuh/wazuh/pull/12241))
- Deprecate status field in SCA. ([#15853](https://github.com/wazuh/wazuh/pull/15853))
- Agent group guessing (based on configuration hash) now writes the new group directly on the master node. ([#16066](https://github.com/wazuh/wazuh/pull/16066))
- Added delete on cascade of belongs table entries when a group is deleted. ([#16098](https://github.com/wazuh/wazuh/issues/16098))
- Changed `agent_groups` CLI output so affected agents are not printed when deleting a group. ([#16499](https://github.com/wazuh/wazuh/pull/16499))

#### Fixed

- Fixed wazuh-dbd halt procedure. ([#10873](https://github.com/wazuh/wazuh/pull/10873))
- Fixed compilation warnings in the manager. ([#12098](https://github.com/wazuh/wazuh/pull/12098))
- Fixed a bug in the manager that did not send shared folders correctly to agents belonging to multiple groups. ([#12516](https://github.com/wazuh/wazuh/pull/12516))
- Fixed the Active Response decoders to support back the top entries for source IP in reports. ([#12834](https://github.com/wazuh/wazuh/pull/12834))
- Fixed the feed update interval option of Vulnerability Detector for the JSON Red Hat feed. ([#13338](https://github.com/wazuh/wazuh/pull/13338))
- Fixed several code flaws in the Python framework. ([#12127](https://github.com/wazuh/wazuh/pull/12127))
  - Fixed code flaw regarding the use of XML package. ([#10635](https://github.com/wazuh/wazuh/pull/10635))
  - Fixed code flaw regarding permissions at group directories. ([#10636](https://github.com/wazuh/wazuh/pull/10636))
  - Fixed code flaw regarding temporary directory names. ([#10544](https://github.com/wazuh/wazuh/pull/10544))
  - Fixed code flaw regarding try, except and pass block in wazuh-clusterd. ([#11951](https://github.com/wazuh/wazuh/pull/11951))
- Fixed framework datetime transformations to UTC. ([#10782](https://github.com/wazuh/wazuh/pull/10782))
- Fixed a cluster error when Master-Worker tasks where not properly stopped after an exception occurred in one or both parts. ([#11866](https://github.com/wazuh/wazuh/pull/11866))
- Fixed cluster logger issue printing 'NoneType: None' in error logs. ([#12831](https://github.com/wazuh/wazuh/pull/12831))
- Fixed unhandled cluster error when reading a malformed configuration. ([#13419](https://github.com/wazuh/wazuh/pull/13419))
- Fixed framework unit test failures when they are run by the root user. ([#13368](https://github.com/wazuh/wazuh/pull/13368))
- Fixed a memory leak in analysisd when parsing a disabled Active Response. ([#13405](https://github.com/wazuh/wazuh/pull/13405))
- Prevented wazuh-db from deleting queue/diff when cleaning databases. ([#13892](https://github.com/wazuh/wazuh/pull/13892))
- Fixed multiple data race conditions in Remoted reported by ThreadSanitizer. ([#14981](https://github.com/wazuh/wazuh/pull/14981))
- Fixed aarch64 OS collection in Remoted to allow WPK upgrades. ([#15151](https://github.com/wazuh/wazuh/pull/15151))
- Fixed a race condition in Remoted that was blocking agent connections. ([#15165](https://github.com/wazuh/wazuh/pull/15165))
- Fixed Virustotal integration to support non UTF-8 characters. ([#13531](https://github.com/wazuh/wazuh/pull/13531))
- Fixed a bug masking as Timeout any error that might occur while waiting to receive files in the cluster. ([#14922](https://github.com/wazuh/wazuh/pull/14922))
- Fixed a read buffer overflow in wazuh-authd when parsing requests. ([#15876](https://github.com/wazuh/wazuh/pull/15876))
- Applied workaround for bpo-46309 used in cluster to wazuh-db communication.([#16012](https://github.com/wazuh/wazuh/pull/16012))
- Let the database module synchronize the agent groups data before assignments. ([#16233](https://github.com/wazuh/wazuh/pull/16233))
- Fixed memory leaks in wazuh-analysisd when parsing and matching rules. ([#16321](https://github.com/wazuh/wazuh/pull/16321))

#### Removed

- Removed the unused internal option `wazuh_db.sock_queue_size`. ([#12409](https://github.com/wazuh/wazuh/pull/12409))
- Removed all the unused exceptions from the exceptions.py file.  ([#10940](https://github.com/wazuh/wazuh/pull/10940))
- Removed unused execute method from core/utils.py. ([#10740](https://github.com/wazuh/wazuh/pull/10740))
- Removed unused set_user_name function in framework. ([#13119](https://github.com/wazuh/wazuh/pull/13119))
- Unused internal calls to wazuh-db have been deprecated. ([#12370](https://github.com/wazuh/wazuh/pull/12370))
- Debian Stretch support in Vulnerability Detector has been deprecated. ([#14542](https://github.com/wazuh/wazuh/pull/14542))

### Agent

#### Added

- Added support of CPU frequency data provided by Syscollector on Raspberry Pi. ([#11756](https://github.com/wazuh/wazuh/pull/11756))
- Added support for IPv6 address collection in the agent. ([#11450](https://github.com/wazuh/wazuh/pull/11450))
- Added the process startup time data provided by Syscollector on macOS. ([#11833](https://github.com/wazuh/wazuh/pull/11833))
- Added support of package retrieval in Syscollector for OpenSUSE Tumbleweed and Fedora 34. ([#11571](https://github.com/wazuh/wazuh/pull/11571))
- Added the process startup time data provided by Syscollector on macOS. Thanks to @LubinLew. ([#11640](https://github.com/wazuh/wazuh/pull/11640))
- Added support for package data provided by Syscollector on Solaris. ([#11796](https://github.com/wazuh/wazuh/pull/11796))
- Added support for delta events in Syscollector when data gets changed. ([#10843](https://github.com/wazuh/wazuh/pull/10843))
- Added support for pre-installed Windows packages in Syscollector. ([#12035](https://github.com/wazuh/wazuh/pull/12035))
- Added support for IPv6 on agent-manager connection and enrollment. ([#11268](https://github.com/wazuh/wazuh/pull/11268))
- Added support for CIS-CAT Pro v3 and v4 to the CIS-CAT integration module. Thanks to @hustliyilin. ([#12582](https://github.com/wazuh/wazuh/pull/12582))
- Added support for the use of the Azure integration module in Linux agents. ([#10870](https://github.com/wazuh/wazuh/pull/10870))
- Added new error messages when using invalid credentials with the Azure integration. ([#11852](https://github.com/wazuh/wazuh/pull/11852))
- Added reparse option to CloudWatchLogs and Google Cloud Storage integrations.  ([#12515](https://github.com/wazuh/wazuh/pull/12515))
- Wazuh Agent can now be built and run on Alpine Linux. ([#14726](https://github.com/wazuh/wazuh/pull/14726))
- Added native Shuffle integration. ([#15054](https://github.com/wazuh/wazuh/pull/15054))

#### Changed

- Improved the free RAM data provided by Syscollector. ([#11587](https://github.com/wazuh/wazuh/pull/11587))
- The Windows installer (MSI) now provides signed DLL files. ([#12752](https://github.com/wazuh/wazuh/pull/12752))
- Changed the group ownership of the Modulesd process to root. ([#12748](https://github.com/wazuh/wazuh/pull/12748))
- Some parts of Agentd and Execd have got refactored. ([#12750](https://github.com/wazuh/wazuh/pull/12750))
- Handled new exception in the external integration modules. ([#10478](https://github.com/wazuh/wazuh/pull/10478))
- Optimized the number of calls to DB maintenance tasks performed by the AWS integration. ([#11828](https://github.com/wazuh/wazuh/pull/11828))
- Improved the reparse setting performance by removing unnecessary queries from external integrations. ([#12404](https://github.com/wazuh/wazuh/pull/12404))
- Updated and expanded Azure module logging functionality to use the ossec.log file. ([#12478](https://github.com/wazuh/wazuh/pull/12478))
- Improved the error management of the Google Cloud integration. ([#12647](https://github.com/wazuh/wazuh/pull/12647))
- Deprecated `logging` tag in GCloud integration. It now uses `wazuh_modules` debug value to set the verbosity level. ([#12769](https://github.com/wazuh/wazuh/pull/12769))
- The last_dates.json file of the Azure module has been deprecated in favour of a new ORM and database. ([12849](https://github.com/wazuh/wazuh/pull/12849/))
- Improved the error handling in AWS integration's `decompress_file` method. ([#12929](https://github.com/wazuh/wazuh/pull/12929))
- Use zlib for zip compression in cluster synchronization. ([#11190](https://github.com/wazuh/wazuh/pull/11190))
- The exception handling on Wazuh Agent for Windows has been changed to DWARF2. ([#11354](https://github.com/wazuh/wazuh/pull/11354))
- The root CA certificate for WPK upgrade has been updated. ([#14696](https://github.com/wazuh/wazuh/pull/14696))
- Agents on macOS now report the OS name as "macOS" instead of "Mac OS X". ([#14822](https://github.com/wazuh/wazuh/pull/14822))
- The Systemd service stopping policy has been updated. ([#14816](https://github.com/wazuh/wazuh/pull/14816))
- Changed how the AWS module handles `ThrottlingException` adding default values for connection retries in case no config file is set.([#14793](https://github.com/wazuh/wazuh/pull/14793))
- The agent for Windows now verifies its libraries to prevent side loading. ([#15404](https://github.com/wazuh/wazuh/pull/15404))

#### Fixed

- Fixed collection of maximum user data length. Thanks to @LubinLew. ([#7687](https://github.com/wazuh/wazuh/pull/7687))
- Fixed missing fields in Syscollector on Windows 10. ([#10772](https://github.com/wazuh/wazuh/pull/10772))
- Fixed the process startup time data provided by Syscollector on Linux. Thanks to @LubinLew. ([#11227](https://github.com/wazuh/wazuh/pull/11227))
- Fixed network data reporting by Syscollector related to tunnel or VPN interfaces. ([#11837](https://github.com/wazuh/wazuh/pull/11837))
- Skipped V9FS file system at Rootcheck to prevent false positives on WSL. ([#12066](https://github.com/wazuh/wazuh/pull/12066))
- Fixed double file handle closing in Logcollector on Windows. ([#9067](https://github.com/wazuh/wazuh/pull/9067))
- Fixed a bug in Syscollector that may prevent the agent from stopping when the manager connection is lost. ([#11949](https://github.com/wazuh/wazuh/pull/11949))
- Fixed internal exception handling issues on Solaris 10. ([#12148](https://github.com/wazuh/wazuh/pull/12148))
- Fixed duplicate error message IDs in the log. ([#12300](https://github.com/wazuh/wazuh/pull/12300))
- Fixed compilation warnings in the agent. ([#12691](https://github.com/wazuh/wazuh/pull/12691))
- Fixed the `skip_on_error` parameter of the AWS integration module, which was set to `True` by default. ([#1247](https://github.com/wazuh/wazuh/pull/12147))
- Fixed AWS DB maintenance with Load Balancer Buckets. ([#12381](https://github.com/wazuh/wazuh/pull/12381))
- Fixed AWS integration's `test_config_format_created_date` unit test. ([#12650](https://github.com/wazuh/wazuh/pull/12650))
- Fixed created_date field for LB and Umbrella integrations. ([#12630](https://github.com/wazuh/wazuh/pull/12630))
- Fixed AWS integration database maintenance error managament. ([#13185](https://github.com/wazuh/wazuh/pull/13185))
- The default delay at GitHub integration has been increased to 30 seconds. ([#13674](https://github.com/wazuh/wazuh/pull/13674))
- Logcollector has been fixed to allow locations containing colons (:). ([#14706](https://github.com/wazuh/wazuh/pull/14706))
- Fixed system architecture reporting in Syscollector on Apple Silicon devices. ([#13835](https://github.com/wazuh/wazuh/pull/13835))
- The C++ standard library and the GCC runtime library is included with Wazuh. ([#14190](https://github.com/wazuh/wazuh/pull/14190))
- Fixed missing inventory cleaning message in Syscollector. ([#13877](https://github.com/wazuh/wazuh/pull/13877))
- Fixed WPK upgrade issue on Windows agents due to process locking. ([#15322](https://github.com/wazuh/wazuh/pull/15322))
- Fixed FIM injection vulnerabilty when using `prefilter_cmd` option. ([#13044](https://github.com/wazuh/wazuh/pull/13044))
- Fixed the parse of ALB logs splitting `client_port`, `target_port` and `target_port_list` in separated `ip` and `port` for each key. ([14525](https://github.com/wazuh/wazuh/pull/14525))
- Fixed a bug that prevent processing Macie logs with problematic ipGeolocation values. ([15335](https://github.com/wazuh/wazuh/pull/15335))
- Fixed GCP integration module error messages. ([#15584](https://github.com/wazuh/wazuh/pull/15584))
- Fixed an error that prevented the agent on Windows from stopping correctly. ([#15575](https://github.com/wazuh/wazuh/pull/15575))
- Fixed Azure integration credentials link. ([#16140](https://github.com/wazuh/wazuh/pull/16140))

#### Removed

- Deprecated Azure and AWS credentials in the configuration authentication option. ([#14543](https://github.com/wazuh/wazuh/pull/14543))

### RESTful API

#### Added

- Added new API integration tests for a Wazuh environment without a cluster configuration. ([#10620](https://github.com/wazuh/wazuh/pull/10620))
- Added wazuh-modulesd tags to `GET /manager/logs` and `GET /cluster/{node_id}/logs` endpoints. ([#11731](https://github.com/wazuh/wazuh/pull/11731))
- Added Python decorator to soft deprecate API endpoints adding deprecation headers to their responses. ([#12438](https://github.com/wazuh/wazuh/pull/12438))
- Added new exception to inform that /proc directory is not found or permissions to see its status are not granted. ([#12486](https://github.com/wazuh/wazuh/pull/12486))
- Added new field and filter to `GET /agents` response to retrieve agent groups configuration synchronization status. ([#12362](https://github.com/wazuh/wazuh/pull/12483))
- Added agent groups configuration synchronization status to `GET /agents/summary/status` endpoint. ([12498](https://github.com/wazuh/wazuh/pull/12498))
- Added JSON log handling. ([#11171](https://github.com/wazuh/wazuh/pull/11171))
- Added integration tests for IPv6 agent's registration. ([#12029](https://github.com/wazuh/wazuh/pull/12029))
- Enable ordering by Agents count in `/groups` endpoints. ([#12887](https://github.com/wazuh/wazuh/pull/12887))
- Added hash to API logs to identify users logged in with authorization context. ([#12092](https://github.com/wazuh/wazuh/pull/12092))
- Added new `limits` section to the `upload_wazuh_configuration` section in the Wazuh API configuration. ([#14119](https://github.com/wazuh/wazuh/pull/14119))
- Added logic to API logger to renew its streams if needed on every request. ([#14295](https://github.com/wazuh/wazuh/pull/14295))
- Added `GET /manager/daemons/stats` and `GET /cluster/{node_id}/daemons/stats` API endpoints. ([#14401](https://github.com/wazuh/wazuh/pull/14401))
- Added `GET /agents/{agent_id}/daemons/stats` API endpoint. ([#14464](https://github.com/wazuh/wazuh/pull/14464))
- Added the possibility to get the configuration of the `wazuh-db` component in active configuration endpoints. ([#14471](https://github.com/wazuh/wazuh/pull/14471))
- Added distinct and select parameters to GET /sca/{agent_id} and GET /sca/{agent_id}/checks/{policy_id} endpoints. ([#15084](https://github.com/wazuh/wazuh/pull/15084))
- Added new endpoint to run vulnerability detector on-demand scans (`PUT /vulnerability`). ([#15290](https://github.com/wazuh/wazuh/pull/15290))

#### Changed

- Improved `GET /cluster/healthcheck` endpoint and `cluster_control -i more` CLI call in loaded cluster environments. ([#11341](https://github.com/wazuh/wazuh/pull/11341))
- Removed `never_connected` agent status limitation when trying to assign agents to groups. ([#12595](https://github.com/wazuh/wazuh/pull/12595))
- Changed API version and upgrade_version filters to work with different version formats. ([#12551](https://github.com/wazuh/wazuh/pull/12551))
- Renamed `GET /agents/{agent_id}/group/is_sync` endpoint to `GET /agents/group/is_sync` and added new `agents_list` parameter. ([#9413](https://github.com/wazuh/wazuh/pull/9413))
- Added `POST /security/user/authenticate` endpoint and marked `GET /security/user/authenticate` endpoint as deprecated. ([#10397](https://github.com/wazuh/wazuh/pull/10397))
- Adapted framework code to agent-group changes to use the new wazuh-db commands. ([#12526](https://github.com/wazuh/wazuh/pull/12526))
- Updated default timeout for `GET /mitre/software` to avoid timing out in slow environments after the MITRE DB update to v11.2. ([#13791](https://github.com/wazuh/wazuh/pull/13791))
- Changed API settings related to remote commands. The `remote_commands` section will be hold within `upload_wazuh_configuration`. ([#14119](https://github.com/wazuh/wazuh/pull/14119))
- Improved API unauthorized responses to be more accurate. ([#14233](https://github.com/wazuh/wazuh/pull/14233))
- Updated framework functions that communicate with the `request` socket to use `remote` instead. ([#14259](https://github.com/wazuh/wazuh/pull/14259))
- Improved parameter validation for API endpoints that require component and configuration parameters. ([#14766](https://github.com/wazuh/wazuh/pull/14766))
- Improved `GET /sca/{agent_id}/checks/{policy_id}` API endpoint performance. ([#15017](https://github.com/wazuh/wazuh/pull/15017))
- Improved exception handling when trying to connect to Wazuh sockets. ([#15334](https://github.com/wazuh/wazuh/pull/15334))
- Modified _group_names and _group_names_or_all regexes to avoid invalid group names. ([#15671](https://github.com/wazuh/wazuh/pull/15671))
- Changed `GET /sca/{agent_id}/checks/{policy_id}` endpoint filters and response to remove `status` field. ([#15747](https://github.com/wazuh/wazuh/pull/15747))
- Removed RBAC group assignments' related permissions from `DELETE /groups` to improve performance and changed response structure. ([#16231](https://github.com/wazuh/wazuh/pull/16231))

#### Fixed

- Fixed copy functions used for the backup files and upload endpoints to prevent incorrent metadata. ([#12302](https://github.com/wazuh/wazuh/pull/12302))
- Fixed a bug regarding ids not being sorted with cluster disabled in Active Response and Agent endpoints. ([#11010](https://github.com/wazuh/wazuh/pull/11010))
- Fixed a bug where `null` values from wazuh-db where returned in API responses. ([#10736](https://github.com/wazuh/wazuh/pull/10736))
- Connections through `WazuhQueue` will be closed gracefully in all situations. ([#12063](https://github.com/wazuh/wazuh/pull/12063))
- Fixed exception handling when trying to get the active configuration of a valid but not configured component. ([#12450](https://github.com/wazuh/wazuh/pull/12450))
- Fixed api.yaml path suggested as remediation at exception.py ([#12700](https://github.com/wazuh/wazuh/pull/12700))
- Fixed /tmp access error in containers of API integration tests environment. ([#12768](https://github.com/wazuh/wazuh/pull/12768))
- The API will return an exception when the user asks for agent inventory information and there is no database for it (never connected agents). ([#13096](https://github.com/wazuh/wazuh/pull/13096))
- Improved regex used for the `q` parameter on API requests with special characters and brackets. ([#13171](https://github.com/wazuh/wazuh/pull/13171)) ([#13386](https://github.com/wazuh/wazuh/pull/13386))
- Removed board_serial from syscollector integration tests expected responses. ([#12592](https://github.com/wazuh/wazuh/pull/12592))
- Removed cmd field from expected responses of syscollector integration tests. ([#12557](https://github.com/wazuh/wazuh/pull/12557))
- Reduced maximum number of groups per agent to 128 and adjusted group name validation. ([#12611](https://github.com/wazuh/wazuh/pull/12611))
- Reduced amount of memory required to read CDB lists using the API. ([#14204](https://github.com/wazuh/wazuh/pull/14204))
- Fixed a bug where the cluster health check endpoint and CLI would add an extra active agent to the master node. ([#14237](https://github.com/wazuh/wazuh/pull/14237))
- Fixed bug that prevent updating the configuration when using various <ossec_conf> blocks from the API ([#15311](https://github.com/wazuh/wazuh/pull/15311))
- Fixed vulnerability API integration tests' healthcheck. ([#15194](https://github.com/wazuh/wazuh/pull/15194))

#### Removed

- Removed null remediations from failed API responses. ([#12053](https://github.com/wazuh/wazuh/pull/12053))
- Deprecated `GET /agents/{agent_id}/group/is_sync` endpoint. ([#12365](https://github.com/wazuh/wazuh/issues/12365))
- Deprecated `GET /manager/stats/analysisd`, `GET /manager/stats/remoted`, `GET /cluster/{node_id}stats/analysisd`, and `GET /cluster/{node_id}stats/remoted` API endpoints. ([#14230](https://github.com/wazuh/wazuh/pull/14230))

### Ruleset

#### Added

- Added support for new sysmon events. ([#13594](https://github.com/wazuh/wazuh/pull/13594))
- Added new detection rules using Sysmon ID 1 events. ([#13595](https://github.com/wazuh/wazuh/pull/13595))
- Added new detection rules using Sysmon ID 3 events. ([#13596](https://github.com/wazuh/wazuh/pull/13596))
- Added new detection rules using Sysmon ID 7 events. ([#13630](https://github.com/wazuh/wazuh/pull/13630))
- Added new detection rules using Sysmon ID 8 events. ([#13637](https://github.com/wazuh/wazuh/pull/13637))
- Added new detection rules using Sysmon ID 10 events. ([#13639](https://github.com/wazuh/wazuh/pull/13639))
- Added new detection rules using Sysmon ID 11 events. ([#13631](https://github.com/wazuh/wazuh/pull/13631))
- Added new detection rules using Sysmon ID 13 events. ([#13636](https://github.com/wazuh/wazuh/pull/13636))
- Added new detection rules using Sysmon ID 20 events. ([#13673](https://github.com/wazuh/wazuh/pull/13673))
- Added new PowerShell ScriptBlock detection rules. ([#13638](https://github.com/wazuh/wazuh/pull/13638))
- Added HPUX 11i SCA policies using bastille and without bastille. ([#15157](https://github.com/wazuh/wazuh/pull/15157))

#### Changed

- Updated ruleset according to new API log changes when the user is logged in with authorization context. ([#15072](https://github.com/wazuh/wazuh/pull/15072))
- Updated 0580-win-security_rules.xml rules. ([#13579](https://github.com/wazuh/wazuh/pull/13579))
- Updated Wazuh MITRE ATT&CK database to version 11.3. ([#13622](https://github.com/wazuh/wazuh/pull/13622))
- Updated detection rules in 0840-win_event_channel.xml. ([#13633](https://github.com/wazuh/wazuh/pull/13633))
- SCA policy for Ubuntu Linux 20.04 rework. ([#15070](https://github.com/wazuh/wazuh/pull/15070))
- Updated Ubuntu Linux 22.04 SCA Policy with CIS Ubuntu Linux 22.04 LTS Benchmark v1.0.0. ([#15051](https://github.com/wazuh/wazuh/pull/15051))

#### Fixed

- Fixed OpenWRT decoder fixed to parse UFW logs. ([#11613](https://github.com/wazuh/wazuh/pull/11613))
- Bug fix in wazuh-api-fields decoder. ([#14807](https://github.com/wazuh/wazuh/pull/14807))
- Fixed deprecated MITRE tags in rules. ([#13567](https://github.com/wazuh/wazuh/pull/13567))
- SCA checks IDs are not unique. ([#15241](https://github.com/wazuh/wazuh/pull/15241))
- Fixed regex in check 5.1.1 of Ubuntu 20.04 SCA. ([#14513](https://github.com/wazuh/wazuh/pull/14513))
- Removed wrong Fedora Linux SCA default policies. ([#15251](https://github.com/wazuh/wazuh/pull/15251))
- SUSE Linux Enterprise 15 SCA Policy duplicated check ids 7521 and 7522. ([#15156](https://github.com/wazuh/wazuh/pull/15156))

### Other

#### Added

- Added unit tests to the component in Analysisd that extracts the IP address from events. ([#12733](https://github.com/wazuh/wazuh/pull/12733))
- Added `python-json-logger` dependency. ([#12518](https://github.com/wazuh/wazuh/pull/12518))

#### Changed

- Prevented the Ruleset test suite from restarting the manager. ([#10773](https://github.com/wazuh/wazuh/pull/10773))
- The pthread's rwlock has been replaced with a FIFO-queueing read-write lock. ([#14839](https://github.com/wazuh/wazuh/pull/14839))
- Updated Python dependency certifi to 2022.12.7. ([#15809](https://github.com/wazuh/wazuh/pull/15809))
- Updated Python dependency future to 0.18.3. ([#15896](https://github.com/wazuh/wazuh/pull/15896))
- Updated Werkzeug to 2.2.3. ([#16317](https://github.com/wazuh/wazuh/pull/16317))
- Updated Flask to 2.0.0. ([#16317](https://github.com/wazuh/wazuh/pull/16317))
- Updated itsdangerous to 2.0.0. ([#16317](https://github.com/wazuh/wazuh/pull/16317))
- Updated Jinja2 to 3.0.0. ([#16317](https://github.com/wazuh/wazuh/pull/16317))
- Updated MarkupSafe to 2.1.2. ([#16317](https://github.com/wazuh/wazuh/pull/16317))

#### Fixed

- Fixed Makefile to detect CPU archivecture on Gentoo Linux. ([#14165](https://github.com/wazuh/wazuh/pull/14165))


## [v4.3.11] - 2023-04-24

### Manager

#### Fixed

- Fixed a dead code bug that might cause wazuh-db to crash. ([#16752](https://github.com/wazuh/wazuh/pull/16752))


## [v4.3.10] - 2022-11-16

### Manager

#### Fixed

- Updated the Arch Linux feed URL in Vulnerability Detector. ([#15219](https://github.com/wazuh/wazuh/pull/15219))
- Fixed a bug in Vulnerability Detector related to internal database access. ([#15197](https://github.com/wazuh/wazuh/pull/15197))
- Fixed a crash hazard in Analysisd when parsing an invalid `<if_sid>` value in the ruleset. ([#15303](https://github.com/wazuh/wazuh/pull/15303))

### Agent

#### Fixed

- The agent upgrade configuration has been restricted to local settings. ([#15259](https://github.com/wazuh/wazuh/pull/15259))
- Fixed unwanted Windows agent configuration modification on upgrade. ([#15262](https://github.com/wazuh/wazuh/pull/15262))


## [v4.3.9] - 2022-10-13

### Agent

#### Fixed

- Fixed remote policy detection in SCA. ([#15007](https://github.com/wazuh/wazuh/pull/15007))
- Fixed agent upgrade module settings parser to set a default CA file. ([#15023](https://github.com/wazuh/wazuh/pull/15023))

#### Removed

- Removed obsolete Windows Audit SCA policy file. ([#14497](https://github.com/wazuh/wazuh/issues/14497))

### Other

#### Changed

- Updated external protobuf python dependency to 3.19.6. ([#15067](https://github.com/wazuh/wazuh/pull/15067))


## [v4.3.8] - 2022-09-19

### Manager

#### Fixed

- Fixed wrong field assignation in Audit decoders (thanks to @pyama86). ([#14752](https://github.com/wazuh/wazuh/pull/14752))
- Prevented wazuh-remoted from cleaning the multigroup folder in worker nodes. ([#14825](https://github.com/wazuh/wazuh/pull/14825))
- Fixed rule skipping in wazuh-analysisd when the option if_sid is invalid. ([#14772](https://github.com/wazuh/wazuh/pull/14772))

### Agent

#### Changed

- Updated root CA certificate in agents to validate WPK upgrades. ([#14842](https://github.com/wazuh/wazuh/pull/14842))

#### Fixed

- Fixed a path traversal flaw in Active Response affecting agents from v3.6.1 to v4.3.7 (reported by @guragainroshan0). ([#14801](https://github.com/wazuh/wazuh/pull/14801))


## [v4.3.7] - 2022-08-24

### Manager

#### Added

- Added cluster command to obtain custom ruleset files and their hash. ([#14540](https://github.com/wazuh/wazuh/pull/14540))

#### Fixed

- Fixed a bug in Analysisd that may make it crash when decoding regexes with more than 14 or-ed subpatterns. ([#13956](https://github.com/wazuh/wazuh/pull/13956))
- Fixed a crash hazard in Vulnerability Detector when parsing OVAL feeds. ([#14366](https://github.com/wazuh/wazuh/pull/14366))
- Fixed busy-looping in wazuh-maild when monitoring alerts.json. ([#14436](https://github.com/wazuh/wazuh/pull/14436))
- Fixed a segmentation fault in wazuh-maild when parsing alerts exceeding the nesting limit. ([#14417](https://github.com/wazuh/wazuh/pull/14417))

### Agent

#### Changed

- Improved Office365 integration module logs. ([#13958](https://github.com/wazuh/wazuh/pull/13958))

#### Fixed

- Fixed a code defect in the GitHub integration module reported by Coverity. ([#14368](https://github.com/wazuh/wazuh/pull/14368))
- Fixed an undefined behavior in the agent unit tests. ([#14518](https://github.com/wazuh/wazuh/pull/14518))

### RESTful API

#### Added

- Added endpoint GET /cluster/ruleset/synchronization to check ruleset synchronization status in a cluster. ([#14551](https://github.com/wazuh/wazuh/pull/14551))

#### Changed

- Improved performance for MITRE API endpoints. ([#14208](https://github.com/wazuh/wazuh/pull/14208))

### Ruleset

#### Added

- Added SCA Policy for CIS Microsoft Windows 11 Enterprise Benchmark v1.0.0. ([#13806](https://github.com/wazuh/wazuh/pull/13806))
- Added SCA Policy for CIS Microsoft Windows 10 Enterprise Release 21H2 Benchmark v1.12.0. ([#13879](https://github.com/wazuh/wazuh/pull/13879))
- Added SCA policy for Red Hat Enterprise Linux 9 (RHEL9). ([#13843](https://github.com/wazuh/wazuh/pull/13843))
- Added SCA policy for CIS Microsoft Windows Server 2022 Benchmark 1.0.0. ([#13899](https://github.com/wazuh/wazuh/pull/13899))

#### Fixed

- Fixed rule regular expression bug on Ubuntu 20.04 Linux SCA policy control ID 19137. ([#14513](https://github.com/wazuh/wazuh/pull/14513))
- Fixed AWS Amazon Linux SCA policy. Fixed bug when wazuh-agent tries to run the policy. ([#14483](https://github.com/wazuh/wazuh/pull/14483))
- Fixed AWS Amazon Linux 2 SCA policy. Limit journalctl to kernel events and only since boot. ([#13950](https://github.com/wazuh/wazuh/pull/13950))
- Added missing SCA files during Wazuh-manager installation. ([#14482](https://github.com/wazuh/wazuh/pull/14482))
- Fixed OS detection in Ubuntu 20.04 LTS SCA policy. ([#14678](https://github.com/wazuh/wazuh/pull/14678))


## [v4.3.6] - 2022-07-20

### Manager

#### Added

- Added support for Ubuntu 22 (Jammy) in Vulnerability Detector. ([#14085](https://github.com/wazuh/wazuh/pull/14085))
- Addded support for Red Hat 9 in Vulnerability Detector. ([#14117](https://github.com/wazuh/wazuh/pull/14117))

#### Changed

- Improved the shared configuration file handling performance in wazuh-remoted. ([#14111](https://github.com/wazuh/wazuh/pull/14111))

#### Fixed

- Fixed potential memory leaks in Vulnerability Detector when parsing OVAL with no criteria. ([#14098](https://github.com/wazuh/wazuh/pull/14098))
- Fixed a bug in Vulnerability Detector that skipped Windows 8.1 and Windows 8 agents. ([#13957](https://github.com/wazuh/wazuh/pull/13957))
- Fixed a bug in wazuh-db that stored duplicate Syscollector package data. ([#14061](https://github.com/wazuh/wazuh/pull/14061))

### Agent

#### Changed

- Updated macOS codename list in Syscollector. ([#13837](https://github.com/wazuh/wazuh/pull/13837))
- Improved GitHub and Office365 integrations log messages. ([#14093](https://github.com/wazuh/wazuh/pull/14093))

#### Fixed

- Fixed agent shutdown when syncing Syscollector data. ([#13941](https://github.com/wazuh/wazuh/pull/13941))
- Fixed a bug in the agent installer that misdetected the wazuh username. ([#14207](https://github.com/wazuh/wazuh/pull/14207))
- Fixed macOS vendor data retrieval in Syscollector. ([#14100](https://github.com/wazuh/wazuh/pull/14100))
- Fixed a bug in the Syscollector data sync when the agent gets disconnected. ([#14106](https://github.com/wazuh/wazuh/pull/14106))
- Fixed a crash in the Windows agent caused by the Syscollector SMBIOS parser for Windows agents. ([#13980](https://github.com/wazuh/wazuh/pull/13980))

### RESTful API

#### Fixed

- Return an exception when the user asks for agent inventory information where there is no database for it, such as never_connected agents. ([#14152](https://github.com/wazuh/wazuh/pull/14152))
- Fixed bug with `q` parameter in the API when using brace characters. ([#14088](https://github.com/wazuh/wazuh/pull/14088))

### Ruleset

#### Added

- Added Ubuntu Linux 22.04 SCA Policy. ([#13893](https://github.com/wazuh/wazuh/pull/13893))
- Added Apple macOS 12.0 Monterey SCA Policy. ([#13905](https://github.com/wazuh/wazuh/pull/13905))

### Other

#### Changed

- Disabled filebeat logging metrics. ([#14121](https://github.com/wazuh/wazuh/pull/14121))


## [v4.3.5] - 2022-06-29

### Manager

#### Changed

- Improved the Vulnerability Detector's log when the agent's OS data is unavailable. ([#13915](https://github.com/wazuh/wazuh/pull/13915))

#### Fixed

- The upgrade module's response message has been fixed not to include null values. ([#13662](https://github.com/wazuh/wazuh/pull/13662))
- Fixed a string truncation warning log in wazuh-authd when enabling password authentication. ([#13863](https://github.com/wazuh/wazuh/pull/13863))
- Fixed a memory leak in wazuh-analysisd when overwriting a rule multiple times. ([#13587](https://github.com/wazuh/wazuh/pull/13587))
- Prevented wazuh-agentd and client-auth from performing enrollment if the agent fails to validate the manager's certificate. ([#13907](https://github.com/wazuh/wazuh/pull/13907))
- Fixed manager's compilation when enabling GeoIP support. ([#13694](https://github.com/wazuh/wazuh/pull/13694))
- Fixed a crash in wazuh-modulesd when getting stopped while downloading a Vulnerability Detector feed. ([#13883](https://github.com/wazuh/wazuh/pull/13883))

### Agent

#### Changed

- Extended package data support in Syscollector for modern RPM agents. ([#13749](https://github.com/wazuh/wazuh/pull/13749))
- Improved verbosity of the GitHub module logs. ([#13898](https://github.com/wazuh/wazuh/pull/13898))

#### Fixed

- Fixed agent auto-restart on shared configuration changes when running on containerized environments. ([#13606](https://github.com/wazuh/wazuh/pull/13606))
- Fixed an issue when attempting to run the DockerListener integration using Python 3.6 and having the Docker service stopped. ([#13880](https://github.com/wazuh/wazuh/pull/13880))

### RESTful API

#### Fixed
- Updated `tag` parameter of `GET /manager/logs` and `GET /cluster/{node_id}/logs` endpoints to accept any string. ([#13867](https://github.com/wazuh/wazuh/pull/13867))

### Ruleset

#### Fixed

- Solved Eventchannel testing and improved reporting capabilities of the runtest tool. ([#13597](https://github.com/wazuh/wazuh/pull/13597))
- Modified Amazon Linux 2 SCA policy to resolve a typo on control 1.1.22 and `EMPTY_LINE` conditions. ([#13781](https://github.com/wazuh/wazuh/pull/13781))
- Modified Amazon Linux 2 SCA policy to resolve the rule and condition on control 1.5.2. ([#13950](https://github.com/wazuh/wazuh/pull/13950))

#### Removed

- Removed deprecated MITRE tags in rules. ([#13567](https://github.com/wazuh/wazuh/pull/13567))

### Other

#### Changed

- Fixed `test_agent_PUT_endpoints.tavern.yaml` API integration test failure in numbered branches. ([#13811](https://github.com/wazuh/wazuh/pull/13811))
- Upgraded external click and clickclick python dependencies to 8.1.3 and 20.10.2 respectively. ([13790]([https://github.com/wazuh/wazuh/pull/13790))


## [v4.3.4] - 2022-06-09

### Manager

#### Changed

- Integratord now tries to read alerts indefinitely, instead of performing 3 attempts. ([#13437](https://github.com/wazuh/wazuh/pull/13437))
- Adds a timeout for remote queries made by the Office 365, GitHub, and Agent Update modules. ([#13626](https://github.com/wazuh/wazuh/pull/13626))

#### Fixed

- Fixed bug in `agent_groups` CLI when removing agent groups. ([#13621](https://github.com/wazuh/wazuh/pull/13621))
- Fixed linux compilation errors with GCC 12. ([#13459](https://github.com/wazuh/wazuh/pull/13459))
- Fixed a crash in wazuh-analysisd when overwriting a rule with a configured active response. ([#13604](https://github.com/wazuh/wazuh/pull/13604))
- Fixed a crash in wazuh-db when it cannot open a database file. ([#13666](https://github.com/wazuh/wazuh/pull/13666))
- Fixed the vulnerability feed parsing mechanism, now truncates excessively long values (This problem was detected during Ubuntu Bionic feed update). ([#13566](https://github.com/wazuh/wazuh/pull/13566))
- Fixed a crash in wazuh-maild when parsing an alert with no full log and containing arrays of non-strings. [#13679](https://github.com/wazuh/wazuh/pull/13679))

### RESTful API

#### Fixed

- Updated default timeouts for `GET /mitre/software` and `GET /mitre/techniques` to avoid timing out in slow environments. ([#13550](https://github.com/wazuh/wazuh/pull/13550))

### Ruleset

#### Fixed

- Fixed the prematch criteria of `sshd-disconnect` decoder. ([#13560](https://github.com/wazuh/wazuh/pull/13560))


## [v4.3.3] - 2022-05-31

### Manager

#### Fixed

- Avoid creating duplicated client tags during deployment. ([#13651](https://github.com/wazuh/wazuh/pull/13651))

### Agent

#### Fixed

- Prevented Agentd from resetting its configuration on client block re-definition. ([#13642](https://github.com/wazuh/wazuh/pull/13642))


## [v4.3.2] - 2022-05-30

### Manager

#### Fixed

- Fixed a crash in Vuln Detector when scanning agents running on Windows. ([#13616](https://github.com/wazuh/wazuh/pull/13616))


## [v4.3.1] - 2022-05-18

### Manager

#### Fixed

- Fixed a crash when overwrite rules are triggered. ([#13439](https://github.com/wazuh/wazuh/pull/13439))
- Fixed a memory leak when loading overwrite rules. ([#13439](https://github.com/wazuh/wazuh/pull/13439))
- Fixed the use of relationship labels in overwrite rules. ([#13439](https://github.com/wazuh/wazuh/pull/13439))
- Fixed regex used to transform into datetime in the logtest framework function. ([#13430](https://github.com/wazuh/wazuh/pull/13430))

### RESTful API

#### Fixed

- Fixed API response when using sort in Agent upgrade related endpoints. ([#13178](https://github.com/wazuh/wazuh/pull/13178))

### Ruleset

#### Fixed

- Fixed rule 92656, added field condition win.eventdata.logonType equals 10 to avoid false positives. ([#13409](https://github.com/wazuh/wazuh/pull/13409))


## [v4.3.0] - 2022-05-05

### Manager

#### Added

- Added support for Arch Linux OS in Vulnerability Detector. Thanks to Aviel Warschawski (@avielw). ([#8178](https://github.com/wazuh/wazuh/pull/8178))
- Added a log message in the `cluster.log` file to notify that wazuh-clusterd has been stopped. ([#8749](https://github.com/wazuh/wazuh/pull/8749))
- Added message with the PID of `wazuh-clusterd` process when launched in foreground mode. ([#9077](https://github.com/wazuh/wazuh/pull/9077))
- Added time calculation when extra information is requested to the `cluster_control` binary. ([#10492](https://github.com/wazuh/wazuh/pull/10492))
- Added a context variable to indicate origin module in socket communication messages. ([#9209](https://github.com/wazuh/wazuh/pull/9209))
- Added unit tests for framework/core files to increase coverage. ([#9733](https://github.com/wazuh/wazuh/pull/9733))
- Added a verbose mode in the wazuh-logtest tool. ([#9204](https://github.com/wazuh/wazuh/pull/9204))
- Added Vulnerability Detector support for Amazon Linux. ([#8830](https://github.com/wazuh/wazuh/pull/8830))
- Introduced new option `<force>` to set the behavior when Authd finds conflicts on agent enrollment requests. ([#10693](https://github.com/wazuh/wazuh/pull/10693))
- Added saniziters to the unit tests execution. ([#9099](https://github.com/wazuh/wazuh/pull/9099))
- Vulnerability Detector introduces vulnerability inventory. ([#8237](https://github.com/wazuh/wazuh/pull/8237))
  - The manager will only deliver alerts when new vulnerabilities are detected in agents or when they stop applying.
- Added a mechanism to ensure the worker synchronization permissions is reset after a fixed period of time. ([#11031](https://github.com/wazuh/wazuh/pull/11031))
- Included mechanism to create and handle PID files for each child process of the API and cluster. ([#11799](https://github.com/wazuh/wazuh/pull/11799))
- Added support for Windows 11 in Vulnerability Detector. ([#12446](https://github.com/wazuh/wazuh/pull/12446))

#### Changed

- Changed the internal handling of agent keys in Remoted and Remoted to speed up key reloading. ([#8083](https://github.com/wazuh/wazuh/pull/8083))
- The option `<server>` of the Syslog output now supports hostname resolution. ([#7885](https://github.com/wazuh/wazuh/pull/7885))
- The product's UNIX user and group have been renamed to "wazuh". ([#7763](https://github.com/wazuh/wazuh/pull/7763))
- The MITRE database has been redesigned to provide full and searchable data. ([#7865](https://github.com/wazuh/wazuh/pull/7865))
- The static fields related to FIM have been ported to dynamic fields in Analysisd. ([7358](https://github.com/wazuh/wazuh/pull/7358))
- Changed all randomly generated IDs used for cluster tasks. Now, `uuid4` is used to ensure IDs are not repeated. ([8351](https://github.com/wazuh/wazuh/pull/8351))
- Improved sendsync error log to provide more details of the used parameters. ([#8873](https://github.com/wazuh/wazuh/pull/8873))
- Changed `walk_dir` function to be iterative instead of recursive. ([#9708](https://github.com/wazuh/wazuh/pull/9708))
- Refactored Integrity sync behavior so that new synchronizations do not start until extra-valid files are processed. ([#10183](https://github.com/wazuh/wazuh/issues/10038))
- Changed cluster synchronization, now the content of the `etc/shared` folder is synchronized. ([#10101](https://github.com/wazuh/wazuh/pull/10101))
- Changed all XML file loads. Now, `defusedxml` library is used to avoid possible XML-based attacks. ([8351](https://github.com/wazuh/wazuh/pull/8351))
- Changed configuration validation from execq socket to com socket. ([#8535](https://github.com/wazuh/wazuh/pull/8535))
- Updated utils unittest to improve process_array function coverage. ([#8392](https://github.com/wazuh/wazuh/pull/8392))
- Changed `request_slice` calculation to improve efficiency when accessing wazuh-db data. ([#8885](https://github.com/wazuh/wazuh/pull/8885))
- Improved the retrieval of information from `wazuh-db` so it reaches the optimum size in a single iteration. ([#9273](https://github.com/wazuh/wazuh/pull/9273))
- Optimized the way framework uses context cached functions and added a note on context_cached docstring. ([#9234](https://github.com/wazuh/wazuh/issues/9234))
- Improved framework regexes to be more specific and less vulnerable. ([#9332](https://github.com/wazuh/wazuh/pull/9332))
- Unified framework exceptions for non-active agents. ([#9423](https://github.com/wazuh/wazuh/pull/9423))
- Changed RBAC policies to case insensitive. ([#9433](https://github.com/wazuh/wazuh/pull/9433))
- Refactored framework stats module into SDK and core components to comply with Wazuh framework code standards. ([#9548](https://github.com/wazuh/wazuh/pull/9548))
- Changed the size of the agents chunks sent to the upgrade socket to make the upgrade endpoints faster. ([#10309](https://github.com/wazuh/wazuh/pull/10309))
- Refactored rootcheck and syscheck SDK code to make it clearer. ([#9408](https://github.com/wazuh/wazuh/pull/9408))
- Adapted Azure-logs module to use Microsoft Graph API instead of Active Directory Graph API. ([#9738](https://github.com/wazuh/wazuh/pull/9738))
- Analysisd now reconnects to Active Response if Remoted or Execd get restarted. ([#8060](https://github.com/wazuh/wazuh/pull/8060))
- Agent key polling now supports cluster environments. ([#10335](https://github.com/wazuh/wazuh/pull/10335))
- Extended support of Vulnerability Detector for Debian 11 (Bullseye). ([#10357](https://github.com/wazuh/wazuh/pull/10357))
- Improved Remoted performance with an agent TCP connection sending queue. ([#10326](https://github.com/wazuh/wazuh/pull/10326))
- Agent DB synchronization has been boosted by caching the last data checksum in Wazuh DB. ([#9093](https://github.com/wazuh/wazuh/pull/9093))
- Logtest now scans new ruleset files when loading a new session. ([#8892](https://github.com/wazuh/wazuh/pull/8892))
- CVE alerts by Vulnerability Detector now include the time of detection, severity, and score. ([#8237](https://github.com/wazuh/wazuh/pull/8237))
- Fixed manager startup when `<database_output>` is enabled. ([#10849](https://github.com/wazuh/wazuh/pull/10849))
- Improved cluster performance using multiprocessing.
  - Changed the cluster `local_integrity` task to run in a separate process to improve overall performance. ([#10767](https://github.com/wazuh/wazuh/pull/10767))
  - The cluster communication with the database for agent information synchronization runs in a parallel separate process. ([#10807](https://github.com/wazuh/wazuh/pull/10807))
  - The cluster processing of the extra-valid files in the master node is carried out in a parallel separate process. ([#10920](https://github.com/wazuh/wazuh/pull/10920))
  - The cluster's file compression task in the master node is carried out in a parallel separate process. ([#11328](https://github.com/wazuh/wazuh/pull/11328))
  - Now the processing of Integrity files in worker nodes is carried out in a parallel separate process ([#11364](https://github.com/wazuh/wazuh/pull/11364))
  - Use cluster and API single processing when the wazuh user doesn't have permissions to access `/dev/shm`. ([#11386](https://github.com/wazuh/wazuh/pull/11386))
- Changed the Ubuntu OVAL feed URL to security-metadata.canonical.com. ([#12491](https://github.com/wazuh/wazuh/pull/12491))
- Let Analysisd warn about missing rule dependencies instead of rejecting the ruleset. ([#12652](https://github.com/wazuh/wazuh/pull/12652))

#### Fixed

- Fixed a memory defect in Remoted when closing connection handles. ([#8223](https://github.com/wazuh/wazuh/pull/8223))
- Fixed a timing problem in the manager that might prevent Analysisd from sending Active responses to agents. ([#7625](https://github.com/wazuh/wazuh/pull/7625))
- Fixed a bug in Analysisd that did not apply field lookup in rules that overwrite other ones. ([#8210](https://github.com/wazuh/wazuh/pull/8210))
- Prevented the manager from leaving dangling agent database files. ([#8902](https://github.com/wazuh/wazuh/pull/8902))
- Corrected remediation message for error code 6004. ([#8254](https://github.com/wazuh/wazuh/pull/8254))
- Fixed a bug when deleting non-existing users or roles in the security SDK. ([#8157](https://github.com/wazuh/wazuh/pull/8157))
- Fixed a bug with `agent.conf` file permissions when creating an agent group. ([#8418](https://github.com/wazuh/wazuh/pull/8418))
- Fixed wrong exceptions with wdb pagination mechanism. ([#8422](https://github.com/wazuh/wazuh/pull/8422))
- Fixed error when loading some rules with the `\` character. ([#8747](https://github.com/wazuh/wazuh/pull/8747))
- Changed `WazuhDBQuery` class to properly close socket connections and prevent file descriptor leaks. ([#9216](https://github.com/wazuh/wazuh/pull/9216))
- Fixed error in the api configuration when using the `agent_upgrade` script. ([#10320](https://github.com/wazuh/wazuh/pull/10320))
- Handle `JSONDecodeError` in Distributed API class methods. ([#10341](https://github.com/wazuh/wazuh/pull/10341))
- Fixed an issue with duplicated logs in Azure-logs module and applied several improvements to it. ([#9738](https://github.com/wazuh/wazuh/pull/9738))
- Fixed the query parameter validation to allow usage of special chars in Azure module. ([#10680](https://github.com/wazuh/wazuh/pull/10680))
- Fix a bug running wazuh-clusterd process when it was already running. ([#8394](https://github.com/wazuh/wazuh/pull/8394))
- Allow cluster to send and receive messages with size higher than request_chunk. ([#8732](https://github.com/wazuh/wazuh/pull/8732))
- Fixed a bug that caused `wazuh-clusterd` process to not delete its pidfile when running in foreground mode and it is stopped. ([#9077](https://github.com/wazuh/wazuh/pull/9077))
- Fixed race condition due to lack of atomicity in the cluster synchronization mechanism. ([#10376](https://github.com/wazuh/wazuh/pull/10376))
- Fixed bug when displaying the dates of the cluster tasks that have not finished yet. Now `n/a` is displayed in these cases. ([#10492](https://github.com/wazuh/wazuh/pull/10492))
- Fixed missing field `value_type` in FIM alerts. ([#9196](https://github.com/wazuh/wazuh/pull/9196))
- Fixed a typo in the SSH Integrity Check script for Agentless. ([#9292](https://github.com/wazuh/wazuh/pull/9292))
- Fixed multiple race conditions in Remoted. ([#10421](https://github.com/wazuh/wazuh/pull/10421))
- The manager's agent database has been fixed to prevent dangling entries from removed agents. ([#10390](https://github.com/wazuh/wazuh/pull/10390))
- Fixed the alerts generated by FIM when a lookup operation on an SID fails. ([#9765](https://github.com/wazuh/wazuh/pull/9765))
- Fixed a bug that caused cluster agent-groups files to be synchronized multiple times unnecessarily. ([#10866](https://github.com/wazuh/wazuh/pull/10866))
- Fixed an issue in Wazuh DB that compiled the SQL statements multiple times unnecessarily. ([#10922](https://github.com/wazuh/wazuh/pull/10922))
- Fixed a crash in Analysisd when setting Active Response with agent_id = 0. ([#10948](https://github.com/wazuh/wazuh/pull/10948))
- Fixed an uninitialized Blowfish encryption structure warning. ([#11161](https://github.com/wazuh/wazuh/pull/11161))
- Fixed a memory overrun hazard in Vulnerability Detector. ([#11262](https://github.com/wazuh/wazuh/pull/11262))
- Fixed a bug when using a limit parameter higher than the total number of objects in the wazuh-db queries. ([#11282](https://github.com/wazuh/wazuh/pull/11282))
- Prevented a false positive for MySQL in Vulnerability Detector. ([#11440](https://github.com/wazuh/wazuh/pull/11440))
- Fixed segmentation fault in Analysisd when setting the number of queues to zero. ([#11448](https://github.com/wazuh/wazuh/pull/11448))
- Fixed false positives in Vulnerability Detector when scanning OVAl for Ubuntu Xenial and Bionic. ([#11440](https://github.com/wazuh/wazuh/pull/11440))
- Fixed an argument injection hazard in the Pagerduty integration script. Reported by Jose Maria Zaragoza (@JoseMariaZ). ([#11835](https://github.com/wazuh/wazuh/pull/11835))
- Fixed memory leaks in the feed parser at Vulnerability Detector. ([#11863](https://github.com/wazuh/wazuh/pull/11863))
  - Architecture data member from the RHEL 5 feed.
  - RHSA items containing no CVEs.
  - Unused RHSA data member when parsing Debian feeds.
- Prevented Authd from exiting due to a pipe signal if Wazuh DB gets closed. ([#12368](https://github.com/wazuh/wazuh/pull/12368))
- Fixed a buffer handling bug in Remoted that left the syslog TCP server stuck. ([#12415](https://github.com/wazuh/wazuh/pull/12415))
- Fixed a memory leak in Vulnerability Detector when discarding kernel packages. ([#12644](https://github.com/wazuh/wazuh/pull/12644))
- Fixed a memory leak at wazuh-logtest-legacy when matching a level-0 rule. ([#12655](https://github.com/wazuh/wazuh/pull/12655))
- Fixed a bug in the Vulnerability Detector CPE helper that may lead to produce false positives about Firefox ESR. ([#13067](https://github.com/wazuh/wazuh/pull/13067))

#### Removed

- The data reporting for Rootcheck scans in the agent_control tool has been deprecated. ([#8399](https://github.com/wazuh/wazuh/pull/8399))
- Removed old framework functions used to calculate agent status. ([#8846](https://github.com/wazuh/wazuh/pull/8846))

### Agent

#### Added

- Added an option to allow the agent to refresh the connection to the manager. ([#8016](https://github.com/wazuh/wazuh/pull/8016))
- Introduced a new module to collect audit logs from GitHub. ([#8532](https://github.com/wazuh/wazuh/pull/8532))
- FIM now expands wildcarded paths in the configuration on Windows agents. ([8461](https://github.com/wazuh/wazuh/pull/8461))
- FIM reloads wildcarded paths on full scans. ([8754](https://github.com/wazuh/wazuh/pull/8754))
- Added new `path_suffix` option to AWS module configuration. ([#8306](https://github.com/wazuh/wazuh/pull/8306))
- Added new `discard_regex` option to AWS module configuration. ([8331](https://github.com/wazuh/wazuh/pull/8331))
- Added support for the S3 Server Access bucket type in AWS module. ([#8482](https://github.com/wazuh/wazuh/pull/8442))
- Added support for Google Cloud Storage buckets using a new GCP module called `gcp-bucket`. ([#9119](https://github.com/wazuh/wazuh/pull/9119))
- Added support for VPC endpoints in AWS module. ([#9420](https://github.com/wazuh/wazuh/pull/9420))
- Added support for GCS access logs in the GCP module. ([#9279](https://github.com/wazuh/wazuh/pull/9279))
- Added an iam role session duration parameter to AWS module. ([#10198](https://github.com/wazuh/wazuh/pull/10198))
- Added support for variables in SCA policies. ([#8826](https://github.com/wazuh/wazuh/pull/8826))
- FIM now fills an audit rule file to support who-data although Audit is in immutable mode. ([#7721](https://github.com/wazuh/wazuh/pull/7721))
- Introduced an integration to collect audit logs from Office365. ([#8957](https://github.com/wazuh/wazuh/pull/8957))
- Added a new field `DisplayVersion` to Syscollector to help Vulnerability Detector match vulnerabilities for Windows. ([#10168](https://github.com/wazuh/wazuh/pull/10168))
- Added support for macOS agent upgrade via WPK. ([#10148](https://github.com/wazuh/wazuh/pull/10148))
- Added Logcollector support for macOS logs (Unified Logging System). ([#8632](https://github.com/wazuh/wazuh/pull/8632))

#### Changed

- The agent now reports the version of the running AIX operating system to the manager. ([#8381](https://github.com/wazuh/wazuh/pull/8381))
- Improved the reliability of the user ID parsing in FIM who-data mode on Linux. ([#8604](https://github.com/wazuh/wazuh/pull/8604))
- Extended support of Logcollector for MySQL 4.7 logs. Thanks to @YoyaYOSHIDA. ([#5047](https://github.com/wazuh/wazuh/pull/5047))
- Agents running on FreeBSD and OpenBSD now report their IP address. ([#9887](https://github.com/wazuh/wazuh/pull/9887))
- Reduced verbosity of FIM debugging logs. ([#8202](https://github.com/wazuh/wazuh/pull/8202))
- The agent's IP resolution frequency has been limited to prevent high CPU load. ([#9992](https://github.com/wazuh/wazuh/pull/9992))
- Syscollector has been optimized to use lees memory. ([#10236](https://github.com/wazuh/wazuh/pull/10236))
- Added support of ZscalerOS system information in the agent. ([#10337](https://github.com/wazuh/wazuh/pull/10337))
- Syscollector has been extended to collect missing Microsoft product hotfixes. ([#10259](https://github.com/wazuh/wazuh/pull/10259))
- Updated the osquery integration to find the new osqueryd location as of version 5.0. ([#10396](https://github.com/wazuh/wazuh/pull/10396))
- The internal FIM data handling has been simplified to find files by their path instead of their inode. ([#9123](https://github.com/wazuh/wazuh/pull/9123))
- Reimplemented the WPK installer rollback on Windows. ([#9764](https://github.com/wazuh/wazuh/pull/9764))
- Active responses for Windows agents now support native fields from Eventchannel. ([#10208](https://github.com/wazuh/wazuh/pull/10208))
- Error logs by Logcollector when a file is missing have been changed to info logs. ([#10651](https://github.com/wazuh/wazuh/pull/10651))
- The agent MSI installer for Windows now detects the platform version to install the default configuration. ([#8724](https://github.com/wazuh/wazuh/pull/8724))
- Agent logs for inability to resolve the manager hostname now have info level. ([#3659](https://github.com/wazuh/wazuh/pull/3659))
- Added ID number to connection enrollment logs. ([#11276](https://github.com/wazuh/wazuh/pull/11276))
- Standardized the use of the `only_logs_after` parameter in the external integration modules. ([#10838](https://github.com/wazuh/wazuh/pull/10838))
- Updated DockerListener integration shebang to python3 for Wazuh agents. ([#12150](https://github.com/wazuh/wazuh/pull/12150))
- Updated the Windows installer ico and png assets to the new logo. ([#12779](https://github.com/wazuh/wazuh/pull/12779))

#### Fixed

- Fixed a bug in FIM that did not allow monitoring new directories in real-time mode if the limit was reached at some point. ([#8784](https://github.com/wazuh/wazuh/pull/8784))
- Fixed a bug in FIM that threw an error when a query to the internal database returned no data. ([#8941](https://github.com/wazuh/wazuh/pull/8941))
- Fixed an error where the IP address was being returned along with the port for Amazon NLB service.([#8362](https://github.com/wazuh/wazuh/pull/8362))
- Fixed AWS module to properly handle the exception raised when processing a folder without logs. ([#8372](https://github.com/wazuh/wazuh/pull/8372)
- Fixed a bug with AWS module when pagination is needed in the bucket. ([#8433](https://github.com/wazuh/wazuh/pull/8433))
- Fixed an error with the ipGeoLocation field in AWS Macie logs. ([#8672](https://github.com/wazuh/wazuh/pull/8672))
- Changed an incorrect debug message in the GCloud integration module. ([#10333](https://github.com/wazuh/wazuh/pull/10333))
- Data race conditions have been fixed in FIM. ([#7848](https://github.com/wazuh/wazuh/pull/7848))
- Fixed wrong command line display in the Syscollector process report on Windows. ([#10011](https://github.com/wazuh/wazuh/pull/10011))
- Prevented Modulesd from freezing if Analysisd or Agentd get stopped before it. ([#10249](https://github.com/wazuh/wazuh/pull/10249))
- Fixed wrong keepalive message from the agent when file merged.mg is missing. ([#10405](https://github.com/wazuh/wazuh/pull/10405))
- Fixed missing logs from the Windows agent when it's getting stopped. ([#10381](https://github.com/wazuh/wazuh/pull/10381))
- Fixed missing packages reporting in Syscollector for macOS due to empty architecture data. ([#10524](https://github.com/wazuh/wazuh/pull/10524))
- Fixed FIM on Linux to parse audit rules with multiple keys for who-data. ([#7506](https://github.com/wazuh/wazuh/pull/7506))
- Fixed Windows 11 version collection in the agent. ([#10639](https://github.com/wazuh/wazuh/pull/10639))
- Fixed missing Eventchannel location in Logcollector configuration reporting. ([#10602](https://github.com/wazuh/wazuh/pull/10602))
- Updated CloudWatch Logs integration to avoid crashing when AWS raises Throttling errors. ([#10794](https://github.com/wazuh/wazuh/pull/10794))
- Fixed AWS modules' log file filtering when there are logs with and without a prefix mixed in a bucket. ([#10718](https://github.com/wazuh/wazuh/pull/10718))
- Fixed a bug on the installation script that made upgrades not to update the code of the external integration modules. ([#10884](https://github.com/wazuh/wazuh/pull/10884))
- Fixed issue with AWS integration module trying to parse manually created folders as if they were files. ([#10921](https://github.com/wazuh/wazuh/pull/10921))
- Fixed installation errors in OS with no subversion. ([#11086](https://github.com/wazuh/wazuh/pull/11086))
- Fixed a typo in an error log about enrollment SSL certificate. ([#11115](https://github.com/wazuh/wazuh/pull/11115))
- Fixed unit tests for Windows agent when built on MinGW 10. ([#11121](https://github.com/wazuh/wazuh/pull/11121))
- Fixed Windows agent compilation warnings. ([#10942](https://github.com/wazuh/wazuh/pull/10942))
- Fixed the OS version reported by the agent on OpenSUSE Tumbleweed. ([#11207](https://github.com/wazuh/wazuh/pull/11207))
- Prevented Syscollector from truncating the open port inode numbers on Linux. ([#11329](https://github.com/wazuh/wazuh/pull/11329))
- Fixed agent auto-restart on configuration changes when started via `wazuh-control` on a Systemd based Linux OS. ([#11365](https://github.com/wazuh/wazuh/pull/11365))
- Fixed a bug in the AWS module resulting in unnecessary API calls when trying to obtain the different Account IDs for the bucket. ([#10952](https://github.com/wazuh/wazuh/pull/10952))
- Fixed Azure integration's configuration parsing to allow omitting optional parameters. ([#11278](https://github.com/wazuh/wazuh/pull/11278))
- Fixed Azure Storage credentials validation bug. ([#11296](https://github.com/wazuh/wazuh/pull/11296))
- Fixed the read of the hostname in the installation process for openSUSE. ([#11455](https://github.com/wazuh/wazuh/pull/11455))
- Fixed the graceful shutdown when agent loses connection. ([#11425](https://github.com/wazuh/wazuh/pull/11425))
- Fixed error "Unable to set server IP address" on the Windows agent. ([#11736](https://github.com/wazuh/wazuh/pull/11736))
- Fixed reparse option in the AWS VPCFlow and Config integrations. ([#11608](https://github.com/wazuh/wazuh/pull/11608))
- Removed unnecessary calls to the AWS API made by the VPCFlow and Config integration modules. ([#11644](https://github.com/wazuh/wazuh/pull/11644))
- Fixed how the AWS Config module parses the dates used to request logs from AWS. ([#12324](https://github.com/wazuh/wazuh/pull/12324))
- Let Logcollector audit format parse logs with a custom name_format. ([#12676](https://github.com/wazuh/wazuh/pull/12676))
- Fixed Agent bootstrap issue that might lead to startup timeout when it cannot resolve a manager hostname. ([#12704](https://github.com/wazuh/wazuh/pull/12704))
- Fixed a bug in the agent's leaky bucket throughput regulator that could leave it stuck if the time is advanced on Windows. ([#13088](https://github.com/wazuh/wazuh/pull/13088))

#### Removed
- Removed oscap module files as it was already deprecated since v4.0.0. ([#10900](https://github.com/wazuh/wazuh/pull/10900))

### RESTful API

#### Added

- Added new `PUT /agents/reconnect` endpoint to force agents reconnection to the manager. ([#7988](https://github.com/wazuh/wazuh/pull/7988))
- Added `select` parameter to the `GET /security/users`, `GET /security/roles`, `GET /security/rules` and `GET /security/policies` endpoints. ([#6761](https://github.com/wazuh/wazuh/pull/6761))
- Added type and status filters to `GET /vulnerability/{agent_id}` endpoint. ([#8100](https://github.com/wazuh/wazuh/pull/8100))
- Added an option to configure SSL ciphers. ([#7490](https://github.com/wazuh/wazuh/pull/7490))
- Added an option to configure the maximum response time of the API. ([#8919](https://github.com/wazuh/wazuh/pull/8919))
- Added new `DELETE /rootcheck/{agent_id}` endpoint. ([#8945](https://github.com/wazuh/wazuh/pull/8945))
- Added new `GET /vulnerability/{agent_id}/last_scan` endpoint to check the latest vulnerability scan of an agent. ([#9028](https://github.com/wazuh/wazuh/pull/9028))
- Added new `cvss` and `severity` fields and filters to `GET /vulnerability/{agent_id}` endpoint. ([#9028](https://github.com/wazuh/wazuh/pull/9028))
- Added an option to configure the maximum allowed API upload size. ([#9100](https://github.com/wazuh/wazuh/pull/9100))
- Added new unit and integration tests for API models. ([#9142](https://github.com/wazuh/wazuh/pull/9142))
- Added message with the PID of `wazuh-apid` process when launched in foreground mode. ([#9077](https://github.com/wazuh/wazuh/pull/9077))
- Added `external id`, `source` and `url` to the MITRE endpoints responses. ([#9144](https://github.com/wazuh/wazuh/pull/9144))
- Added custom healthchecks for legacy agents in API integration tests, improving maintainability. ([#9297](https://github.com/wazuh/wazuh/pull/9297))
- Added new unit tests for the API python module to increase coverage. ([#9914](https://github.com/wazuh/wazuh/issues/9914))
- Added docker logs separately in API integration tests environment to get cleaner reports. ([#10238](https://github.com/wazuh/wazuh/pull/10238))
- Added new `disconnection_time` field to `GET /agents` response. ([#10437](https://github.com/wazuh/wazuh/pull/10437))
- Added new filters to agents upgrade endpoints. ([#10457](https://github.com/wazuh/wazuh/pull/10457))
- Added new API endpoints to access all the MITRE information. ([#8288](https://github.com/wazuh/wazuh/pull/8288))
- Show agent-info permissions flag when using cluster_control and in the `GET /cluster/healthcheck` API endpoint. ([#10947](https://github.com/wazuh/wazuh/pull/10947))
- Save agents' ossec.log if an API integration test fails. ([#11931](https://github.com/wazuh/wazuh/pull/11931))
- Added `POST /security/user/authenticate/run_as` endpoint to API bruteforce blocking system. ([#12085](https://github.com/wazuh/wazuh/pull/12085))
- Added new API endpoint to obtain summaries of agent vulnerabilities' inventory items. ([#12638](https://github.com/wazuh/wazuh/pull/12638))
- Added fields external_references, condition, title, published and updated to GET /vulnerability/{agent_id} API endpoint. ([#12727](https://github.com/wazuh/wazuh/pull/12727))
- Added the possibility to include strings in brackets in values of the `q` parameter. ([#13262](https://github.com/wazuh/wazuh/pull/13262]))

#### Changed

- Renamed SSL protocol configuration parameter. ([#7490](https://github.com/wazuh/wazuh/pull/7490))
- Reviewed and updated API spec examples and JSON body examples. ([#8827](https://github.com/wazuh/wazuh/pull/8827))
- Improved the performance of several API endpoints. This is specially appreciable in environments with a big number of agents.
  - Improved `PUT /agents/group` endpoint. ([#8937](https://github.com/wazuh/wazuh/pull/8937))
  - Improved `PUT /agents/restart` endpoint. ([#8938](https://github.com/wazuh/wazuh/pull/8938))
  - Improved `DELETE /agents` endpoint. ([#8950](https://github.com/wazuh/wazuh/pull/8950))
  - Improved `PUT /rootcheck` endpoint. ([#8959](https://github.com/wazuh/wazuh/pull/8959))
  - Improved `PUT /syscheck` endpoint. ([#8966](https://github.com/wazuh/wazuh/pull/8966))
  - Improved `DELETE /groups` endpoint and changed API response to be more consistent. ([#9046](https://github.com/wazuh/wazuh/pull/9046))
- Changed `DELETE /rootcheck` endpoint to `DELETE /experimental/rootcheck`. ([#8945](https://github.com/wazuh/wazuh/pull/8945))
- Reduced the time it takes for `wazuh-apid` process to check its configuration when using the `-t` parameter. ([#9012](https://github.com/wazuh/wazuh/pull/9012))
- Fixed malfunction in the `sort` parameter of syscollector endpoints. ([#9019](https://github.com/wazuh/wazuh/pull/9019))
- Improved API integration tests stability when failing in entrypoint. ([#9113](https://github.com/wazuh/wazuh/pull/9113))
- Made SCA API integration tests dynamic to validate responses coming from any agent version. ([#9228](https://github.com/wazuh/wazuh/pull/9228))
- Refactored and standardized all the date fields in the API responses to use ISO8601. ([#9227](https://github.com/wazuh/wazuh/pull/9227))
- Removed `Server` header from API HTTP responses. ([#9263](https://github.com/wazuh/wazuh/pull/9263))
- Improved JWT implementation by replacing HS256 signing algorithm with ES512. ([#9371](https://github.com/wazuh/wazuh/pull/9371))
- Removed limit of agents to upgrade using the API upgrade endpoints. ([#10009](https://github.com/wazuh/wazuh/pull/10009))
- Changed Windows agents FIM responses to return permissions as JSON. ([#10158](https://github.com/wazuh/wazuh/pull/10158))
- Adapted API endpoints to changes in `wazuh-authd` daemon `force` parameter. ([#10389](https://github.com/wazuh/wazuh/pull/10389))
- Deprecated `use_only_authd` API configuration option and related functionality. `wazuh-authd` will always be required for creating and removing agents. ([#10512](https://github.com/wazuh/wazuh/pull/10512))
- Improved API validators and related unit tests. ([#10745](https://github.com/wazuh/wazuh/pull/10745))
- Improved specific module healthchecks in API integration tests environment. ([#10905](https://github.com/wazuh/wazuh/pull/10905))
- Changed thread pool executors for process pool executors to improve API availability. ([#10916](https://github.com/wazuh/wazuh/pull/10916))
- Changed HTTPS options to use files instead of relative paths. ([#11410](https://github.com/wazuh/wazuh/pull/11410))

#### Fixed

- Fixed inconsistency in RBAC resources for `group:create`, `decoders:update`, and `rules:update` actions. ([#8196](https://github.com/wazuh/wazuh/pull/8196))
- Fixed the handling of an API error message occurring when Wazuh is started with a wrong `ossec.conf`. Now the execution continues and raises a warning. ([8378](https://github.com/wazuh/wazuh/pull/8378))
- Fixed a bug with `sort` parameter that caused a wrong response when sorting by several fields.([#8548](https://github.com/wazuh/wazuh/pull/8548))
- Fixed the description of `force_time` parameter in the API spec reference. ([#8597](https://github.com/wazuh/wazuh/issues/8597))
- Fixed API incorrect path in remediation message when maximum number of requests per minute is reached. ([#8537](https://github.com/wazuh/wazuh/pull/8537))
- Fixed agents' healthcheck error in the API integration test environment. ([#9071](https://github.com/wazuh/wazuh/pull/9071))
- Fixed a bug with `wazuh-apid` process handling of pidfiles when running in foreground mode. ([#9077](https://github.com/wazuh/wazuh/pull/9077))
- Fixed a bug with RBAC `group_id` matching. ([#9192](https://github.com/wazuh/wazuh/pull/9192))
- Removed temporal development keys and values from `GET /cluster/healthcheck` response. ([#9147](https://github.com/wazuh/wazuh/pull/9147))
- Fixed several errors when filtering by dates. ([#9227](https://github.com/wazuh/wazuh/pull/9227))
- Fixed limit in some endpoints like `PUT /agents/group/{group_id}/restart` and added a pagination method. ([#9262](https://github.com/wazuh/wazuh/pull/9262))
- Fixed bug with the `search` parameter resulting in invalid results. ([#9320](https://github.com/wazuh/wazuh/pull/9320))
- Fixed wrong values of `external_id` field in MITRE resources. ([#9368](https://github.com/wazuh/wazuh/pull/9368))
- Fixed how the API integration testing environment checks that `wazuh-apid` daemon is running before starting the tests. ([#9399](https://github.com/wazuh/wazuh/pull/9399))
- Add healthcheck to verify that `logcollector` stats are ready before starting the API integration test. ([#9777](https://github.com/wazuh/wazuh/pull/9777))
- Fixed API integration test healthcheck used in the `vulnerability` test cases. ([#10159](https://github.com/wazuh/wazuh/pull/10159))
- Fixed an error with `PUT /agents/node/{node_id}/restart` endpoint when no agents are present in selected node. ([#10179](https://github.com/wazuh/wazuh/pull/10179))
- Fixed RBAC experimental API integration tests expecting a 1760 code in implicit requests. ([#10322](https://github.com/wazuh/wazuh/pull/10322))
- Fixed cluster race condition that caused API integration test to randomly fail. ([#10289](https://github.com/wazuh/wazuh/pull/10289))
- Fixed `PUT /agents/node/{node_id}/restart` endpoint to exclude exception codes properly. ([#10619](https://github.com/wazuh/wazuh/pull/10619))
- Fixed `PUT /agents/group/{group_id}/restart` endpoint to exclude exception codes properly. ([#10666](https://github.com/wazuh/wazuh/pull/10666))
- Fixed agent endpoints `q` parameter to allow more operators when filtering by groups. ([#10656](https://github.com/wazuh/wazuh/pull/10656))
- Fixed API integration tests related to rule, decoder and task endpoints. ([#10830](https://github.com/wazuh/wazuh/pull/10830))
- Improved exceptions handling when starting the Wazuh API service. ([#11411](https://github.com/wazuh/wazuh/pull/11411))
- Fixed race condition while creating RBAC database. ([#11598](https://github.com/wazuh/wazuh/pull/11598))
- Fixed API integration tests failures caused by race conditions. ([#12102](https://github.com/wazuh/wazuh/pull/12102))

#### Removed

- Removed select parameter from GET /agents/stats/distinct endpoint. ([#8599](https://github.com/wazuh/wazuh/pull/8599))
- Removed `GET /mitre` endpoint. ([#8099](https://github.com/wazuh/wazuh/pull/8099))
- Deprecated the option to set log `path` in the configuration. ([#11410](https://github.com/wazuh/wazuh/pull/11410))

### Ruleset

#### Added

- Added Carbanak detection rules. ([#11306](https://github.com/wazuh/wazuh/pull/11306))
- Added Cisco FTD rules and decoders. ([#11309](https://github.com/wazuh/wazuh/pull/11309))
- Added decoders for AWS EKS service. ([#11284](https://github.com/wazuh/wazuh/pull/11284))
- Added F5 BIG IP ruleset. ([#11394](https://github.com/wazuh/wazuh/pull/11394))
- Added GCP VPC Storage, Firewall and Flow rules. ([#11191](https://github.com/wazuh/wazuh/pull/11191))
- Added Gitlab v12 ruleset. ([#11323](https://github.com/wazuh/wazuh/pull/11323))
- Added Microsoft Exchange Server rules and decoders. ([#11289](https://github.com/wazuh/wazuh/pull/11289))
- Added Microsoft Windows persistence by using registry keys detection. ([#11390](https://github.com/wazuh/wazuh/pull/11390))
- Added Oracle Database 12c rules and decoders. ([#11274](https://github.com/wazuh/wazuh/pull/11274))
- Added rules for Carbanak step 1.A - User Execution: Malicious File. ([#8476](https://github.com/wazuh/wazuh/pull/8476))
- Added rules for Carbanak step 2.A - Local Discovery. ([#11212](https://github.com/wazuh/wazuh/pull/11212))
- Added rules for Carbanak step 2.B - Screen Capture. ([#9075](https://github.com/wazuh/wazuh/pull/9075))
- Added rules for Carbanak step 5.B - Lateral Movement via SSH. ([#9097](https://github.com/wazuh/wazuh/pull/9097))
- Added rules for Carbanak step 9.A - User Monitoring. ([#11342](https://github.com/wazuh/wazuh/pull/11342))
- Added rules for Cloudflare WAF. ([#11373](https://github.com/wazuh/wazuh/pull/11373))
- Added ruleset for ESET Remote console. ([#11013](https://github.com/wazuh/wazuh/pull/11013))
- Added ruleset for GITHUB audit logs. ([#8532](https://github.com/wazuh/wazuh/pull/8532))
- Added ruleset for Palo Alto v8.X - v10.X. ([#11137](https://github.com/wazuh/wazuh/pull/11137))
- Added SCA policy for Amazon Linux 1. ([#11431](https://github.com/wazuh/wazuh/pull/11431))
- Added SCA policy for Amazon Linux 2. ([#11480](https://github.com/wazuh/wazuh/pull/11480))
- Added SCA policy for apple macOS 10.14 Mojave. ([#7035](https://github.com/wazuh/wazuh/pull/7035))
- Added SCA policy for apple macOS 10.15 Catalina. ([#7036](https://github.com/wazuh/wazuh/pull/7036))
- Added SCA policy for macOS Big Sur. ([#11454](https://github.com/wazuh/wazuh/pull/11454))
- Added SCA policy for Microsoft IIS 10. ([#11250](https://github.com/wazuh/wazuh/pull/11250))
- Added SCA policy for Microsoft SQL 2016. ([#11249](https://github.com/wazuh/wazuh/pull/11249))
- Added SCA policy for Mongo Database 3.6. ([#11247](https://github.com/wazuh/wazuh/pull/11247))
- Added SCA policy for NGINX. ([#11248](https://github.com/wazuh/wazuh/pull/11248))
- Added SCA policy for Oracle Database 19c. ([#11245](https://github.com/wazuh/wazuh/pull/11245))
- Added SCA policy for PostgreSQL 13. ([#11154](https://github.com/wazuh/wazuh/pull/11154))
- Added SCA policy for SUSE Linux Enterprise Server 15. ([#11223](https://github.com/wazuh/wazuh/pull/11223))
- Added SCA policy for Ubuntu 14. ([#11432](https://github.com/wazuh/wazuh/pull/11432))
- Added SCA policy for Ubuntu 16. ([#11452](https://github.com/wazuh/wazuh/pull/11452))
- Added SCA policy for Ubuntu 18. ([#11453](https://github.com/wazuh/wazuh/pull/11453))
- Added SCA policy for Ubuntu 20. ([#11430](https://github.com/wazuh/wazuh/pull/11430))
- Added SCA policy for. Solaris 11.4. ([#11286](https://github.com/wazuh/wazuh/pull/11286))
- Added Sophos UTM Firewall ruleset. ([#11122](https://github.com/wazuh/wazuh/pull/11122))
- Added Wazuh-api ruleset. ([#11357](https://github.com/wazuh/wazuh/pull/11357))

#### Changed

- Updated audit rules. ([#11016](https://github.com/wazuh/wazuh/pull/11016))
- Updated AWS s3 ruleset. ([#11177](https://github.com/wazuh/wazuh/pull/11177))
- Updated Exim 4 decoder and rules to latest format. ([#11344](https://github.com/wazuh/wazuh/pull/11344))
- Updated MITRE DB with latest MITRE JSON specification. ([#8738](https://github.com/wazuh/wazuh/pull/8738))
- Updated multiple rules to remove alert_by_email option. ([#11255](https://github.com/wazuh/wazuh/pull/11255))
- Updated NextCloud ruleset. ([#11795](https://github.com/wazuh/wazuh/pull/11795))
- Updated ProFTPD decoder. ([#11232](https://github.com/wazuh/wazuh/pull/11232))
- Updated RedHat Enterprise Linux 8 SCA up to version 1.0.1. ([#11242](https://github.com/wazuh/wazuh/pull/11242))
- Updated rules and decoders for FortiNet products. ([#11100](https://github.com/wazuh/wazuh/pull/11100))
- Updated SCA policy for CentOS 7. ([#11429](https://github.com/wazuh/wazuh/pull/11429))
- Updated SCA policy for CentOS 8. ([#8751](https://github.com/wazuh/wazuh/pull/8751))
- Updated SonicWall rules decoder. ([#11263](https://github.com/wazuh/wazuh/pull/11263))
- Updated SSHD ruleset. ([#11388](https://github.com/wazuh/wazuh/pull/11388))
- From file 0580-win-security_rules.xml, rules with id 60198 and 60199 are moved to file 0585-win-application_rules.xml, with rule ids 61071 and 61072 respectively. ([#8552](https://github.com/wazuh/wazuh/pull/8552))

#### Fixed

- Fixed bad character on rules 60908 and 60884 - win-application rules. ([#11117](https://github.com/wazuh/wazuh/pull/11117))
- Fixed Microsoft logs rules. ([#11369](https://github.com/wazuh/wazuh/pull/11369))
- Fixed PHP rules for MITRE and groups. ([#11405](https://github.com/wazuh/wazuh/pull/11405))
- Fixed rules id for Microsoft Windows Powershell. ([#11214](https://github.com/wazuh/wazuh/pull/11214))

### Other

#### Changed

- Upgraded external SQLite library dependency version to 3.36. ([#10247](https://github.com/wazuh/wazuh/pull/10247))
- Upgraded external BerkeleyDB library dependency version to 18.1.40. ([#10247](https://github.com/wazuh/wazuh/pull/10247))
- Upgraded external OpenSSL library dependency version to 1.1.1l. ([#10247](https://github.com/wazuh/wazuh/pull/10247))
- Upgraded external Google Test library dependency version to 1.11. ([#10927](https://github.com/wazuh/wazuh/pull/10927))
- Upgraded external Aiohttp library dependency version to 3.8.1. ([11436]([https://github.com/wazuh/wazuh/pull/11436))
- Upgraded external Werkzeug library dependency version to 2.0.2. ([11436]([https://github.com/wazuh/wazuh/pull/11436))
- Upgraded embedded Python version to 3.9.9. ([11436]([https://github.com/wazuh/wazuh/pull/11436))

#### Fixed

- Fixed error detection in the CURL helper library. ([#9168](https://github.com/wazuh/wazuh/pull/9168))
- Fixed external BerkeleyDB library support for GCC 11. ([#10899](https://github.com/wazuh/wazuh/pull/10899))
- Fixed an installation error due to missing OS minor version on CentOS Stream. ([#11086](https://github.com/wazuh/wazuh/pull/11086))
- Fixed an installation error due to missing command `hostname` on OpenSUSE Tumbleweed. ([#11455](https://github.com/wazuh/wazuh/pull/11455))


## [v4.2.7] - 2022-05-30

### Manager

#### Fixed

- Fixed a crash in Vuln Detector when scanning agents running on Windows (backport from 4.3.2). ([#13617](https://github.com/wazuh/wazuh/pull/13617))


## [v4.2.6] - 2022-03-29

### Manager

#### Fixed

- Fixed an integer overflow hazard in `wazuh-remoted` that caused it to drop incoming data after receiving 2^31 messages. ([#11974](https://github.com/wazuh/wazuh/pull/11974))


## [v4.2.5] - 2021-11-15

### Manager

#### Changed

- Active response requests for agents between v4.2.0 and v4.2.4 is now sanitized to prevent unauthorized code execution. ([#10809](https://github.com/wazuh/wazuh/pull/10809))

### Agent

#### Fixed

- A bug in the Active response tools that may allow unauthorized code execution has been mitigated. Reported by @rk700. ([#10809](https://github.com/wazuh/wazuh/pull/10809))


## [v4.2.4] - 2021-10-20

### Manager

#### Fixed

- Prevented files belonging to deleted agents from remaining in the manager. ([#9158](https://github.com/wazuh/wazuh/pull/9158))
- Fixed inaccurate agent group file cleanup in the database sync module. ([#10432](https://github.com/wazuh/wazuh/pull/10432))
- Prevented the manager from corrupting the agent data integrity when the disk gets full. ([#10479](https://github.com/wazuh/wazuh/pull/10479))
- Fixed a resource leak in Vulnerability Detector when scanning Windows agents. ([#10559](https://github.com/wazuh/wazuh/pull/10559))
- Stop deleting agent related files in cluster process when an agent is removed from `client.keys`. ([#9061](https://github.com/wazuh/wazuh/pull/9061))

## [v4.2.3] - 2021-10-06

### Manager

#### Fixed

- Fixed a bug in Remoted that might lead it to crash when retrieving an agent's group. ([#10388](https://github.com/wazuh/wazuh/pull/10388))


## [v4.2.2] - 2021-09-28

### Manager

#### Changed

- Clean up the agent's inventory data on the manager if Syscollector is disabled. ([#9133](https://github.com/wazuh/wazuh/pull/9133))
- Authd now refuses enrollment attempts if the agent already holds a valid key. ([#9779](https://github.com/wazuh/wazuh/pull/9779))

#### Fixed

- Fixed a false positive in Vulnerability Detector when packages have multiple conditions in the OVAL feed. ([#9647](https://github.com/wazuh/wazuh/pull/9647))
- Prevented pending agents from keeping their state indefinitely in the manager. ([#9042](https://github.com/wazuh/wazuh/pull/9042))
- Fixed Remoted to avoid agents in connected state with no group assignation. ([#9088](https://github.com/wazuh/wazuh/pull/9088))
- Fixed a bug in Analysisd that ignored the value of the rule option `noalert`. ([#9278](https://github.com/wazuh/wazuh/pull/9278))
- Fixed Authd's startup to set up the PID file before loading keys. ([#9378](https://github.com/wazuh/wazuh/pull/9378))
- Fixed a bug in Authd that delayed the agent timestamp update when removing agents. ([#9295](https://github.com/wazuh/wazuh/pull/9295))
- Fixed a bug in Wazuh DB that held wrong agent timestamp data. ([#9705](https://github.com/wazuh/wazuh/pull/9705))
- Fixed a bug in Remoted that kept deleted shared files in the multi-groups' merged.mg file. ([#9942](https://github.com/wazuh/wazuh/pull/9942))
- Fixed a bug in Analysisd that overwrote its queue socket when launched in test mode. ([#9987](https://github.com/wazuh/wazuh/pull/9987))
- Fixed a condition in the Windows Vulnerability Detector to prevent false positives when evaluating DU patches. ([#10016](https://github.com/wazuh/wazuh/pull/10016))
- Fixed a memory leak when generating the Windows report in Vulnerability Detector. ([#10214](https://github.com/wazuh/wazuh/pull/10214))
- Fixed a file descriptor leak in Analysisd when delivering an AR request to an agent. ([#10194](https://github.com/wazuh/wazuh/pull/10194))
- Fixed error with Wazuh path in Azure module. ([#10250](https://github.com/wazuh/wazuh/pull/10250))

### Agent

#### Changed

- Optimized Syscollector scan performance. ([#9907](https://github.com/wazuh/wazuh/pull/9907))
- Reworked the Google Cloud Pub/Sub integration module to increase the number of processed events per second allowing multithreading. Added new `num_threads` option to module configuration. ([#9927](https://github.com/wazuh/wazuh/pull/9927))
- Upgraded google-cloud-pubsub dependency to the latest stable version (2.7.1). ([#9964](https://github.com/wazuh/wazuh/pull/9964))
- Reimplemented the WPK installer rollback on Linux. ([#9443](https://github.com/wazuh/wazuh/pull/9443))
- Updated AWS WAF implementation to change `httpRequest.headers` field format. ([#10217](https://github.com/wazuh/wazuh/pull/10217))

#### Fixed

- Prevented the manager from hashing the shared configuration too often. ([#9710](https://github.com/wazuh/wazuh/pull/9710))
- Fixed a memory leak in Logcollector when re-subscribing to Windows Eventchannel. ([#9310](https://github.com/wazuh/wazuh/pull/9310))
- Fixed a memory leak in the agent when enrolling for the first time if it had no previous key. ([#9967](https://github.com/wazuh/wazuh/pull/9967))
- Removed CloudWatchLogs log stream limit when there are more than 50 log streams. ([#9934](https://github.com/wazuh/wazuh/pull/9934))
- Fixed a problem in the Windows installer that causes the agent to be unable to get uninstalled or upgraded. ([#9897](https://github.com/wazuh/wazuh/pull/9897))
- Fixed AWS WAF log parsing when there are multiple dicts in one line. ([#9775](https://github.com/wazuh/wazuh/pull/9775))
- Fixed a bug in AWS CloudWatch Logs module that caused already processed logs to be collected and reprocessed. ([#10024](https://github.com/wazuh/wazuh/pull/10024))
- Avoid duplicate alerts from case-insensitive 32-bit registry values in FIM configuration for Windows agents. ([#8256](https://github.com/wazuh/wazuh/pull/8256))
- Fixed a bug in the sources and WPK installer that made upgrade unable to detect the previous installation on CentOS 7. ([#10210](https://github.com/wazuh/wazuh/pull/10210))

### RESTful API

#### Changed

- Made SSL ciphers configurable and renamed SSL protocol option. ([#10219](https://github.com/wazuh/wazuh/pull/10219))

#### Fixed

- Fixed a bug with distributed API calls when the cluster is disabled. ([#9984](https://github.com/wazuh/wazuh/pull/9984))


## [v4.2.1] - 2021-09-03

### Fixed

- **Installer:**
  - Fixed a bug in the upgrade to 4.2.0 that disabled Eventchannel support on Windows agent. ([#9973](https://github.com/wazuh/wazuh/issues/9973))

- **Modules:**
  - Fixed a bug with Python-based integration modules causing the integrations to stop working in agents for Wazuh v4.2.0. ([#9975](https://github.com/wazuh/wazuh/issues/9975))


## [v4.2.0] - 2021-08-25

### Added

- **Core:**
  - Added support for bookmarks in Logcollector, allowing to follow the log file at the point where the agent stopped. ([#3368](https://github.com/wazuh/wazuh/issues/3368))
  - Improved support for multi-line logs with a variable number of lines in Logcollector. ([#5652](https://github.com/wazuh/wazuh/issues/5652))
  - Added an option to limit the number of files per second in FIM. ([#6830](https://github.com/wazuh/wazuh/pull/6830))
  - Added a statistics file to Logcollector. Such data is also available via API queries. ([#7109](https://github.com/wazuh/wazuh/pull/7109))
  - Allow statistical data queries to the agent. ([#7239](https://github.com/wazuh/wazuh/pull/7239))
  - Allowed quoting in commands to group arguments in the command wodle and SCA checks. ([#7307](https://github.com/wazuh/wazuh/pull/7307))
  - Let agents running on Solaris send their IP to the manager. ([#7408](https://github.com/wazuh/wazuh/pull/7408))
  - New option `<ip_update_interval>` to set how often the agent refresh its IP address. ([#7444](https://github.com/wazuh/wazuh/pull/7444))
  - Added support for testing location information in Wazuh Logtest. ([#7661](https://github.com/wazuh/wazuh/issues/7661))
  - Added Vulnerability Detector reports to Wazuh DB to know which CVE’s affect an agent. ([#7731](https://github.com/wazuh/wazuh/issues/7731))
  - Introduced an option to enable or disable listening Authd TLS port. ([#8755](https://github.com/wazuh/wazuh/pull/8755))

- **API:**
  - Added new endpoint to get agent stats from different components. ([#7200](https://github.com/wazuh/wazuh/pull/7200))
  - Added new endpoint to modify users' allow_run_as flag. ([#7588](https://github.com/wazuh/wazuh/pull/7588))
  - Added new endpoint to get vulnerabilities that affect an agent. ([#7647](https://github.com/wazuh/wazuh/pull/7647))
  - Added API configuration validator. ([#7803](https://github.com/wazuh/wazuh/pull/7803))
  - Added the capability to disable the max_request_per_minute API configuration option using 0 as value. ([#8115](https://github.com/wazuh/wazuh/pull/8115))

- **Ruleset:**
  - Decoders
    - Added support for UFW firewall to decoders. ([#7100](https://github.com/wazuh/wazuh/pull/7100))
    - Added Sophos firewall Decoders ([#7289](https://github.com/wazuh/wazuh/pull/7289))
    - Added Wazuh API Decoders ([#7289](https://github.com/wazuh/wazuh/pull/7289))
    - Added F5 BigIP Decoders. ([#7289](https://github.com/wazuh/wazuh/pull/7289))
  - Rules
    - Added Sophos firewall Rules ([#7289](https://github.com/wazuh/wazuh/pull/7289))
    - Added Wazuh API Rules ([#7289](https://github.com/wazuh/wazuh/pull/7289))
    - Added Firewall Rules
    - Added F5 BigIp Rules. ([#7289](https://github.com/wazuh/wazuh/pull/7289))
  - SCA
    - Added CIS policy "Ensure XD/NX support is enabled" back for SCA. ([#7316](https://github.com/wazuh/wazuh/pull/7316))
    - Added Apple MacOS 10.14 SCA ([#7035](https://github.com/wazuh/wazuh/pull/7035))
    - Added Apple MacOS 10.15 SCA ([#7036](https://github.com/wazuh/wazuh/pull/7036))
    - Added Apple MacOS 11.11 SCA ([#7037](https://github.com/wazuh/wazuh/pull/7037))

### Changed

- **Cluster:**
  - Improved the cluster nodes integrity calculation process. It only calculates the MD5 of the files that have been modified since the last integrity check. ([#8175](https://github.com/wazuh/wazuh/pull/8175))
  - Changed the synchronization of agent information between cluster nodes to complete the synchronization in a single task for each worker. ([#8182](https://github.com/wazuh/wazuh/pull/8182))
  - Changed cluster logs to show more useful information. ([#8002](https://github.com/wazuh/wazuh/pull/8002))

- **Core:**
  - Wazuh daemons have been renamed to a unified standard. ([#6912](https://github.com/wazuh/wazuh/pull/6912))
  - Wazuh CLIs have been renamed to a unified standard. ([#6903](https://github.com/wazuh/wazuh/pull/6903))
  - Wazuh internal directories have been renamed to a unified standard. ([#6920](https://github.com/wazuh/wazuh/pull/6920))
  - Prevent a condition in FIM that may lead to a memory error. ([#6759](https://github.com/wazuh/wazuh/pull/6759))
  - Let FIM switch to real-time mode for directories where who-data is not available (Audit in immutable mode). ([#6828](https://github.com/wazuh/wazuh/pull/6828))
  - Changed the Active Response protocol to receive messages in JSON format that include the full alert. ([#7317](https://github.com/wazuh/wazuh/pull/7317))
  - Changed references to the product name in logs. ([#7264](https://github.com/wazuh/wazuh/pull/7264))
  - Syscollector now synchronizes its database with the manager, avoiding full data delivery on each scan. ([#7379](https://github.com/wazuh/wazuh/pull/7379))
  - Remoted now supports both TCP and UDP protocols simultaneously. ([#7541](https://github.com/wazuh/wazuh/pull/7541))
  - Improved the unit tests for the os_net library. ([#7595](https://github.com/wazuh/wazuh/pull/7595))
  - FIM now removes the audit rules when their corresponding symbolic links change their target. ([#6999](https://github.com/wazuh/wazuh/pull/6999))
  - Compilation from sources now downloads the external dependencies prebuilt. ([#7797](https://github.com/wazuh/wazuh/pull/7797))
  - Added the old implementation of Logtest as `wazuh-logtest-legacy`. ([#7807](https://github.com/wazuh/wazuh/pull/7807))
  - Improved the performance of Analysisd when running on multi-core hosts. ([#7974](https://github.com/wazuh/wazuh/pull/7974))
  - Agents now report the manager when they stop. That allows the manager to log an alert and immediately set their state to "disconnected". ([#8021](https://github.com/wazuh/wazuh/pull/8021))
  - Wazuh building is now independent from the installation directory. ([#7327](https://github.com/wazuh/wazuh/pull/7327))
  - The embedded python interpreter is provided in a preinstalled, portable package. ([#7327](https://github.com/wazuh/wazuh/pull/7327))
  - Wazuh resources are now accessed by a relative path to the installation directory. ([#7327](https://github.com/wazuh/wazuh/pull/7327))
  - The error log that appeared when the agent cannot connect to SCA has been switched to warning. ([#8201](https://github.com/wazuh/wazuh/pull/8201))
  - The agent now validates the Audit connection configuration when enabling whodata for FIM on Linux. ([#8921](https://github.com/wazuh/wazuh/pull/8921))

- **API:**
  - Removed ruleset version from `GET /cluster/{node_id}/info` and `GET /manager/info` as it was deprecated. ([#6904](https://github.com/wazuh/wazuh/issues/6904))
  - Changed the `POST /groups` endpoint to specify the group name in a JSON body instead of in a query parameter. ([#6909](https://github.com/wazuh/wazuh/pull/6909))
  - Changed the `PUT /active-response` endpoint function to create messages with the new JSON format. ([#7312](https://github.com/wazuh/wazuh/pull/7312))
  - New parameters added to `DELETE /agents` endpoint and `older_than` field removed from response. ([#6366](https://github.com/wazuh/wazuh/issues/6366))
  - Changed login security controller to avoid errors in Restful API reference links. ([#7909](https://github.com/wazuh/wazuh/pull/7909))
  - Changed the PUT /agents/group/{group_id}/restart response format when there are no agents assigned to the group. ([#8123](https://github.com/wazuh/wazuh/pull/8123))
  - Agent keys used when adding agents are now obscured in the API log. ([#8149](https://github.com/wazuh/wazuh/pull/8149))
  - Improved all agent restart endpoints by removing active-response check. ([#8457](https://github.com/wazuh/wazuh/pull/8457))
  - Improved API requests processing time by applying cache to token RBAC permissions extraction. It will be invalidated if any resource related to the token is modified. ([#8615](https://github.com/wazuh/wazuh/pull/8615))
  - Increased to 100000 the maximum value accepted for `limit` API parameter, default value remains at 500. ([#8841](https://github.com/wazuh/wazuh/pull/8841))

- **Framework:**
  - Improved agent insertion algorithm when Authd is not available. ([#8682](https://github.com/wazuh/wazuh/pull/8682))

- **Ruleset:**
  - The ruleset was normalized according to the Wazuh standard. ([#6867](https://github.com/wazuh/wazuh/pull/6867))
  - Rules
    - Changed Ossec Rules. ([#7260](https://github.com/wazuh/wazuh/pull/7260))
    - Changed Cisco IOS Rules. ([#7289](https://github.com/wazuh/wazuh/pull/7289))
    - Changed ID from 51000 to 51003 in Dropbear Rules. ([#7289](https://github.com/wazuh/wazuh/pull/7289))
    - Changed 6 new rules for Sophos Rules. ([#7289](https://github.com/wazuh/wazuh/pull/7289))
  - Decoders
    - Changed Active Response Decoders. ([#7317](https://github.com/wazuh/wazuh/pull/7317))
    - Changed Auditd Decoders. ([#7289](https://github.com/wazuh/wazuh/pull/7289))
    - Changed Checkpoint Smart1 Decoders. ([#8676](https://github.com/wazuh/wazuh/pull/8676))
    - Changed Cisco ASA Decoders. ([#7289](https://github.com/wazuh/wazuh/pull/7289))
    - Changed Cisco IOS Decoders. ([#7289](https://github.com/wazuh/wazuh/pull/7289))
    - Changed Kernel Decoders. ([#7837](https://github.com/wazuh/wazuh/pull/7837))
    - Changed OpenLDAP Decoders. ([#7289](https://github.com/wazuh/wazuh/pull/7289))
    - Changed Ossec Decoders. ([#7260](https://github.com/wazuh/wazuh/pull/7260))
    - Changed Sophos Decoders. ([#7289](https://github.com/wazuh/wazuh/pull/7289))
    - Changed PFsense Decoders. ([#7289](https://github.com/wazuh/wazuh/pull/7289))
    - Changed Panda PAPS Decoders. ([#8676](https://github.com/wazuh/wazuh/pull/8676))


- **External dependencies:**
  - Upgrade boto3, botocore, requests, s3transfer and urllib3 Python dependencies to latest stable versions. ([#8886](https://github.com/wazuh/wazuh/pull/8886))
  - Update Python to latest stable version (3.9.6). ([#9389](https://github.com/wazuh/wazuh/pull/9389))
  - Upgrade GCP dependencies and pip to latest stable version.
  - Upgrade python-jose to 3.1.0.
  - Add tabulate dependency.

### Fixed

- **Cluster:**
  - Fixed memory usage when creating cluster messages. ([#6736](https://github.com/wazuh/wazuh/pull/6736))
  - Fixed a bug when unpacking incomplete headers in cluster messages. ([#8142](https://github.com/wazuh/wazuh/pull/8142))
  - Changed error message to debug when iterating a file listed that is already deleted. ([#8499](https://github.com/wazuh/wazuh/pull/8499))
  - Fixed cluster timeout exceptions. ([#8901](https://github.com/wazuh/wazuh/pull/8901))
  - Fixed unhandled KeyError when an error command is received in any cluster node. ([#8872](https://github.com/wazuh/wazuh/pull/8872))
  - Fixed unhandled cluster error in send_string() communication protocol. ([#8943](https://github.com/wazuh/wazuh/pull/8943))

- **Core:**
  - Fixed a bug in FIM when setting scan_time to "12am" or "12pm". ([#6934](https://github.com/wazuh/wazuh/pull/6934))
  - Fixed a bug in FIM that produced wrong alerts when the file limit was reached. ([#6802](https://github.com/wazuh/wazuh/pull/6802))
  - Fixed a bug in Analysisd that reserved the static decoder field name "command" but never used it. ([#7105](https://github.com/wazuh/wazuh/pull/7105))
  - Fixed evaluation of fields in the tag `<description>` of rules. ([#7073](https://github.com/wazuh/wazuh/pull/7073))
  - Fixed bugs in FIM that caused symbolic links to not work correctly. ([#6789](https://github.com/wazuh/wazuh/pull/6789))
  - Fixed path validation in FIM configuration. ([#7018](https://github.com/wazuh/wazuh/pull/7018))
  - Fixed a bug in the "ignore" option on FIM where relative paths were not resolved. ([#7018](https://github.com/wazuh/wazuh/pull/7018))
  - Fixed a bug in FIM that wrongly detected that the file limit had been reached. ([#7268](https://github.com/wazuh/wazuh/pull/7268))
  - Fixed a bug in FIM that did not produce alerts when a domain user deleted a file. ([#7265](https://github.com/wazuh/wazuh/pull/7265))
  - Fixed Windows agent compilation with GCC 10. ([#7359](https://github.com/wazuh/wazuh/pull/7359))
  - Fixed a bug in FIM that caused to wrongly expand environment variables. ([#7332](https://github.com/wazuh/wazuh/pull/7332))
  - Fixed the inclusion of the rule description in archives when matched a rule that would not produce an alert. ([#7476](https://github.com/wazuh/wazuh/pull/7476))
  - Fixed a bug in the regex parser that did not accept empty strings. ([#7495](https://github.com/wazuh/wazuh/pull/7495))
  - Fixed a bug in FIM that did not report deleted files set with real-time in agents on Solaris. ([#7414](https://github.com/wazuh/wazuh/pull/7414))
  - Fixed a bug in Remoted that wrongly included the priority header in syslog when using TCP. ([#7633](https://github.com/wazuh/wazuh/pull/7633))
  - Fixed a stack overflow in the XML parser by limiting 1024 levels of recursion. ([#7782](https://github.com/wazuh/wazuh/pull/7782))
  - Prevented Vulnerability Detector from scanning all the agents in the master node that are connected to another worker. ([#7795](https://github.com/wazuh/wazuh/pull/7795))
  - Fixed an issue in the database sync module that left dangling agent group files. ([#7858](https://github.com/wazuh/wazuh/pull/7858))
  - Fixed memory leaks in the regex parser in Analysisd. ([#7919](https://github.com/wazuh/wazuh/pull/7919))
  - Fixed a typo in the initial value for the hotfix scan ID in the agents' database schema. ([#7905](https://github.com/wazuh/wazuh/pull/7905))
  - Fixed a segmentation fault in Vulnerability Detector when parsing an unsupported package version format. ([#8003](https://github.com/wazuh/wazuh/pull/8003))
  - Fixed false positives in FIM when the inode of multiple files change, due to file inode collisions in the engine database. ([#7990](https://github.com/wazuh/wazuh/pull/7990))
  - Fixed the error handling when wildcarded Redhat feeds are not found. ([#6932](https://github.com/wazuh/wazuh/pull/6932))
  - Fixed the `equals` comparator for OVAL feeds in Vulnerability Detector. ([#7862](https://github.com/wazuh/wazuh/pull/7862))
  - Fixed a bug in FIM that made the Windows agent crash when synchronizing a Windows Registry value that starts with a colon (`:`). ([#8098](https://github.com/wazuh/wazuh/pull/8098) [#8143](https://github.com/wazuh/wazuh/pull/8143))
  - Fixed a starving hazard in Wazuh DB that might stall incoming requests during the database commitment. ([#8151](https://github.com/wazuh/wazuh/pull/8151))
  - Fixed a race condition in Remoted that might make it crash when closing RID files. ([#8224](https://github.com/wazuh/wazuh/pull/8224))
  - Fixed a descriptor leak in the agent when failed to connect to Authd. ([#8789](https://github.com/wazuh/wazuh/pull/8789))
  - Fixed a potential error when starting the manager due to a delay in the creation of Analysisd PID file. ([#8828](https://github.com/wazuh/wazuh/pull/8828))
  - Fixed an invalid memory access hazard in Vulnerability Detector. ([#8551](https://github.com/wazuh/wazuh/pull/8551))
  - Fixed an error in the FIM decoder at the manager when the agent reports a file with an empty ACE list. ([#8571](https://github.com/wazuh/wazuh/pull/8571))
  - Prevented the agent on macOS from getting corrupted after an operating system upgrade. ([#8620](https://github.com/wazuh/wazuh/pull/8620))
  - Fixed an error in the manager that could not check its configuration after a change by the API when Active response is disabled. ([#8357](https://github.com/wazuh/wazuh/pull/8357))
  - Fixed a problem in the manager that left remote counter and agent group files when removing an agent. ([#8630](https://github.com/wazuh/wazuh/pull/8630))
  - Fixed an error in the agent on Windows that could corrupt the internal FIM databas due to disabling the disk sync. ([#8905](https://github.com/wazuh/wazuh/pull/8905))
  - Fixed a crash in Logcollector on Windows when handling the position of the file. ([#9364](https://github.com/wazuh/wazuh/pull/9364))
  - Fixed a buffer underflow hazard in Remoted when handling input messages. Thanks to Johannes Segitz (@jsegitz). ([#9285](https://github.com/wazuh/wazuh/pull/9285))
  - Fixed a bug in the agent that tried to verify the WPK CA certificate even when verification was disabled. ([#9547](https://github.com/wazuh/wazuh/pull/9547))

- **API:**
  - Fixed wrong API messages returned when getting agents' upgrade results. ([#7587](https://github.com/wazuh/wazuh/pull/7587))
  - Fixed wrong `user` string in API logs when receiving responses with status codes 308 or 404. ([#7709](https://github.com/wazuh/wazuh/pull/7709))
  - Fixed API errors when cluster is disabled and node_type is worker. ([#7867](https://github.com/wazuh/wazuh/pull/7867))
  - Fixed redundant paths and duplicated tests in API integration test mapping script. ([#7798](https://github.com/wazuh/wazuh/pull/7798))
  - Fixed an API integration test case failing in test_rbac_white_all and added a test case for the enable/disable run_as endpoint.([8014](https://github.com/wazuh/wazuh/pull/8014))
  - Fixed a thread race condition when adding or deleting agents without authd ([8148](https://github.com/wazuh/wazuh/pull/8148))
  - Fixed CORS in API configuration. ([#8496](https://github.com/wazuh/wazuh/pull/8496))
  - Fixed api.log to avoid unhandled exceptions on API timeouts. ([#8887](https://github.com/wazuh/wazuh/pull/8887))

- **Ruleset:**
  - Fixed usb-storage-attached regex pattern to support blank spaces. ([#7837](https://github.com/wazuh/wazuh/issues/7837))
  - Fixed SCA checks for RHEL7 and CentOS 7. Thanks to J. Daniel Medeiros (@jdmedeiros). ([#7645](https://github.com/wazuh/wazuh/pull/7645))
  - Fixed the match criteria of the AWS WAF rules. ([#8111](https://github.com/wazuh/wazuh/pull/8111))
  - Fixed sample log in sudo decoders.
  - Fixed Pix Decoders match regex. ([#7485](https://github.com/wazuh/wazuh/pull/7495))
  - Fixed regex in Syslog Rules. ([#7289](https://github.com/wazuh/wazuh/pull/7289))
  - Fixed category in PIX Rules. ([#7289](https://github.com/wazuh/wazuh/pull/7289))
  - Fixed authentication tag in group for MSauth Rules. ([#7289](https://github.com/wazuh/wazuh/pull/7289))
  - Fixed match on Nginx Rules. ([#7122](https://github.com/wazuh/wazuh/pull/7122))
  - Fixed sample log on Netscaler Rules. ([#7783](https://github.com/wazuh/wazuh/pull/7783))
  - Fixed match field for rules 80441 and 80442 in Amazon Rules. ([#8111](https://github.com/wazuh/wazuh/pull/8111))
  - Fixed sample logs in Owncloud Rules. ([#7122](https://github.com/wazuh/wazuh/pull/7122))
  - Fixed authentication tag in group for Win Security Rules. ([#7289](https://github.com/wazuh/wazuh/pull/7289))
  - Fixed sample log in Win Security Rules. ([#7783](https://github.com/wazuh/wazuh/pull/7783))
  - Fixed sample log in Win Application Rules. ([#7783](https://github.com/wazuh/wazuh/pull/7783))
  - Fixed mitre block in Paloalto Rules. ([#7783](https://github.com/wazuh/wazuh/pull/7783))

- **Modules:**
  - Fixed an error when trying to use a non-default aws profile with CloudWatchLogs ([#9331](https://github.com/wazuh/wazuh/pull/9331))

### Removed

- **Core:**
  - File /etc/ossec-init.conf does not exist anymore. ([#7175](https://github.com/wazuh/wazuh/pull/7175))
  - Unused files have been removed from the repository, including TAP tests. ([#7398](https://github.com/wazuh/wazuh/issues/7398))

- **API:**
  - Removed the `allow_run_as` parameter from endpoints `POST /security/users` and `PUT /security/users/{user_id}`. ([#7588](https://github.com/wazuh/wazuh/pull/7588))
  - Removed `behind_proxy_server` option from configuration. ([#7006](https://github.com/wazuh/wazuh/issues/7006))

- **Framework:**
  - Deprecated `update_ruleset` script. ([#6904](https://github.com/wazuh/wazuh/issues/6904))

- **Ruleset**
  - Removed rule 51004 from Dropbear Rules. ([#7289](https://github.com/wazuh/wazuh/pull/7289))
  - Remuved rules 23508, 23509 and 23510 from Vulnerability Detector Rules.

## [v4.1.5] - 2021-04-22

### Fixed

- **Core:**
  - Fixed a bug in Vulnerability Detector that made Modulesd crash while updating the NVD feed due to a missing CPE entry. ([4cbd1e8](https://github.com/wazuh/wazuh/commit/4cbd1e85eeee0eb0d8247fa7228f590a9dd24153))


## [v4.1.4] - 2021-03-25

### Fixed

- **Cluster:**
  - Fixed workers reconnection after restarting master node. Updated `asyncio.Task.all_tasks` method removed in Python 3.9. ([#8017](https://github.com/wazuh/wazuh/pull/8017))


## [v4.1.3] - 2021-03-23

### Changed

- **External dependencies:**
  - Upgraded Python version from 3.8.6 to 3.9.2 and several Python dependencies. ([#7943](https://github.com/wazuh/wazuh/pull/7943))

### Fixed

- **Core:**
  - Fixed an error in FIM when getting the files' modification time on Windows due to wrong permission flags. ([#7870](https://github.com/wazuh/wazuh/pull/7870))
  - Fixed a bug in Wazuh DB that truncated the output of the agents' status query towards the cluster. ([#7873](https://github.com/wazuh/wazuh/pull/7873))

- **API:**
  - Fixed validation for absolute and relative paths. ([#7906](https://github.com/wazuh/wazuh/pull/7906))


## [v4.1.2] - 2021-03-08

### Changed

- **Core:**
  - The default value of the agent disconnection time option has been increased to 10 minutes. ([#7744](https://github.com/wazuh/wazuh/pull/7744))
  - The warning log from Remoted about sending messages to disconnected agents has been changed to level-1 debug log. ([#7755](https://github.com/wazuh/wazuh/pull/7755))

- **API:**
  - API logs showing request parameters and body will be generated with API log level `info` instead of `debug`. ([#7735](https://github.com/wazuh/wazuh/issues/7735))

- **External dependencies:**
  - Upgraded aiohttp version from 3.6.2 to 3.7.4. ([#7734](https://github.com/wazuh/wazuh/pull/7734))

### Fixed

- **Core:**
  - Fix a bug in the unit tests that randomly caused false failures. ([#7723](https://github.com/wazuh/wazuh/pull/7723))
  - Fixed a bug in the Analysisd configuration that did not apply the setting `json_null_fields`. ([#7711](https://github.com/wazuh/wazuh/pull/7711))
  - Fixed the checking of the option `ipv6` in Remoted. ([#7737](https://github.com/wazuh/wazuh/pull/7737))
  - Fixed the checking of the option `rids_closing_time` in Remoted. ([#7746](https://github.com/wazuh/wazuh/pull/7746))


## [v4.1.1] - 2021-02-25

### Added

- **External dependencies:**
  - Added cython (0.29.21) library to Python dependencies. ([#7451](https://github.com/wazuh/wazuh/pull/7451))
  - Added xmltodict (0.12.0) library to Python dependencies. ([#7303](https://github.com/wazuh/wazuh/pull/7303))

- **API:**
  - Added new endpoints to manage rules files. ([#7178](https://github.com/wazuh/wazuh/issues/7178))
  - Added new endpoints to manage CDB lists files. ([#7180](https://github.com/wazuh/wazuh/issues/7180))
  - Added new endpoints to manage decoder files. ([#7179](https://github.com/wazuh/wazuh/issues/7179))
  - Added new manager and cluster endpoints to update Wazuh configuration (ossec.conf). ([#7181](https://github.com/wazuh/wazuh/issues/7181))

### Changed

- **External dependencies:**
  - Upgraded Python version from 3.8.2 to 3.8.6. ([#7451](https://github.com/wazuh/wazuh/pull/7451))
  - Upgraded Cryptography python library from 3.2.1 to 3.3.2. ([#7451](https://github.com/wazuh/wazuh/pull/7451))
  - Upgraded cffi python library from 1.14.0 to 1.14.4. ([#7451](https://github.com/wazuh/wazuh/pull/7451))

- **API:**
  - Added raw parameter to GET /manager/configuration and GET cluster/{node_id}/configuration to load ossec.conf in xml format. ([#7565](https://github.com/wazuh/wazuh/issues/7565))

### Fixed

- **API:**
  - Fixed an error with the RBAC permissions in the `GET /groups` endpoint. ([#7328](https://github.com/wazuh/wazuh/issues/7328))
  - Fixed a bug with Windows registries when parsing backslashes. ([#7309](https://github.com/wazuh/wazuh/pull/7309))
  - Fixed an error with the RBAC permissions when assigning multiple `agent:group` resources to a policy. ([#7393](https://github.com/wazuh/wazuh/pull/7393))
  - Fixed an error with search parameter when using special characters. ([#7301](https://github.com/wazuh/wazuh/pull/7301))
- **AWS Module:**
  - Fixed a bug that caused an error when attempting to use an IAM Role with **CloudWatchLogs** service. ([#7330](https://github.com/wazuh/wazuh/pull/7330))
- **Framework:**
  - Fixed a race condition bug when using RBAC expand_group function. ([#7353](https://github.com/wazuh/wazuh/pull/7353))
  - Fix migration process to overwrite default RBAC policies. ([#7594](https://github.com/wazuh/wazuh/pull/7594))
- **Core:**
  - Fixed a bug in Windows agent that did not honor the buffer's EPS limit. ([#7333](https://github.com/wazuh/wazuh/pull/7333))
  - Fixed a bug in Integratord that might lose alerts from Analysisd due to a race condition. ([#7338](https://github.com/wazuh/wazuh/pull/7338))
  - Silence the error message when the Syslog forwarder reads an alert with no rule object. ([#7539](https://github.com/wazuh/wazuh/pull/7539))
  - Fixed a memory leak in Vulnerability Detector when updating NVD feeds. ([#7559](https://github.com/wazuh/wazuh/pull/7559))
  - Prevent FIM from raising false positives about group name changes due to a thread unsafe function. ([#7589](https://github.com/wazuh/wazuh/pull/7589))

### Removed

- **API:**
  - Deprecated /manager/files and /cluster/{node_id}/files endpoints. ([#7209](https://github.com/wazuh/wazuh/issues/7209))


## [v4.1.0] - 2021-02-15

### Added

- **Core:**
  - Allow negation of expressions in rules. ([#6258](https://github.com/wazuh/wazuh/pull/6258))
  - Support for PCRE2 regular expressions in rules and decoders. ([#6480](https://github.com/wazuh/wazuh/pull/6480))
  - Added new **ruleset test module**. Allow testing and verification of rules and decoders using Wazuh User Interface. ([#5337](https://github.com/wazuh/wazuh/issues/5337))
  - Added new **upgrade module**. WPK upgrade feature has been moved to this module, which offers support for cluster architecture and simultaneous upgrades. ([#5387](https://github.com/wazuh/wazuh/issues/5387))
  - Added new **task module**. This module stores and manages all the tasks that are executed in the agents or managers. ([#5386](https://github.com/wazuh/wazuh/issues/5386))
  - Let the time interval to detect that an agent got disconnected configurable. Deprecate parameter `DISCON_TIME`. ([#6396](https://github.com/wazuh/wazuh/pull/6396))
  - Added support to macOS in Vulnerability Detector. ([#6532](https://github.com/wazuh/wazuh/pull/6532))
  - Added the capability to perform FIM on values in the Windows Registry. ([#6735](https://github.com/wazuh/wazuh/pull/6735))
- **API:**
  - Added endpoints to query and manage Rootcheck data. ([#6496](https://github.com/wazuh/wazuh/pull/6496))
  - Added new endpoint to check status of tasks. ([#6029](https://github.com/wazuh/wazuh/issues/6029))
  - Added new endpoints to run the logtest tool and delete a logtest session. ([#5984](https://github.com/wazuh/wazuh/pull/5984))
  - Added debug2 mode for API log and improved debug mode. ([#6822](https://github.com/wazuh/wazuh/pull/6822))
  - Added missing secure headers for API responses. ([#7024](https://github.com/wazuh/wazuh/issues/7024))
  - Added new config option to disable uploading configurations containing remote commands. ([#7016](https://github.com/wazuh/wazuh/issues/7016))
- **AWS Module:**
  - Added support for AWS load balancers (Application Load Balancer, Classic Load Balancer and Network Load Balancer). ([#6034](https://github.com/wazuh/wazuh/issues/6034))
- **Framework:**
  - Added new framework modules to use the logtest tool. ([#5870](https://github.com/wazuh/wazuh/pull/5870))
  - Improved `q` parameter on rules, decoders and cdb-lists modules to allow multiple nested fields. ([#6560](https://github.com/wazuh/wazuh/pull/6560))

### Changed

- **Core:**
  - Removed the limit of agents that a manager can support. ([#6097](https://github.com/wazuh/wazuh/issues/6097))
    - Migration of rootcheck results to Wazuh DB to remove the files with the results of each agent. ([#6096](https://github.com/wazuh/wazuh/issues/6096))
    - Designed new mechanism to close RIDS files when agents are disconnected. ([#6112](https://github.com/wazuh/wazuh/issues/6112))
  - Moved CA configuration section to verify WPK signatures from `active-response` section to `agent-upgrade` section. ([#5929](https://github.com/wazuh/wazuh/issues/5929))
  - The tool ossec-logtest has been renamed to wazuh-logtest, and it uses a new testing service integrated in Analysisd. ([#6103](https://github.com/wazuh/wazuh/pull/6103))
  - Changed error message to debug when multiple daemons attempt to remove an agent simultaneously ([#6185](https://github.com/wazuh/wazuh/pull/6185))
  - Changed error message to warning when the agent fails to reach a module. ([#5817](https://github.com/wazuh/wazuh/pull/5817))
- **API:**
  - Changed the `status` parameter behavior in the `DELETE /agents` endpoint to enhance security. ([#6829](https://github.com/wazuh/wazuh/pull/6829))
  - Changed upgrade endpoints to accept a list of agents, maximum 100 agents per request. ([#5336](https://github.com/wazuh/wazuh/issues/5536))
  - Improved input validation regexes for `names` and `array_names`. ([#7015](https://github.com/wazuh/wazuh/issues/7015))
- **Framework:**
  - Refactored framework to work with new upgrade module. ([#5537](https://github.com/wazuh/wazuh/issues/5537))
  - Refactored agent upgrade CLI to work with new ugprade module. It distributes petitions in a clustered environment. ([#5675](https://github.com/wazuh/wazuh/issues/5675))
  - Changed rule and decoder details structure to support PCRE2. ([#6318](https://github.com/wazuh/wazuh/issues/6318))
  - Changed access to agent's status. ([#6326](https://github.com/wazuh/wazuh/issues/6326))
  - Improved AWS Config integration to avoid performance issues by removing alert fields with variables such as Instance ID in its name. ([#6537](https://github.com/wazuh/wazuh/issues/6537))

### Fixed

- **Core:**
  - Fixed error in Analysisd when getting the ossec group ID. ([#6688](https://github.com/wazuh/wazuh/pull/6688))
  - Prevented FIM from reporting configuration error when setting patterns that match no files. ([#6187](https://github.com/wazuh/wazuh/pull/6187))
  - Fixed the array parsing when building JSON alerts. ([#6687](https://github.com/wazuh/wazuh/pull/6687))
  - Added Firefox ESR to the CPE helper to distinguish it from Firefox when looking for vulnerabilities. ([#6610](https://github.com/wazuh/wazuh/pull/6610))
  - Fixed the evaluation of packages from external sources with the official vendor feeds in Vulnerability Detector. ([#6611](https://github.com/wazuh/wazuh/pull/6611))
  - Fixed the handling of duplicated tags in the Vulnerability Detector configuration. ([#6683](https://github.com/wazuh/wazuh/pull/6683))
  - Fixed the validation of hotfixes gathered by Syscollector. ([#6706](https://github.com/wazuh/wazuh/pull/6706))
  - Fixed the reading of the Linux OS version when `/etc/os-release` doesn't provide it. ([#6674](https://github.com/wazuh/wazuh/pull/6674))
  - Fixed a false positive when comparing the minor target of CentOS packages in Vulnerability Detector. ([#6709](https://github.com/wazuh/wazuh/pull/6709))
  - Fixed a zombie process leak in Modulesd when using commands without a timeout. ([#6719](https://github.com/wazuh/wazuh/pull/6719))
  - Fixed a race condition in Remoted that might create agent-group files with wrong permissions. ([#6833](https://github.com/wazuh/wazuh/pull/6833))
  - Fixed a warning log in Wazuh DB when upgrading the global database. ([#6697](https://github.com/wazuh/wazuh/pull/6697))
  - Fixed a bug in FIM on Windows that caused false positive due to changes in the host timezone or the daylight saving time when monitoring files in a FAT32 filesystem. ([#6801](https://github.com/wazuh/wazuh/pull/6801))
  - Fixed the purge of the Redhat vulnerabilities database before updating it. ([#7050](https://github.com/wazuh/wazuh/pull/7050))
  - Fixed a condition race hazard in Authd that may prevent the daemon from updating client.keys after adding an agent. ([#7271](https://github.com/wazuh/wazuh/pull/7271))
- **API:**
  - Fixed an error with `/groups/{group_id}/config` endpoints (GET and PUT) when using complex `localfile` configurations. ([#6276](https://github.com/wazuh/wazuh/pull/6383))
- **Framework:**
  - Fixed a `cluster_control` bug that caused an error message when running `wazuh-clusterd` in foreground. ([#6724](https://github.com/wazuh/wazuh/pull/6724))
  - Fixed a bug with add_manual(agents) function when authd is disabled. ([#7062](https://github.com/wazuh/wazuh/pull/7062))


## [v4.0.4] - 2021-01-14

### Added

- **API:**
  - Added missing secure headers for API responses. ([#7138](https://github.com/wazuh/wazuh/issues/7138))
  - Added new config option to disable uploading configurations containing remote commands. ([#7134](https://github.com/wazuh/wazuh/issues/7134))
  - Added new config option to choose the SSL ciphers. Default value `TLSv1.2`. ([#7164](https://github.com/wazuh/wazuh/issues/7164))

### Changed

- **API:**
  - Deprecated endpoints to restore and update API configuration file. ([#7132](https://github.com/wazuh/wazuh/issues/7132))
  - Default expiration time of the JWT token set to 15 minutes. ([#7167](https://github.com/wazuh/wazuh/pull/7167))

### Fixed

- **API:**
  - Fixed a path traversal flaw ([CVE-2021-26814](https://nvd.nist.gov/vuln/detail/CVE-2021-26814)) affecting 4.0.0 to 4.0.3 at `/manager/files` and `/cluster/{node_id}/files` endpoints. ([#7131](https://github.com/wazuh/wazuh/issues/7131))
- **Framework:**
  - Fixed a bug with add_manual(agents) function when authd is disabled. ([#7135](https://github.com/wazuh/wazuh/issues/7135))
- **Core:**
  - Fixed the purge of the Redhat vulnerabilities database before updating it. ([#7133](https://github.com/wazuh/wazuh/pull/7133))

## [v4.0.3] - 2020-11-30

### Fixed

- **API:**
  - Fixed a problem with certain API calls exceeding timeout in highly loaded cluster environments. ([#6753](https://github.com/wazuh/wazuh/pull/6753))


## [v4.0.2] - 2020-11-24

### Added

- **Core:**
  - Added macOS Big Sur version detection in the agent. ([#6603](https://github.com/wazuh/wazuh/pull/6603))

### Changed

- **API:**
  - `GET /agents/summary/os`, `GET /agents/summary/status` and `GET /overview/agents` will no longer consider `000` as an agent. ([#6574](https://github.com/wazuh/wazuh/pull/6574))
  - Increased to 64 the maximum number of characters that can be used in security users, roles, rules, and policies names. ([#6657](https://github.com/wazuh/wazuh/issues/6657))

### Fixed

- **API:**
  - Fixed an error with `POST /security/roles/{role_id}/rules` when removing role-rule relationships with admin resources. ([#6594](https://github.com/wazuh/wazuh/issues/6594))
  - Fixed a timeout error with `GET /manager/configuration/validation` when using it in a slow environment. ([#6530](https://github.com/wazuh/wazuh/issues/6530))
- **Framework:**
  - Fixed an error with some distributed requests when the cluster configuration is empty. ([#6612](https://github.com/wazuh/wazuh/pull/6612))
  - Fixed special characters in default policies. ([#6575](https://github.com/wazuh/wazuh/pull/6575))
- **Core:**
  - Fixed a bug in Remoted that limited the maximum agent number to `MAX_AGENTS-3` instead of `MAX_AGENTS-2`. ([#4560](https://github.com/wazuh/wazuh/pull/4560))
  - Fixed an error in the network library when handling disconnected sockets. ([#6444](https://github.com/wazuh/wazuh/pull/6444))
  - Fixed an error in FIM when handling temporary files and registry keys exceeding the path size limit. ([#6538](https://github.com/wazuh/wazuh/pull/6538))
  - Fixed a bug in FIM that stopped monitoring folders pointed by a symbolic link. ([#6613](https://github.com/wazuh/wazuh/pull/6613))
  - Fixed a race condition in FIM that could cause Syscheckd to stop unexpectedly. ([#6696](https://github.com/wazuh/wazuh/pull/6696))


## [v4.0.1] - 2020-11-11

### Changed

- **Framework:**
  - Updated Python's cryptography library to version 3.2.1 ([#6442](https://github.com/wazuh/wazuh/issues/6442))

### Fixed

- **API:**
  - Added missing agent:group resource to RBAC's catalog. ([6427](https://github.com/wazuh/wazuh/issues/6427))
  - Changed `limit` parameter behaviour in `GET sca/{agent_id}/checks/{policy_id}` endpoint and fixed some loss of information when paginating `wdb`. ([#6464](https://github.com/wazuh/wazuh/pull/6464))
  - Fixed an error with `GET /security/users/me` when logged in with `run_as`. ([#6506](https://github.com/wazuh/wazuh/pull/6506))
- **Framework:**
  - Fixed zip files compression and handling in cluster integrity synchronization. ([#6367](https://github.com/wazuh/wazuh/issues/6367))
- **Core**
  - Fixed version matching when assigning feed in Vulnerability Detector. ([#6505](https://github.com/wazuh/wazuh/pull/6505))
  - Prevent unprivileged users from accessing the Wazuh Agent folder in Windows. ([#3593](https://github.com/wazuh/wazuh/pull/3593))
  - Fix a bug that may lead the agent to crash when reading an invalid Logcollector configuration. ([#6463](https://github.com/wazuh/wazuh/pull/6463))


## [v4.0.0] - 2020-10-23

### Added

- Added **enrollment capability**. Agents are now able to request a key from the manager if current key is missing or wrong. ([#5609](https://github.com/wazuh/wazuh/pull/5609))
- Migrated the agent-info data to Wazuh DB. ([#5541](https://github.com/wazuh/wazuh/pull/5541))
- **API:**
  - Embedded Wazuh API with Wazuh Manager, there is no need to install Wazuh API. ([9860823](https://github.com/wazuh/wazuh/commit/9860823d568f5e6d93550d9b139507c04d2c2eb9))
  - Migrated Wazuh API server from nodejs to python. ([#2640](https://github.com/wazuh/wazuh/pull/2640))
  - Added asynchronous aiohttp server for the Wazuh API. ([#4474](https://github.com/wazuh/wazuh/issues/4474))
  - New Wazuh API is approximately 5 times faster on average. ([#5834](https://github.com/wazuh/wazuh/issues/5834))
  - Added OpenAPI based Wazuh API specification. ([#2413](https://github.com/wazuh/wazuh/issues/2413))
  - Improved Wazuh API reference documentation based on OpenAPI spec using redoc. ([#4967](https://github.com/wazuh/wazuh/issues/4967))
  - Added new yaml Wazuh API configuration file. ([#2570](https://github.com/wazuh/wazuh/issues/2570))
  - Added new endpoints to manage API configuration and deprecated configure_api.sh. ([#2570](https://github.com/wazuh/wazuh/issues/4822))
  - Added RBAC support to Wazuh API. ([#3287](https://github.com/wazuh/wazuh/issues/3287))
  - Added new endpoints for Wazuh API security management. ([#3410](https://github.com/wazuh/wazuh/issues/3410))
  - Added SQLAlchemy ORM based database for RBAC. ([#3375](https://github.com/wazuh/wazuh/issues/3375))
  - Added new JWT authentication method. ([7080ac3](https://github.com/wazuh/wazuh/commit/7080ac352774bb0feaf07cab76df58ea5503ff4b))
  - Wazuh API up and running by default in all nodes for a clustered environment.
  - Added new and improved error handling. ([#2843](https://github.com/wazuh/wazuh/issues/2843) ([#5345](https://github.com/wazuh/wazuh/issues/5345))
  - Added tavern and docker based Wazuh API integration tests. ([#3612](https://github.com/wazuh/wazuh/issues/3612))
  - Added new and unified Wazuh API responses structure. ([3421015](https://github.com/wazuh/wazuh/commit/34210154016f0a63211a81707744dce0ec0a54f9))
  - Added new endpoints for Wazuh API users management. ([#3280](https://github.com/wazuh/wazuh/issues/3280))
  - Added new endpoint to restart agents which belong to a node. ([#5381](https://github.com/wazuh/wazuh/issues/5381))
  - Added and improved q filter in several endpoints. ([#5431](https://github.com/wazuh/wazuh/pull/5431))
  - Tested and improved Wazuh API security. ([#5318](https://github.com/wazuh/wazuh/issues/5318))
    - Added DDOS blocking system. ([#5318](https://github.com/wazuh/wazuh/issues/5318#issuecomment-654303933))
    - Added brute force attack blocking system. ([#5318](https://github.com/wazuh/wazuh/issues/5318#issuecomment-652892858))
    - Added content-type validation. ([#5318](https://github.com/wazuh/wazuh/issues/5318#issuecomment-654807980))
- **Vulnerability Detector:**
  - Redhat vulnerabilities are now fetched from OVAL benchmarks. ([#5352](https://github.com/wazuh/wazuh/pull/5352))
  - Debian vulnerable packages are now fetched from the Security Tracker. ([#5304](https://github.com/wazuh/wazuh/pull/5304))
  - The Debian Security Tracker feed can be loaded from a custom location. ([#5449](https://github.com/wazuh/wazuh/pull/5449))
  - The package vendor is used to discard vulnerabilities. ([#5330](https://github.com/wazuh/wazuh/pull/5330))
  - Allow compressed feeds for offline updates. ([#5745](https://github.com/wazuh/wazuh/pull/5745))
  - The manager now updates the MSU feed automatically. ([#5678](https://github.com/wazuh/wazuh/pull/5678))
  - CVEs with no affected version defined in all the feeds are now reported. ([#5284](https://github.com/wazuh/wazuh/pull/5284))
  - CVEs vulnerable for the vendor and missing in the NVD are now reported. ([#5305](https://github.com/wazuh/wazuh/pull/5305))
- **File Integrity Monitoring:**
  - Added options to limit disk usage using report changes option in the FIM module. ([#5157](https://github.com/wazuh/wazuh/pull/5157))
- Added and updated framework unit tests to increase coverage. ([#3287](https://github.com/wazuh/wazuh/issues/3287))
- Added improved support for monitoring paths from environment variables. ([#4961](https://github.com/wazuh/wazuh/pull/4961))
- Added `base64_log` format to the log builder for Logcollector. ([#5273](https://github.com/wazuh/wazuh/pull/5273))

### Changed

- Changed the default manager-agent connection protocol to **TCP**. ([#5696](https://github.com/wazuh/wazuh/pull/5696))
- Disable perpetual connection attempts to modules. ([#5622](https://github.com/wazuh/wazuh/pull/5622))
- Unified the behaviour of Wazuh daemons when reconnecting with unix sockets. ([#4510](https://github.com/wazuh/wazuh/pull/4510))
- Changed multiple Wazuh API endpoints. ([#2640](https://github.com/wazuh/wazuh/pull/2640)) ([#2413](https://github.com/wazuh/wazuh-documentation/issues/2413))
- Refactored framework module in SDK and core. ([#5263](https://github.com/wazuh/wazuh/issues/5263))
- Refactored FIM Windows events handling. ([#5144](https://github.com/wazuh/wazuh/pull/5144))
- Changed framework to access global.db using wazuh-db. ([#6095](https://github.com/wazuh/wazuh/pull/6095))
- Changed agent-info synchronization task in Wazuh cluster. ([#5585](https://github.com/wazuh/wazuh/issues/5585))
- Use the proper algorithm name for SHA-256 inside Prelude output. Thanks to François Poirotte (@fpoirotte). ([#5004](https://github.com/wazuh/wazuh/pull/5004))
- Elastic Stack configuration files have been adapted to Wazuh v4.x. ([#5796](https://github.com/wazuh/wazuh/pull/5796))
- Explicitly use Bash for the Pagerduty integration. Thanks to Chris Kruger (@montdidier). ([#4641](https://github.com/wazuh/wazuh/pull/4641))

### Fixed

- **Vulnerability Detector:**
  - Vulnerabilities of Windows Server 2019 which not affects to Windows 10 were not being reported. ([#5524](https://github.com/wazuh/wazuh/pull/5524))
  - Vulnerabilities patched by a Microsoft update with no supersedence were not being reported. ([#5524](https://github.com/wazuh/wazuh/pull/5524))
  - Vulnerabilities patched by more than one Microsoft update were not being evaluated agains all the patches. ([#5717](https://github.com/wazuh/wazuh/pull/5717))
  - Duplicated alerts in Windows 10. ([#5600](https://github.com/wazuh/wazuh/pull/5600))
  - Syscollector now discards hotfixes that are not fully installed. ([#5792](https://github.com/wazuh/wazuh/pull/5792))
  - Syscollector now collects hotfixes that were not being parsed. ([#5792](https://github.com/wazuh/wazuh/pull/5792))
  - Update Windows databases when `run_on_start` is disabled. ([#5335](https://github.com/wazuh/wazuh/pull/5335))
  - Fixed the NVD version comparator to remove undesired suffixes. ([#5362](https://github.com/wazuh/wazuh/pull/5362))
  - Fixed not escaped single quote in vuln detector SQL query. ([#5570](https://github.com/wazuh/wazuh/pull/5570))
  - Unified alerts title. ([#5826](https://github.com/wazuh/wazuh/pull/5826))
  - Fixed potential error in the GZlib when uncompressing NVD feeds. ([#5989](https://github.com/wazuh/wazuh/pull/5989))
- **File Integrity Monitoring:**
  - Fixed an error with last scan time in Syscheck API endpoints. ([a9acd3a](https://github.com/wazuh/wazuh/commit/a9acd3a216a7e0075a8efa5a91b2587659782fd8))
  - Fixed support for monitoring directories which contain commas. ([#4961](https://github.com/wazuh/wazuh/pull/4961))
  - Fixed a bug where configuring a directory to be monitored as real-time and whodata resulted in real-time prevailing. ([#4961](https://github.com/wazuh/wazuh/pull/4961))
  - Fixed using an incorrect mutex while deleting inotify watches. ([#5126](https://github.com/wazuh/wazuh/pull/5126))
  - Fixed a bug which could cause multiple FIM threads to request the same temporary file. ([#5213](https://github.com/wazuh/wazuh/issues/5213))
  - Fixed a bug where deleting a file permanently in Windows would not trigger an alert. ([#5144](https://github.com/wazuh/wazuh/pull/5144))
  - Fixed a typo in the file monitoring options log entry. ([#5591](https://github.com/wazuh/wazuh/pull/5591))
  - Fixed an error where monitoring a drive in Windows under scheduled or realtime mode would generate alerts from the recycle bin. ([#4771](https://github.com/wazuh/wazuh/pull/4771))
  - When monitoring a drive in Windows in the format `U:`, it will monitor `U:\` instead of the agent's working directory. ([#5259](https://github.com/wazuh/wazuh/pull/5259))
  - Fixed a bug where monitoring a drive in Windows with `recursion_level` set to 0 would trigger alerts from files inside its subdirectories. ([#5235](https://github.com/wazuh/wazuh/pull/5235))
- Fixed an Azure wodle dependency error. The package azure-storage-blob>12.0.0 does not include a component used. ([#6109](https://github.com/wazuh/wazuh/pull/6109))
- Fixed bugs reported by GCC 10.1.0. ([#5119](https://github.com/wazuh/wazuh/pull/5119))
- Fixed compilation errors with `USE_PRELUDE` enabled. Thanks to François Poirotte (@fpoirotte). ([#5003](https://github.com/wazuh/wazuh/pull/5003))
- Fixed default gateway data gathering in Syscollector on Linux 2.6. ([#5548](https://github.com/wazuh/wazuh/pull/5548))
- Fixed the Eventchannel collector to keep working when the Eventlog service is restarted. ([#5496](https://github.com/wazuh/wazuh/pull/5496))
- Fixed the OpenSCAP script to work over Python 3. ([#5317](https://github.com/wazuh/wazuh/pull/5317))
- Fixed the launcher.sh generation in macOS source installation. ([#5922](https://github.com/wazuh/wazuh/pull/5922))

### Removed

- Removed Wazuh API cache endpoints. ([#3042](https://github.com/wazuh/wazuh/pull/3042))
- Removed Wazuh API rootcheck endpoints. ([#5246](https://github.com/wazuh/wazuh/issues/5246))
- Deprecated Debian Jessie and Wheezy for Vulnerability Detector (EOL). ([#5660](https://github.com/wazuh/wazuh/pull/5660))
- Removed references to `manage_agents` in the installation process. ([#5840](https://github.com/wazuh/wazuh/pull/5840))
- Removed compatibility with deprecated configuration at Vulnerability Detector. ([#5879](https://github.com/wazuh/wazuh/pull/5879))


## [v3.13.6] - 2022-09-19

### Fixed

- Fixed a path traversal flaw in Active Response affecting agents from v3.6.1 (reported by @guragainroshan0). ([#14823](https://github.com/wazuh/wazuh/pull/14823))


## [v3.13.4] - 2022-05-30

### Fixed

- Fixed a crash in Vuln Detector when scanning agents running on Windows (backport from 4.3.2). ([#13624](https://github.com/wazuh/wazuh/pull/13624))


## [v3.13.3] - 2021-04-28

### Fixed

- Fixed a bug in Vulnerability Detector that made Modulesd crash while updating the NVD feed due to a missing CPE entry. ([#8346](https://github.com/wazuh/wazuh/pull/8346))


## [v3.13.2] - 2020-09-21

### Fixed

- Updated the default NVD feed URL from 1.0 to 1.1 in Vulnerability Detector. ([#6056](https://github.com/wazuh/wazuh/pull/6056))


## [v3.13.1] - 2020-07-14

### Added

- Added two new settings <max_retries> and <retry_interval> to adjust the agent failover interval. ([#5433](https://github.com/wazuh/wazuh/pull/5433))

### Fixed

- Fixed a crash in Modulesd caused by Vulnerability Detector when skipping a kernel package if the agent has OS info disabled. ([#5467](https://github.com/wazuh/wazuh/pull/5467))


## [v3.13.0] - 2020-06-29

### Added

- Vulnerability Detector improvements. ([#5097](https://github.com/wazuh/wazuh/pull/5097))
  - Include the NVD as feed for Linux agents in Vulnerability Detector.
  - Improve the Vulnerability Detector engine to correlate alerts between different feeds.
  - Add Vulnerability Detector module unit testing for Unix source code.
  - A timeout has been added to the updates of the vulnerability detector feeds to prevent them from getting hung up. ([#5153](https://github.com/wazuh/wazuh/pull/5153))
- New option for the JSON decoder to choose the treatment of Array structures. ([#4836](https://github.com/wazuh/wazuh/pull/4836))
- Added mode value (real-time, Who-data, or scheduled) as a dynamic field in FIM alerts. ([#5051](https://github.com/wazuh/wazuh/pull/5051))
- Set a configurable maximum limit of files to be monitored by FIM. ([#4717](https://github.com/wazuh/wazuh/pull/4717))
- New integration for pull logs from Google Cloud Pub/Sub. ([#4078](https://github.com/wazuh/wazuh/pull/4078))
- Added support for MITRE ATT&CK knowledge base. ([#3746](https://github.com/wazuh/wazuh/pull/3746))
- Microsoft Software Update Catalog used by vulnerability detector added as a dependency. ([#5101](https://github.com/wazuh/wazuh/pull/5101))
- Added support for `aarch64` and `armhf` architectures. ([#5030](https://github.com/wazuh/wazuh/pull/5030))

### Changed

- Internal variable rt_delay configuration changes to 5 milliseconds. ([#4760](https://github.com/wazuh/wazuh/pull/4760))
- Who-data includes new fields: process CWD, parent process id, and CWD of parent process. ([#4782](https://github.com/wazuh/wazuh/pull/4782))
- FIM opens files with shared deletion permission. ([#5018](https://github.com/wazuh/wazuh/pull/5018))
- Extended the statics fields comparison in the ruleset options. ([#4416](https://github.com/wazuh/wazuh/pull/4416))
- The state field was removed from vulnerability alerts. ([#5211](https://github.com/wazuh/wazuh/pull/5211))
- The NVD is now the primary feed for the vulnerability detector in Linux. ([#5097](https://github.com/wazuh/wazuh/pull/5097))
- Removed OpenSCAP policies installation and configuration block. ([#5061](https://github.com/wazuh/wazuh/pull/5061))
- Changed the internal configuration of Analysisd to be able to register by default a number of agents higher than 65536. ([#4332](https://github.com/wazuh/wazuh/pull/4332))
- Changed `same/different_systemname` for `same/different_system_name` in Analysisd static filters. ([#5131](https://github.com/wazuh/wazuh/pull/5131))
- Updated the internal Python interpreter from v3.7.2 to v3.8.2. ([#5030](https://github.com/wazuh/wazuh/pull/5030))

### Fixed

- Fixed a bug that, in some cases, kept the memory reserved when deleting monitored directories in FIM. ([#5115](https://github.com/wazuh/wazuh/issues/5115))
- Freed Inotify watches moving directories in the real-time mode of FIM. ([#4794](https://github.com/wazuh/wazuh/pull/4794))
- Fixed an error that caused deletion alerts with a wrong path in Who-data mode. ([#4831](https://github.com/wazuh/wazuh/pull/4831))
- Fixed generating alerts in Who-data mode when moving directories to the folder being monitored in Windows. ([#4762](https://github.com/wazuh/wazuh/pull/4762))
- Avoid truncating the full log field of the alert when the path is too long. ([#4792](https://github.com/wazuh/wazuh/pull/4792))
- Fixed the change of monitoring from Who-data to real-time when there is a failure to set policies in Windows. ([#4753](https://github.com/wazuh/wazuh/pull/4753))
- Fixed an error that prevents restarting Windows agents from the manager. ([#5212](https://github.com/wazuh/wazuh/pull/5212))
- Fixed an error that impedes the use of the tag URL by configuring the NVD in a vulnerability detector module. ([#5165](https://github.com/wazuh/wazuh/pull/5165))
- Fixed TOCTOU condition in Clusterd when merging agent-info files. ([#5159](https://github.com/wazuh/wazuh/pull/5159))
- Fixed race condition in Analysisd when handling accumulated events. ([#5091](https://github.com/wazuh/wazuh/pull/5091))
- Avoided to count links when generating alerts for ignored directories in Rootcheck. Thanks to Artur Molchanov (@Hexta). ([#4603](https://github.com/wazuh/wazuh/pull/4603))
- Fixed typo in the path used for logging when disabling an account. Thanks to Fontaine Pierre (@PierreFontaine). ([#4839](https://github.com/wazuh/wazuh/pull/4839))
- Fixed an error when receiving different Syslog events in the same TCP packet. ([#5087](https://github.com/wazuh/wazuh/pull/5087))
- Fixed a bug in Vulnerability Detector on Modulesd when comparing Windows software versions. ([#5168](https://github.com/wazuh/wazuh/pull/5168))
- Fixed a bug that caused an agent's disconnection time not to be displayed correctly. ([#5142](https://github.com/wazuh/wazuh/pull/5142))
- Optimized the function to obtain the default gateway. Thanks to @WojRep
- Fixed host verification when signing a certificate for the manager. ([#4963](https://github.com/wazuh/wazuh/pull/4963))
- Fixed possible duplicated ID on 'client.keys' adding new agent through the API with a specific ID. ([#4982](https://github.com/wazuh/wazuh/pull/4982))
- Avoid duplicate descriptors using wildcards in 'localfile' configuration. ([#4977](https://github.com/wazuh/wazuh/pull/4977))
- Added guarantee that all processes are killed when service stops. ([#4975](https://github.com/wazuh/wazuh/pull/4975))
- Fixed mismatch in integration scripts when the debug flag is set to active. ([#4800](https://github.com/wazuh/wazuh/pull/4800))


## [v3.12.3] - 2020-04-30

### Changed

- Disable WAL in databases handled by Wazuh DB to save disk space. ([#4949](https://github.com/wazuh/wazuh/pull/4949))

### Fixed

- Fixed a bug in Remoted that could prevent agents from connecting in UDP mode. ([#4897](https://github.com/wazuh/wazuh/pull/4897))
- Fixed a bug in the shared library that caused daemons to not find the ossec group. ([#4873](https://github.com/wazuh/wazuh/pull/4873))
- Prevent Syscollector from falling into an infinite loop when failed to collect the Windows hotfixes. ([#4878](https://github.com/wazuh/wazuh/pull/4878))
- Fixed a memory leak in the system scan by Rootcheck on Windows. ([#4948](https://github.com/wazuh/wazuh/pull/4948))
- Fixed a bug in Logcollector that caused the out_format option not to apply for the agent target. ([#4942](https://github.com/wazuh/wazuh/pull/4942))
- Fixed a bug that caused FIM to not handle large inode numbers correctly. ([#4914](https://github.com/wazuh/wazuh/pull/4914))
- Fixed a bug that made ossec-dbd crash due to a bad mutex initialization. ([#4552](https://github.com/wazuh/wazuh/pull/4552))


## [v3.12.2] - 2020-04-09

### Fixed

- Fixed a bug in Vulnerability Detector that made wazuh-modulesd crash when parsing the version of a package from a RHEL feed. ([#4885](https://github.com/wazuh/wazuh/pull/4885))


## [v3.12.1] - 2020-04-08

### Changed

- Updated MSU catalog on 31/03/2020. ([#4819](https://github.com/wazuh/wazuh/pull/4819))

### Fixed

- Fixed compatibility with the Vulnerability Detector feeds for Ubuntu from Canonical, that are available in a compressed format. ([#4834](https://github.com/wazuh/wazuh/pull/4834))
- Added missing field ‘database’ to the FIM on-demand configuration report. ([#4785](https://github.com/wazuh/wazuh/pull/4785))
- Fixed a bug in Logcollector that made it forward a log to an external socket infinite times. ([#4802](https://github.com/wazuh/wazuh/pull/4802))
- Fixed a buffer overflow when receiving large messages from Syslog over TCP connections. ([#4778](https://github.com/wazuh/wazuh/pull/4778))
- Fixed a malfunction in the Integrator module when analyzing events without a certain field. ([#4851](https://github.com/wazuh/wazuh/pull/4851))
- Fix XML validation with paths ending in `\`. ([#4783](https://github.com/wazuh/wazuh/pull/4783))

### Removed

- Removed support for Ubuntu 12.04 (Precise) in Vulneratiliby Detector as its feed is no longer available.


## [v3.12.0] - 2020-03-24

### Added

- Add synchronization capabilities for FIM. ([#3319](https://github.com/wazuh/wazuh/issues/3319))
- Add SQL database for the FIM module. Its storage can be switched between disk and memory. ([#3319](https://github.com/wazuh/wazuh/issues/3319))
- Add support for monitoring AWS S3 buckets in GovCloud regions. ([#3953](https://github.com/wazuh/wazuh/issues/3953))
- Add support for monitoring Cisco Umbrella S3 buckets. ([#3890](https://github.com/wazuh/wazuh/issues/3890))
- Add automatic reconnection with the Eventchannel service when it is restarted. ([#3836](https://github.com/wazuh/wazuh/pull/3836))
- Add a status validation when starting Wazuh. ([#4237](https://github.com/wazuh/wazuh/pull/4237))
- Add FIM module unit testing for Unix source code. ([#4688](https://github.com/wazuh/wazuh/pull/4688))
- Add multi-target support for unit testing. ([#4564](https://github.com/wazuh/wazuh/pull/4564))
- Add FIM module unit testing for Windows source code. ([#4633](https://github.com/wazuh/wazuh/pull/4633))

### Changed

- Move the FIM logic engine to the agent. ([#3319](https://github.com/wazuh/wazuh/issues/3319))
- Make Logcollector continuously attempt to reconnect with the agent daemon. ([#4435](https://github.com/wazuh/wazuh/pull/4435))
- Make Windows agents to send the keep-alive independently. ([#4077](https://github.com/wazuh/wazuh/pull/4077))
- Do not enforce source IP checking by default in the registration process. ([#4083](https://github.com/wazuh/wazuh/pull/4083))
- Updated API manager/configuration endpoint to also return the new synchronization and whodata syscheck fields ([#4241](https://github.com/wazuh/wazuh/pull/4241))
- Disabled the chroot jail in Agentd on UNIX.

### Fixed

- Avoid reopening the current socket when Logcollector fails to send a event. ([#4696](https://github.com/wazuh/wazuh/pull/4696))
- Prevent Logcollector from starving when has to reload files. ([#4730](https://github.com/wazuh/wazuh/pull/4730))
- Fix a small memory leak in clusterd. ([#4465](https://github.com/wazuh/wazuh/pull/4465))
- Fix a crash in the fluent forwarder when SSL is not enabled. ([#4675](https://github.com/wazuh/wazuh/pull/4675))
- Replace non-reentrant functions to avoid race condition hazards. ([#4081](https://github.com/wazuh/wazuh/pull/4081))
- Fixed the registration of more than one agent as `any` when forcing to use the source IP. ([#2533](https://github.com/wazuh/wazuh/pull/2533))
- Fix Windows upgrades in custom directories. ([#2534](https://github.com/wazuh/wazuh/pull/2534))
- Fix the format of the alert payload passed to the Slack integration. ([#3978](https://github.com/wazuh/wazuh/pull/3978))


## [v3.11.4] - 2020-02-25

### Changed

- Remove chroot in Agentd to allow it resolve DNS at any time. ([#4652](https://github.com/wazuh/wazuh/issues/4652))


## [v3.11.3] - 2020-01-28

### Fixed

- Fixed a bug in the Windows agent that made Rootcheck report false positives about file size mismatch. ([#4493](https://github.com/wazuh/wazuh/pull/4493))


## [v3.11.2] - 2020-01-22

### Changed

- Optimized memory usage in Vulnerability Detector when fetching the NVD feed. ([#4427](https://github.com/wazuh/wazuh/pull/4427))

### Fixed

- Rootcheck scan produced a 100% CPU peak in Syscheckd because it applied `<readall>` option even when disabled. ([#4415](https://github.com/wazuh/wazuh/pull/4415))
- Fixed a handler leak in Rootcheck and SCA on Windows agents. ([#4456](https://github.com/wazuh/wazuh/pull/4456))
- Prevent Remoted from exiting when a client closes a connection prematurely. ([#4390](https://github.com/wazuh/wazuh/pull/4390))
- Fixed crash in Slack integration when handling an alert with no description. ([#4426](https://github.com/wazuh/wazuh/pull/4426))
- Fixed Makefile to allow running scan-build for Windows agents. ([#4314](https://github.com/wazuh/wazuh/pull/4314))
- Fixed a memory leak in Clusterd. ([#4448](https://github.com/wazuh/wazuh/pull/4448))
- Disable TCP keepalive options at os_net library to allow building Wazuh on OpenBSD. ([#4462](https://github.com/wazuh/wazuh/pull/4462))


## [v3.11.1] - 2020-01-03

### Fixed

- The Windows Eventchannel log decoder in Analysisd maxed out CPU usage due to an infinite loop. ([#4412](https://github.com/wazuh/wazuh/pull/4412))


## [v3.11.0] - 2019-12-23

### Added

- Add support to Windows agents for vulnerability detector. ([#2787](https://github.com/wazuh/wazuh/pull/2787))
- Add support to Debian 10 Buster for vulnerability detector (by @aderumier). ([#4151](https://github.com/wazuh/wazuh/pull/4151))
- Make the Wazuh service to start after the network systemd unit (by @VAdamec). ([#1106](https://github.com/wazuh/wazuh/pull/1106))
- Add process inventory support for Mac OS X agents. ([#3322](https://github.com/wazuh/wazuh/pull/3322))
- Add port inventory support for MAC OS X agents. ([#3349](https://github.com/wazuh/wazuh/pull/3349))
- Make Analysisd compile the CDB list upon start. ([#3488](https://github.com/wazuh/wazuh/pull/3488))
- New rules option `global_frequency` to make frequency rules independent from the event source. ([#3931](https://github.com/wazuh/wazuh/pull/3931))
- Add a validation for avoiding agents to keep trying to connect to an invalid address indefinitely. ([#3951](https://github.com/wazuh/wazuh/pull/3951))
- Add the condition field of SCA checks to the agent databases. ([#3631](https://github.com/wazuh/wazuh/pull/3631))
- Display a warning message when registering to an unverified manager. ([#4207](https://github.com/wazuh/wazuh/pull/4207))
- Allow JSON escaping for logs on Logcollector's output format. ([#4273](https://github.com/wazuh/wazuh/pull/4273))
- Add TCP keepalive support for Fluent Forwarder. ([#4274](https://github.com/wazuh/wazuh/pull/4274))
- Add the host's primary IP to Logcollector's output format. ([#4380](https://github.com/wazuh/wazuh/pull/4380))

### Changed

- Now EventChannel alerts include the full message with the translation of coded fields. ([#3320](https://github.com/wazuh/wazuh/pull/3320))
- Changed `-G` agent-auth description in help message. ([#3856](https://github.com/wazuh/wazuh/pull/3856))
- Unified the Makefile flags allowed values. ([#4034](https://github.com/wazuh/wazuh/pull/4034))
- Let Logcollector queue file rotation and keepalive messages. ([#4222](https://github.com/wazuh/wazuh/pull/4222))
- Changed default paths for the OSQuery module in Windows agents. ([#4148](https://github.com/wazuh/wazuh/pull/4148))
- Fluent Forward now packs the content towards Fluentd into an object. ([#4334](https://github.com/wazuh/wazuh/pull/4334))

### Fixed

- Fix frequency rules to be increased for the same agent by default. ([#3931](https://github.com/wazuh/wazuh/pull/3931))
- Fix `protocol`, `system_name`, `data` and `extra_data` static fields detection. ([#3591](https://github.com/wazuh/wazuh/pull/3591))
- Fix overwriting agents by `Authd` when `force` option is less than 0. ([#3527](https://github.com/wazuh/wazuh/pull/3527))
- Fix Syscheck `nodiff` option for substring paths. ([#3015](https://github.com/wazuh/wazuh/pull/3015))
- Fix Logcollector wildcards to not detect directories as log files. ([#3788](https://github.com/wazuh/wazuh/pull/3788))
- Make Slack integration work with agentless alerts (by @dmitryax). ([#3971](https://github.com/wazuh/wazuh/pull/3971))
- Fix bugs reported by Clang analyzer. ([#3887](https://github.com/wazuh/wazuh/pull/3887))
- Fix compilation errors on OpenBSD platform. ([#3105](https://github.com/wazuh/wazuh/pull/3105))
- Fix on-demand configuration labels section to obtain labels attributes. ([#3490](https://github.com/wazuh/wazuh/pull/3490))
- Fixed race condition between `wazuh-clusterd` and `wazuh-modulesd` showing a 'No such file or directory' in `cluster.log` when synchronizing agent-info files in a cluster environment ([#4007](https://github.com/wazuh/wazuh/issues/4007))
- Fixed 'ConnectionError object has no attribute code' error when package repository is not available ([#3441](https://github.com/wazuh/wazuh/issues/3441))
- Fix the blocking of files monitored by Who-data in Windows agents. ([#3872](https://github.com/wazuh/wazuh/pull/3872))
- Fix the processing of EventChannel logs with unexpected characters. ([#3320](https://github.com/wazuh/wazuh/pull/3320))
- Active response Kaspersky script now logs the action request in _active-responses.log_ ([#2748](https://github.com/wazuh/wazuh/pull/2748))
- Fix service's installation path for CentOS 8. ([#4060](https://github.com/wazuh/wazuh/pull/4060))
- Add macOS Catalina to the list of detected versions. ([#4061](https://github.com/wazuh/wazuh/pull/4061))
- Prevent FIM from producing false negatives due to wrong checksum comparison. ([#4066](https://github.com/wazuh/wazuh/pull/4066))
- Fix `previous_output` count for alerts when matching by group. ([#4097](https://github.com/wazuh/wazuh/pull/4097))
- Fix event iteration when evaluating contextual rules. ([#4106](https://github.com/wazuh/wazuh/pull/4106))
- Fix the use of `prefilter_cmd` remotely by a new local option `allow_remote_prefilter_cmd`. ([#4178](https://github.com/wazuh/wazuh/pull/4178) & [4194](https://github.com/wazuh/wazuh/pull/4194))
- Fix restarting agents by group using the API when some of them are in a worker node. ([#4226](https://github.com/wazuh/wazuh/pull/4226))
- Fix error in Fluent Forwarder that requests an user and pass although the server does not need it. ([#3910](https://github.com/wazuh/wazuh/pull/3910))
- Fix FTS data length bound mishandling in Analysisd. ([#4278](https://github.com/wazuh/wazuh/pull/4278))
- Fix a memory leak in Modulesd and Agentd when Fluent Forward parses duplicate options. ([#4334](https://github.com/wazuh/wazuh/pull/4334))
- Fix an invalid memory read in Agentd when checking a remote configuration containing an invalid stanza inside `<labels>`. ([#4334](https://github.com/wazuh/wazuh/pull/4334))
- Fix error using force_reload and the eventchannel format in UNIX systems. ([#4294](https://github.com/wazuh/wazuh/pull/4294))


## [v3.10.2] - 2019-09-23

### Fixed

- Fix error in Logcollector when reloading localfiles with timestamp wildcards. ([#3995](https://github.com/wazuh/wazuh/pull/3995))


## [v3.10.1] - 2019-09-19

### Fixed

- Fix error after removing a high volume of agents from a group using the Wazuh API. ([#3907](https://github.com/wazuh/wazuh/issues/3907))
- Fix error in Remoted when reloading agent keys (busy resource). ([#3988](https://github.com/wazuh/wazuh/issues/3988))
- Fix invalid read in Remoted counters. ([#3989](https://github.com/wazuh/wazuh/issues/3989))


## [v3.10.0] - 2019-09-16

### Added

- Add framework function to obtain full summary of agents. ([#3842](https://github.com/wazuh/wazuh/pull/3842))
- SCA improvements. ([#3286](https://github.com/wazuh/wazuh/pull/3286))
  - Refactor de SCA internal logic and policy syntax. ([#3249](https://github.com/wazuh/wazuh/issues/3249))
  - Support to follow symbolic links. ([#3228](https://github.com/wazuh/wazuh/issues/3228))
  - Add numerical comparator for SCA rules. ([#3374](https://github.com/wazuh/wazuh/issues/3374))
  - Add SCA decoded events count to global stats. ([#3623](https://github.com/wazuh/wazuh/issues/3623))
- Extend duplicate file detection for LogCollector. ([#3867](https://github.com/wazuh/wazuh/pull/3867))
- Add HIPAA and NIST 800 53 compliance mapping as rule groups.([#3411](https://github.com/wazuh/wazuh/pull/3411) & [#3420](https://github.com/wazuh/wazuh/pull/3420))
- Add SCA compliance groups to rule groups in alerts. ([#3427](https://github.com/wazuh/wazuh/pull/3427))
- Add IPv6 loopback address to localhost list in DB output module (by @aquerubin). ([#3140](https://github.com/wazuh/wazuh/pull/3140))
- Accept `]` and `>` as terminal prompt characters for Agentless. ([#3209](https://github.com/wazuh/wazuh/pull/3209))

### Changed

- Modify logs for agent authentication issues by Remoted. ([#3662](https://github.com/wazuh/wazuh/pull/3662))
- Make Syscollector logging messages more user-friendly. ([#3397](https://github.com/wazuh/wazuh/pull/3397))
- Make SCA load by default all present policies at the default location. ([#3607](https://github.com/wazuh/wazuh/pull/3607))
- Increase IPSIZE definition for IPv6 compatibility (by @aquerubin). ([#3259](https://github.com/wazuh/wazuh/pull/3259))
- Replace local protocol definitions with Socket API definitions (by @aquerubin). ([#3260](https://github.com/wazuh/wazuh/pull/3260))
- Improved error message when some of required Wazuh daemons are down. Allow restarting cluster nodes except when `ossec-execd` is down. ([#3496](https://github.com/wazuh/wazuh/pull/3496))
- Allow existing aws_profile argument to work with vpcflowlogs in AWS wodle configuration. Thanks to Adam Williams (@awill1988). ([#3729](https://github.com/wazuh/wazuh/pull/3729))

### Fixed

- Fix exception handling when using an invalid bucket in AWS wodle ([#3652](https://github.com/wazuh/wazuh/pull/3652))
- Fix error message when an AWS bucket is empty ([#3743](https://github.com/wazuh/wazuh/pull/3743))
- Fix error when getting profiles in custom AWS buckets ([#3786](https://github.com/wazuh/wazuh/pull/3786))
- Fix SCA integrity check when switching between manager nodes. ([#3884](https://github.com/wazuh/wazuh/pull/3884))
- Fix alert email sending when no_full_log option is set in a rule. ([#3174](https://github.com/wazuh/wazuh/pull/3174))
- Fix error in Windows who-data when handling the directories list. ([#3883](https://github.com/wazuh/wazuh/pull/3883))
- Fix error in the hardware inventory collector for PowerPC architectures. ([#3624](https://github.com/wazuh/wazuh/pull/3624))
- Fix the use of mutexes in the `OS_Regex` library. ([#3533](https://github.com/wazuh/wazuh/pull/3533))
- Fix invalid read in the `OS_Regex` library. ([#3815](https://github.com/wazuh/wazuh/pull/3815))
- Fix compilation error on FreeBSD 13 and macOS 10.14. ([#3832](https://github.com/wazuh/wazuh/pull/3832))
- Fix typo in the license of the files. ([#3779](https://github.com/wazuh/wazuh/pull/3779))
- Fix error in `execd` when upgrading agents remotely while auto-restarting. ([#3437](https://github.com/wazuh/wazuh/pull/3437))
- Prevent integrations from inheriting descriptors. ([#3514](https://github.com/wazuh/wazuh/pull/3514))
- Overwrite rules label fix and rules features tests. ([#3414](https://github.com/wazuh/wazuh/pull/3414))
- Fix typo: replace `readed` with `read`. ([#3328](https://github.com/wazuh/wazuh/pull/3328))
- Introduce global mutex for Rootcheck decoder. ([#3530](https://github.com/wazuh/wazuh/pull/3530))
- Fix errors reported by scan-build. ([#3452](https://github.com/wazuh/wazuh/pull/3452) & [#3785](https://github.com/wazuh/wazuh/pull/3785))
- Fix the handling of `wm_exec()` output.([#3486](https://github.com/wazuh/wazuh/pull/3486))
- Fix FIM duplicated entries in Windows. ([#3504](https://github.com/wazuh/wazuh/pull/3504))
- Remove socket deletion from epoll. ([#3432](https://github.com/wazuh/wazuh/pull/3432))
- Let the sources installer support NetBSD. ([#3444](https://github.com/wazuh/wazuh/pull/3444))
- Fix error message from openssl v1.1.1. ([#3413](https://github.com/wazuh/wazuh/pull/3413))
- Fix compilation issue for local installation. ([#3339](https://github.com/wazuh/wazuh/pull/3339))
- Fix exception handling when /tmp have no permissions and tell the user the problem. ([#3401](https://github.com/wazuh/wazuh/pull/3401))
- Fix who-data alerts when audit logs contain hex fields. ([#3909](https://github.com/wazuh/wazuh/pull/3909))
- Remove useless `select()` calls in Analysisd decoders. ([#3964](https://github.com/wazuh/wazuh/pull/3964))


## [v3.9.5] - 2019-08-08

### Fixed

- Fixed a bug in the Framework that prevented Cluster and API from handling the file _client.keys_ if it's mounted as a volume on Docker.
- Fixed a bug in Analysisd that printed the millisecond part of the alerts' timestamp without zero-padding. That prevented Elasticsearch 7 from indexing those alerts. ([#3814](https://github.com/wazuh/wazuh/issues/3814))


## [v3.9.4] - 2019-08-07

### Changed

- Prevent agent on Windows from including who-data on FIM events for child directories without who-data enabled, even if it's available. ([#3601](https://github.com/wazuh/wazuh/issues/3601))
- Prevent Rootcheck configuration from including the `<ignore>` settings if they are empty. ([#3634](https://github.com/wazuh/wazuh/issues/3634))
- Wazuh DB will delete the agent DB-related files immediately when removing an agent. ([#3691](https://github.com/wazuh/wazuh/issues/3691))

### Fixed

- Fixed bug in Remoted when correlating agents and their sockets in TCP mode. ([#3602](https://github.com/wazuh/wazuh/issues/3602))
- Fix bug in the agent that truncated its IP address if it occupies 15 characters. ([#3615](https://github.com/wazuh/wazuh/issues/3615))
- Logcollector failed to overwrite duplicate `<localfile>` stanzas. ([#3616](https://github.com/wazuh/wazuh/issues/3616))
- Analysisd could produce a double free if an Eventchannel message contains an invalid XML member. ([#3626](https://github.com/wazuh/wazuh/issues/3626))
- Fixed defects in the code reported by Coverity. ([#3627](https://github.com/wazuh/wazuh/issues/3627))
- Fixed bug in Analysisd when handling invalid JSON input strings. ([#3648](https://github.com/wazuh/wazuh/issues/3648))
- Fix handling of SCA policies with duplicate ID in Wazuh DB. ([#3668](https://github.com/wazuh/wazuh/issues/3668))
- Cluster could fail synchronizing some files located in Docker volumes. ([#3669](https://github.com/wazuh/wazuh/issues/3669))
- Fix a handler leak in the FIM whodata engine for Windows. ([#3690](https://github.com/wazuh/wazuh/issues/3690))
- The Docker listener module was storing and ignoring the output of the integration. ([#3768](https://github.com/wazuh/wazuh/issues/3768))
- Fixed memory leaks in Syscollector for macOS agents. ([#3795](https://github.com/wazuh/wazuh/pull/3795))
- Fix dangerous mutex initialization in Windows hosts. ([#3805](https://github.com/wazuh/wazuh/issues/3805))


## [v3.9.3] - 2019-07-08

### Changed

- Windows Eventchannel log collector will no longer report bookmarked events by default (those that happened while the agent was stopped). ([#3485](https://github.com/wazuh/wazuh/pull/3485))
- Remoted will discard agent-info data not in UTF-8 format. ([#3581](https://github.com/wazuh/wazuh/pull/3581))

### Fixed

- Osquery integration did not follow the osquery results file (*osqueryd.results.log*) as of libc 2.28. ([#3494](https://github.com/wazuh/wazuh/pull/3494))
- Windows Eventchannnel log collector did not update the bookmarks so it reported old events repeatedly. ([#3485](https://github.com/wazuh/wazuh/pull/3485))
- The agent sent invalid info data in the heartbeat message if it failed to get the host IP address. ([#3555](https://github.com/wazuh/wazuh/pull/3555))
- Modulesd produced a memory leak when being queried for its running configuration. ([#3564](https://github.com/wazuh/wazuh/pull/3564))
- Analysisd and Logtest crashed when trying rules having `<different_geoip>` and no `<not_same_field>` stanza. ([#3587](https://github.com/wazuh/wazuh/pull/3587))
- Vulnerability Detector failed to parse the Canonical's OVAL feed due to a syntax change. ([#3563](https://github.com/wazuh/wazuh/pull/3563))
- AWS Macie events produced erros in Elasticsearch. ([#3608](https://github.com/wazuh/wazuh/pull/3608))
- Rules with `<list lookup="address_match_key" />` produced a false match if the CDB list file is missing. ([#3609](https://github.com/wazuh/wazuh/pull/3609))
- Remote configuration was missing the `<ignore>` stanzas for Syscheck and Rootcheck when defined as sregex. ([#3617](https://github.com/wazuh/wazuh/pull/3617))


## [v3.9.2] - 2019-06-10

### Added

- Added support for Ubuntu 12.04 to the SCA configuration template. ([#3361](https://github.com/wazuh/wazuh/pull/3361))

### Changed

- Prevent the agent from stopping if it fails to resolve the manager's hostname on startup. ([#3405](https://github.com/wazuh/wazuh/pull/3405))
- Prevent Remoted from logging agent connection timeout as an error, now it's a debugging log. ([#3426](https://github.com/wazuh/wazuh/pull/3426))

### Fixed

- A configuration request to Analysisd made it crash if the option `<white_list>` is empty. ([#3383](https://github.com/wazuh/wazuh/pull/3383))
- Fixed error when uploading some configuration files through API in wazuh-docker environments. ([#3335](https://github.com/wazuh/wazuh/issues/3335))
- Fixed error deleting temporary files during cluster synchronization. ([#3379](https://github.com/wazuh/wazuh/issues/3379))
- Fixed bad permissions on agent-groups files synchronized via wazuh-clusterd. ([#3438](https://github.com/wazuh/wazuh/issues/3438))
- Fixed bug in the database module that ignored agents registered with a network mask. ([#3351](https://github.com/wazuh/wazuh/pull/3351))
- Fixed a memory bug in the CIS-CAT module. ([#3406](https://github.com/wazuh/wazuh/pull/3406))
- Fixed a bug in the agent upgrade tool when checking the version number. ([#3391](https://github.com/wazuh/wazuh/pull/3391))
- Fixed error checking in the Windows Eventchannel log collector. ([#3393](https://github.com/wazuh/wazuh/pull/3393))
- Prevent Analysisd from crashing at SCA decoder due to a race condition calling a thread-unsafe function. ([#3466](https://github.com/wazuh/wazuh/pull/3466))
- Fix a file descriptor leak in Modulesd on timeout when running a subprocess. ([#3470](https://github.com/wazuh/wazuh/pull/3470))
  - OpenSCAP.
  - CIS-CAT.
  - Command.
  - Azure.
  - SCA.
  - AWS.
  - Docker.
- Prevent Modulesd from crashing at Vulnerability Detector when updating a RedHat feed. ([3458](https://github.com/wazuh/wazuh/pull/3458))


## [v3.9.1] - 2019-05-21

### Added

- Added directory existence checking for SCA rules. ([#3246](https://github.com/wazuh/wazuh/pull/3246))
- Added line number to error messages when parsing YAML files. ([#3325](https://github.com/wazuh/wazuh/pull/3325))
- Enhanced wildcard support for Windows Logcollector. ([#3236](https://github.com/wazuh/wazuh/pull/3236))

### Changed

- Changed the extraction point of the package name in the Vulnerability Detector OVALs. ([#3245](https://github.com/wazuh/wazuh/pull/3245))

### Fixed

- Fixed SCA request interval option limit. ([#3254](https://github.com/wazuh/wazuh/pull/3254))
- Fixed SCA directory checking. ([#3235](https://github.com/wazuh/wazuh/pull/3235))
- Fixed potential out of bounds memory access. ([#3285](https://github.com/wazuh/wazuh/pull/3285))
- Fixed CIS-CAT XML report parser. ([#3261](https://github.com/wazuh/wazuh/pull/3261))
- Fixed .ssh folder permissions for Agentless. ([#2660](https://github.com/wazuh/wazuh/pull/2660))
- Fixed repeated fields in SCA summary events. ([#3278](https://github.com/wazuh/wazuh/pull/3278))
- Fixed command output treatment for the SCA module. ([#3297](https://github.com/wazuh/wazuh/pull/3297))
- Fixed _agent_upgrade_ tool to set the manager version as the default one. ([#2721](https://github.com/wazuh/wazuh/pull/2721))
- Fixed execd crash when timeout list is not initialized. ([#3316](https://github.com/wazuh/wazuh/pull/3316))
- Fixed support for reading large files on Windows Logcollector. ([#3248](https://github.com/wazuh/wazuh/pull/3248))
- Fixed the manager restarting process via API on Docker. ([#3273](https://github.com/wazuh/wazuh/pull/3273))
- Fixed the _agent_info_ files synchronization between cluster nodes. ([#3272](https://github.com/wazuh/wazuh/pull/3272))

### Removed

- Removed 5-second reading timeout for File Integrity Monitoring scan. ([#3366](https://github.com/wazuh/wazuh/pull/3366))


## [v3.9.0] - 2019-05-02

### Added

- New module to perform **Security Configuration Assessment** scans. ([#2598](https://github.com/wazuh/wazuh/pull/2598))
- New **Logcollector** features. ([#2929](https://github.com/wazuh/wazuh/pull/2929))
  - Let Logcollector filter files by content. ([#2796](https://github.com/wazuh/wazuh/issues/2796))
  - Added a pattern exclusion option to Logcollector. ([#2797](https://github.com/wazuh/wazuh/issues/2797))
  - Let Logcollector filter files by date. ([#2799](https://github.com/wazuh/wazuh/issues/2799))
  - Let logcollector support wildcards on Windows. ([#2898](https://github.com/wazuh/wazuh/issues/2898))
- **Fluent forwarder** for agents. ([#2828](https://github.com/wazuh/wazuh/issues/2828))
- Collect network and port inventory for Windows XP/Server 2003. ([#2464](https://github.com/wazuh/wazuh/pull/2464))
- Included inventory fields as dynamic fields in events to use them in rules. ([#2441](https://github.com/wazuh/wazuh/pull/2441))
- Added an option _startup_healthcheck_ in FIM so that the the who-data health-check is optional. ([#2323](https://github.com/wazuh/wazuh/pull/2323))
- The real agent IP is reported by the agent and shown in alerts and the App interface. ([#2577](https://github.com/wazuh/wazuh/pull/2577))
- Added support for organizations in AWS wodle. ([#2627](https://github.com/wazuh/wazuh/pull/2627))
- Added support for hot added symbolic links in _Whodata_. ([#2466](https://github.com/wazuh/wazuh/pull/2466))
- Added `-t` option to `wazuh-clusterd` binary ([#2691](https://github.com/wazuh/wazuh/pull/2691)).
- Added options `same_field` and `not_same_field` in rules to correlate dynamic fields between events. ([#2689](https://github.com/wazuh/wazuh/pull/2689))
- Added optional daemons start by default. ([#2769](https://github.com/wazuh/wazuh/pull/2769))
- Make the Windows installer to choose the appropriate `ossec.conf` file based on the System version. ([#2773](https://github.com/wazuh/wazuh/pull/2773))
- Added writer thread preference for Logcollector. ([#2783](https://github.com/wazuh/wazuh/pull/2783))
- Added database deletion from Wazuh-DB for removed agents. ([#3123](https://github.com/wazuh/wazuh/pull/3123))

### Changed

- Introduced a network buffer in Remoted to cache incomplete messages from agents. This improves the performance by preventing Remoted from waiting for complete messages. ([#2528](https://github.com/wazuh/wazuh/pull/2528))
- Improved alerts about disconnected agents: they will contain the data about the disconnected agent, although the alert is actually produced by the manager. ([#2379](https://github.com/wazuh/wazuh/pull/2379))
- PagerDuty integration plain text alert support (by @spartantri). ([#2403](https://github.com/wazuh/wazuh/pull/2403))
- Improved Remoted start-up logging messages. ([#2460](https://github.com/wazuh/wazuh/pull/2460))
- Let _agent_auth_ warn when it receives extra input arguments. ([#2489](https://github.com/wazuh/wazuh/pull/2489))
- Update the who-data related SELinux rules for Audit 3.0. This lets who-data work on Fedora 29. ([#2419](https://github.com/wazuh/wazuh/pull/2419))
- Changed data source for network interface's MAC address in Syscollector so that it will be able to get bonded interfaces' MAC. ([#2550](https://github.com/wazuh/wazuh/pull/2550))
- Migrated unit tests from Check to TAP (Test Anything Protocol). ([#2572](https://github.com/wazuh/wazuh/pull/2572))
- Now labels starting with `_` are reserved for internal use. ([#2577](https://github.com/wazuh/wazuh/pull/2577))
- Now AWS wodle fetches aws.requestParameters.disableApiTermination with an unified format ([#2614](https://github.com/wazuh/wazuh/pull/2614))
- Improved overall performance in cluster ([#2575](https://github.com/wazuh/wazuh/pull/2575))
- Some improvements has been made in the _vulnerability-detector_ module. ([#2603](https://github.com/wazuh/wazuh/pull/2603))
- Refactor of decoded fields from the Windows eventchannel decoder. ([#2684](https://github.com/wazuh/wazuh/pull/2684))
- Deprecate global option `<queue_size>` for Analysisd. ([#2729](https://github.com/wazuh/wazuh/pull/2729))
- Excluded noisy events from Windows Eventchannel. ([#2763](https://github.com/wazuh/wazuh/pull/2763))
- Replaced `printf` functions in `agent-authd`. ([#2830](https://github.com/wazuh/wazuh/pull/2830))
- Replaced `strtoul()` using NULL arguments with `atol()` in wodles config files. ([#2801](https://github.com/wazuh/wazuh/pull/2801))
- Added a more descriptive message for SSL error when agent-auth fails. ([#2941](https://github.com/wazuh/wazuh/pull/2941))
- Changed the starting Analysisd messages about loaded rules from `info` to `debug` level. ([#2881](https://github.com/wazuh/wazuh/pull/2881))
- Re-structured messages for FIM module. ([#2926](https://github.com/wazuh/wazuh/pull/2926))
- Changed `diff` output in Syscheck for Windows. ([#2969](https://github.com/wazuh/wazuh/pull/2969))
- Replaced OSSEC e-mail subject with Wazuh in `ossec-maild`. ([#2975](https://github.com/wazuh/wazuh/pull/2975))
- Added keepalive in TCP to manage broken connections in `ossec-remoted`. ([#3069](https://github.com/wazuh/wazuh/pull/3069))
- Change default restart interval for Docker listener module to one minute. ([#2679](https://github.com/wazuh/wazuh/pull/2679))

### Fixed

- Fixed error in Syscollector for Windows older than Vista when gathering the hardware inventory. ([#2326](https://github.com/wazuh/wazuh/pull/2326))
- Fixed an error in the OSQuery configuration validation. ([#2446](https://github.com/wazuh/wazuh/pull/2446))
- Prevent Integrator, Syslog Client and Mail forwarded from getting stuck while reading _alerts.json_. ([#2498](https://github.com/wazuh/wazuh/pull/2498))
- Fixed a bug that could make an Agent running on Windows XP close unexpectedly while receiving a WPK file. ([#2486](https://github.com/wazuh/wazuh/pull/2486))
- Fixed _ossec-control_ script in Solaris. ([#2495](https://github.com/wazuh/wazuh/pull/2495))
- Fixed a compilation error when building Wazuh in static linking mode with the Audit library enabled. ([#2523](https://github.com/wazuh/wazuh/pull/2523))
- Fixed a memory hazard in Analysisd on log pre-decoding for short logs (less than 5 bytes). ([#2391](https://github.com/wazuh/wazuh/pull/2391))
- Fixed defects reported by Cppcheck. ([#2521](https://github.com/wazuh/wazuh/pull/2521))
  - Double free in GeoIP data handling with IPv6.
  - Buffer overlay when getting OS information.
  - Check for successful memory allocation in Syscollector.
- Fix out-of-memory error in Remoted when upgrading an agent with a big data chunk. ([#2594](https://github.com/wazuh/wazuh/pull/2594))
- Re-registered agent are reassigned to correct groups when the multigroup is empty. ([#2440](https://github.com/wazuh/wazuh/pull/2440))
- Wazuh manager starts regardless of the contents of _local_decoder.xml_. ([#2465](https://github.com/wazuh/wazuh/pull/2465))
- Let _Remoted_ wait for download module availability. ([#2517](https://github.com/wazuh/wazuh/pull/2517))
- Fix duplicate field names at some events for Windows eventchannel. ([#2500](https://github.com/wazuh/wazuh/pull/2500))
- Delete empty fields from Windows Eventchannel alerts. ([#2492](https://github.com/wazuh/wazuh/pull/2492))
- Fixed memory leak and crash in Vulnerability Detector. ([#2620](https://github.com/wazuh/wazuh/pull/2620))
- Prevent Analysisd from crashing when receiving an invalid Syscollector event. ([#2621](https://github.com/wazuh/wazuh/pull/2621))
- Fix a bug in the database synchronization module that left broken references of removed agents to groups. ([#2628](https://github.com/wazuh/wazuh/pull/2628))
- Fixed restart service in AIX. ([#2674](https://github.com/wazuh/wazuh/pull/2674))
- Prevent Execd from becoming defunct when Active Response disabled. ([#2692](https://github.com/wazuh/wazuh/pull/2692))
- Fix error in Syscollector when unable to read the CPU frequency on agents. ([#2740](https://github.com/wazuh/wazuh/pull/2740))
- Fix Windows escape format affecting non-format messages. ([#2725](https://github.com/wazuh/wazuh/pull/2725))
- Avoid a segfault in mail daemon due to the XML tags order in the `ossec.conf`. ([#2711](https://github.com/wazuh/wazuh/pull/2711))
- Prevent the key updating thread from starving in Remoted. ([#2761](https://github.com/wazuh/wazuh/pull/2761))
- Fixed error logging on Windows agent. ([#2791](https://github.com/wazuh/wazuh/pull/2791))
- Let CIS-CAT decoder reuse the Wazuh DB connection socket. ([#2800](https://github.com/wazuh/wazuh/pull/2800))
- Fixed issue with `agent-auth` options without argument. ([#2808](https://github.com/wazuh/wazuh/pull/2808))
- Fixed control of the frequency counter in alerts. ([#2854](https://github.com/wazuh/wazuh/pull/2854))
- Ignore invalid files for agent groups. ([#2895](https://github.com/wazuh/wazuh/pull/2895))
- Fixed invalid behaviour when moving files in Whodata mode. ([#2888](https://github.com/wazuh/wazuh/pull/2888))
- Fixed deadlock in Remoted when updating the `keyentries` structure. ([#2956](https://github.com/wazuh/wazuh/pull/2956))
- Fixed error in Whodata when one of the file permissions cannot be extracted. ([#2940](https://github.com/wazuh/wazuh/pull/2940))
- Fixed System32 and SysWOW64 event processing in Whodata. ([#2935](https://github.com/wazuh/wazuh/pull/2935))
- Fixed Syscheck hang when monitoring system directories. ([#3059](https://github.com/wazuh/wazuh/pull/3059))
- Fixed the package inventory for MAC OS X. ([#3035](https://github.com/wazuh/wazuh/pull/3035))
- Translated the Audit Policy fields from IDs for Windows events. ([#2950](https://github.com/wazuh/wazuh/pull/2950))
- Fixed broken pipe error when Wazuh-manager closes TCP connection. ([#2965](https://github.com/wazuh/wazuh/pull/2965))
- Fixed whodata mode on drives other than the main one. ([#2989](https://github.com/wazuh/wazuh/pull/2989))
- Fixed bug occurred in the database while removing an agent. ([#2997](https://github.com/wazuh/wazuh/pull/2997))
- Fixed duplicated alerts for Red Hat feed in `vulnerability-detector`. ([#3000](https://github.com/wazuh/wazuh/pull/3000))
- Fixed bug when processing symbolic links in Whodata. ([#3025](https://github.com/wazuh/wazuh/pull/3025))
- Fixed option for ignoring paths in rootcheck. ([#3058](https://github.com/wazuh/wazuh/pull/3058))
- Allow Wazuh service on MacOSX to be available without restart. ([#3119](https://github.com/wazuh/wazuh/pull/3119))
- Ensure `internal_options.conf` file is overwritten on Windows upgrades. ([#3153](https://github.com/wazuh/wazuh/pull/3153))
- Fixed the reading of the setting `attempts` of the Docker module. ([#3067](https://github.com/wazuh/wazuh/pull/3067))
- Fix a memory leak in Docker listener module. ([#2679](https://github.com/wazuh/wazuh/pull/2679))


## [v3.8.2] - 2019-01-30

### Fixed

- Analysisd crashed when parsing a log from OpenLDAP due to a bug in the option `<accumulate>`. ([#2456](https://github.com/wazuh/wazuh/pull/2456))
- Modulesd closed unexpectedly if a command was defined without a `<tag>` option. ([#2470](https://github.com/wazuh/wazuh/pull/2470))
- The Eventchannel decoder was not being escaping backslashes correctly. ([#2483](https://github.com/wazuh/wazuh/pull/2483))
- The Eventchannel decoder was leaving spurious trailing spaces in some fields. ([#2484](https://github.com/wazuh/wazuh/pull/2484))


## [v3.8.1] - 2019-01-25

### Fixed

- Fixed memory leak in Logcollector when reading Windows eventchannel. ([#2450](https://github.com/wazuh/wazuh/pull/2450))
- Fixed script parsing error in Solaris 10. ([#2449](https://github.com/wazuh/wazuh/pull/2449))
- Fixed version comparisons on Red Hat systems. (By @orlando-jamie) ([#2445](https://github.com/wazuh/wazuh/pull/2445))


## [v3.8.0] - 2019-01-19

### Added

- Logcollector **extension for Windows eventchannel logs in JSON format.** ([#2142](https://github.com/wazuh/wazuh/pull/2142))
- Add options to detect **attribute and file permission changes** for Windows. ([#1918](https://github.com/wazuh/wazuh/pull/1918))
- Added **Audit health-check** in the Whodata initialization. ([#2180](https://github.com/wazuh/wazuh/pull/2180))
- Added **Audit rules auto-reload** in Whodata. ([#2180](https://github.com/wazuh/wazuh/pull/2180))
- Support for **new AWS services** in the AWS wodle ([#2242](https://github.com/wazuh/wazuh/pull/2242)):
    - AWS Config
    - AWS Trusted Advisor
    - AWS KMS
    - AWS Inspector
    - Add support for IAM roles authentication in EC2 instances.
- New module "Agent Key Polling" to integrate agent key request to external data sources. ([#2127](https://github.com/wazuh/wazuh/pull/2127))
  - Look for missing or old agent keys when Remoted detects an authorization failure.
  - Request agent keys by calling a defined executable or connecting to a local socket.
- Get process inventory for Windows natively. ([#1760](https://github.com/wazuh/wazuh/pull/1760))
- Improved vulnerability detection in Red Hat systems. ([#2137](https://github.com/wazuh/wazuh/pull/2137))
- Add retries to download the OVAL files in vulnerability-detector. ([#1832](https://github.com/wazuh/wazuh/pull/1832))
- Auto-upgrade FIM databases in Wazuh-DB. ([#2147](https://github.com/wazuh/wazuh/pull/2147))
- New dedicated thread for AR command running on Windows agent. ([#1725](https://github.com/wazuh/wazuh/pull/1725))
  -  This will prevent the agent from delaying due to an AR execution.
- New internal option to clean residual files of agent groups. ([#1985](https://github.com/wazuh/wazuh/pull/1985))
- Add a manifest to run `agent-auth.exe` with elevated privileges. ([#1998](https://github.com/wazuh/wazuh/pull/1998))
- Compress `last-entry` files to check differences by FIM. ([#2034](https://github.com/wazuh/wazuh/pull/2034))
- Add error messages to integration scripts. ([#2143](https://github.com/wazuh/wazuh/pull/2143))
- Add CDB lists building on install. ([#2167](https://github.com/wazuh/wazuh/pull/2167))
- Update Wazuh copyright for internal files. ([#2343](https://github.com/wazuh/wazuh/pull/2343))
- Added option to allow maild select the log file to read from. ([#977](https://github.com/wazuh/wazuh/pull/977))
- Add table to control the metadata of the vuln-detector DB. ([#2402](https://github.com/wazuh/wazuh/pull/2402))

### Changed

- Now Wazuh manager can be started with an empty configuration in ossec.conf. ([#2086](https://github.com/wazuh/wazuh/pull/2086))
- The Authentication daemon is now enabled by default. ([#2129](https://github.com/wazuh/wazuh/pull/2129))
- Make FIM show alerts for new files by default. ([#2213](https://github.com/wazuh/wazuh/pull/2213))
- Reduce the length of the query results from Vulnerability Detector to Wazuh DB. ([#1798](https://github.com/wazuh/wazuh/pull/1798))
- Improved the build system to automatically detect a big-endian platform. ([#2031](https://github.com/wazuh/wazuh/pull/2031))
  - Building option `USE_BIG_ENDIAN` is not already needed on Solaris (SPARC) or HP-UX.
- Expanded the regex pattern maximum size from 2048 to 20480 bytes. ([#2036](https://github.com/wazuh/wazuh/pull/2036))
- Improved IP address validation in the option `<white_list>` (by @pillarsdotnet). ([#1497](https://github.com/wazuh/wazuh/pull/1497))
- Improved rule option `<info>` validation (by @pillarsdotnet). ([#1541](https://github.com/wazuh/wazuh/pull/1541))
- Deprecated the Syscheck option `<remove_old_diff>` by making it mandatory. ([#1915](https://github.com/wazuh/wazuh/pull/1915))
- Fix invalid error "Unable to verity server certificate" in _ossec-authd_ (server). ([#2045](https://github.com/wazuh/wazuh/pull/2045))
- Remove deprecated flag `REUSE_ID` from the Makefile options. ([#2107](https://github.com/wazuh/wazuh/pull/2107))
- Syscheck first queue error message changed into a warning. ([#2146](https://github.com/wazuh/wazuh/pull/2146))
- Do the DEB and RPM package scan regardless of Linux distribution. ([#2168](https://github.com/wazuh/wazuh/pull/2168))
- AWS VPC configuration in the AWS wodle ([#2242](https://github.com/wazuh/wazuh/pull/2242)).
- Hide warning log by FIM when cannot open a file that has just been removed. ([#2201](https://github.com/wazuh/wazuh/pull/2201))
- The default FIM configuration will ignore some temporary files. ([#2202](https://github.com/wazuh/wazuh/pull/2202))

### Fixed

- Fixed error description in the osquery configuration parser (by @pillarsdotnet). ([#1499](https://github.com/wazuh/wazuh/pull/1499))
- The FTS comment option `<ftscomment>` was not being read (by @pillarsdotnet). ([#1536](https://github.com/wazuh/wazuh/pull/1536))
- Fixed error when multigroup files are not found. ([#1792](https://github.com/wazuh/wazuh/pull/1792))
- Fix error when assigning multiple groups whose names add up to more than 4096 characters. ([#1792](https://github.com/wazuh/wazuh/pull/1792))
- Replaced "getline" function with "fgets" in vulnerability-detector to avoid compilation errors with older versions of libC. ([#1822](https://github.com/wazuh/wazuh/pull/1822))
- Fix bug in Wazuh DB when trying to store multiple network interfaces with the same IP from Syscollector. ([#1928](https://github.com/wazuh/wazuh/pull/1928))
- Improved consistency of multigroups. ([#1985](https://github.com/wazuh/wazuh/pull/1985))
- Fixed the reading of the OS name and version in HP-UX systems. ([#1990](https://github.com/wazuh/wazuh/pull/1990))
- Prevent the agent from producing an error on platforms that don't support network timeout. ([#2001](https://github.com/wazuh/wazuh/pull/2001))
- Logcollector could not set the maximum file limit on HP-UX platform. ([2030](https://github.com/wazuh/wazuh/pull/2030))
- Allow strings up to 64KB long for log difference analysis. ([#2032](https://github.com/wazuh/wazuh/pull/2032))
- Now agents keep their registration date when upgrading the manager. ([#2033](https://github.com/wazuh/wazuh/pull/2033))
- Create an empty `client.keys` file on a fresh installation of a Windows agent. ([2040](https://github.com/wazuh/wazuh/pull/2040))
- Allow CDB list keys and values to have double quotes surrounding. ([#2046](https://github.com/wazuh/wazuh/pull/2046))
- Remove file `queue/db/.template.db` on upgrade / restart. ([2073](https://github.com/wazuh/wazuh/pull/2073))
- Fix error on Analysisd when `check_value` doesn't exist. ([2080](https://github.com/wazuh/wazuh/pull/2080))
- Prevent Rootcheck from looking for invalid link count in agents running on Solaris (by @ecsc-georgew). ([2087](https://github.com/wazuh/wazuh/pull/2087))
- Fixed the warning messages when compiling the agent on AIX. ([2099](https://github.com/wazuh/wazuh/pull/2099))
- Fix missing library when building Wazuh with MySQL support. ([#2108](https://github.com/wazuh/wazuh/pull/2108))
- Fix compile warnings for the Solaris platform. ([#2121](https://github.com/wazuh/wazuh/pull/2121))
- Fixed regular expression for audit.key in audit decoder. ([#2134](https://github.com/wazuh/wazuh/pull/2134))
- Agent's ossec-control stop should wait a bit after killing a process. ([#2149](https://github.com/wazuh/wazuh/pull/2149))
- Fixed error ocurred while monitoring symbolic links in Linux. ([#2152](https://github.com/wazuh/wazuh/pull/2152))
- Fixed some bugs in Logcollector: ([#2154](https://github.com/wazuh/wazuh/pull/2154))
  - If Logcollector picks up a log exceeding 65279 bytes, that log may lose the null-termination.
  - Logcollector crashes if multiple wildcard stanzas resolve the same file.
  - An error getting the internal file position may lead to an undefined condition.
- Execd daemon now runs even if active response is disabled ([#2177](https://github.com/wazuh/wazuh/pull/2177))
- Fix high precision timestamp truncation in rsyslog messages. ([#2128](https://github.com/wazuh/wazuh/pull/2128))
- Fix missing Whodata section to the remote configuration query. ([#2173](https://github.com/wazuh/wazuh/pull/2173))
- Bugfixes in AWS wodle ([#2242](https://github.com/wazuh/wazuh/pull/2242)):
    - Fixed bug in AWS Guard Duty alerts when there were multiple remote IPs.
    - Fixed bug when using flag `remove_from_bucket`.
    - Fixed bug when reading buckets generating more than 1000 logs in the same day.
    - Increase `qty` of `aws.eventNames` and remove usage of `aws.eventSources`.
- Fix bug in cluster configuration when using Kubernetes ([#2227](https://github.com/wazuh/wazuh/pull/2227)).
- Fix network timeout setup in agent running on Windows. ([#2185](https://github.com/wazuh/wazuh/pull/2185))
- Fix default values for the `<auto_ignore>` option. ([#2210](https://github.com/wazuh/wazuh/pull/2210))
- Fix bug that made Modulesd and Remoted crash on ARM architecture. ([#2214](https://github.com/wazuh/wazuh/pull/2214))
- The regex parser included the next character after a group:
  - If the input string just ends after that character. ([#2216](https://github.com/wazuh/wazuh/pull/2216))
  - The regex parser did not accept a group terminated with an escaped byte or a class. ([#2224](https://github.com/wazuh/wazuh/pull/2224))
- Fixed buffer overflow hazard in FIM when performing change report on long paths on macOS platform. ([#2285](https://github.com/wazuh/wazuh/pull/2285))
- Fix sending of the owner attribute when a file is created in Windows. ([#2292](https://github.com/wazuh/wazuh/pull/2292))
- Fix audit reconnection to the Whodata socket ([#2305](https://github.com/wazu2305h/wazuh/pull/2305))
- Fixed agent connection in TCP mode on Windows XP. ([#2329](https://github.com/wazuh/wazuh/pull/2329))
- Fix log shown when a command reaches its timeout and `ignore_output` is enabled. ([#2316](https://github.com/wazuh/wazuh/pull/2316))
- Analysisd and Syscollector did not detect the number of cores on Raspberry Pi. ([#2304](https://github.com/wazuh/wazuh/pull/2304))
- Analysisd and Syscollector did not detect the number of cores on CentOS 5. ([#2340](https://github.com/wazuh/wazuh/pull/2340))


## [v3.7.2] - 2018-12-17

### Changed

- Logcollector will fully read a log file if it reappears after being deleted. ([#2041](https://github.com/wazuh/wazuh/pull/2041))

### Fixed

- Fix some bugs in Logcollector: ([#2041](https://github.com/wazuh/wazuh/pull/2041))
  - Logcollector ceases monitoring any log file containing a binary zero-byte.
  - If a local file defined with wildcards disappears, Logcollector incorrectly shows a negative number of remaining open attempts.
  - Fixed end-of-file detection for text-based file formats.
- Fixed a bug in Analysisd that made it crash when decoding a malformed FIM message. ([#2089](https://github.com/wazuh/wazuh/pull/2089))


## [v3.7.1] - 2018-12-05

### Added

- New internal option `remoted.guess_agent_group` allowing agent group guessing by Remoted to be optional. ([#1890](https://github.com/wazuh/wazuh/pull/1890))
- Added option to configure another audit keys to monitor. ([#1882](https://github.com/wazuh/wazuh/pull/1882))
- Added option to create the SSL certificate and key with the install.sh script. ([#1856](https://github.com/wazuh/wazuh/pull/1856))
- Add IPv6 support to `host-deny.sh` script. (by @iasdeoupxe). ([#1583](https://github.com/wazuh/wazuh/pull/1583))
- Added tracing information (PID, function, file and line number) to logs when debugging is enabled. ([#1866](https://github.com/wazuh/wazuh/pull/1866))

### Changed

- Change errors messages to descriptive warnings in Syscheck when a files is not reachable. ([#1730](https://github.com/wazuh/wazuh/pull/1730))
- Add default values to global options to let the manager start. ([#1894](https://github.com/wazuh/wazuh/pull/1894))
- Improve Remoted performance by reducing interaction between threads. ([#1902](https://github.com/wazuh/wazuh/pull/1902))

### Fixed

- Prevent duplicates entries for denied IP addresses by `host-deny.sh`. (by @iasdeoupxe). ([#1583](https://github.com/wazuh/wazuh/pull/1583))
- Fix issue in Logcollector when reaching the file end before getting a full line. ([#1744](https://github.com/wazuh/wazuh/pull/1744))
- Throw an error when a nonexistent CDB file is added in the ossec.conf file. ([#1783](https://github.com/wazuh/wazuh/pull/1783))
- Fix bug in Remoted that truncated control messages to 1024 bytes. ([#1847](https://github.com/wazuh/wazuh/pull/1847))
- Avoid that the attribute `ignore` of rules silence alerts. ([#1874](https://github.com/wazuh/wazuh/pull/1874))
- Fix race condition when decoding file permissions. ([#1879](https://github.com/wazuh/wazuh/pull/1879)
- Fix to overwrite FIM configuration when directories come in the same tag separated by commas. ([#1886](https://github.com/wazuh/wazuh/pull/1886))
- Fixed issue with hash table handling in FTS and label management. ([#1889](https://github.com/wazuh/wazuh/pull/1889))
- Fixed id's and description of FIM alerts. ([#1891](https://github.com/wazuh/wazuh/pull/1891))
- Fix log flooding by Logcollector when monitored files disappear. ([#1893](https://github.com/wazuh/wazuh/pull/1893))
- Fix bug configuring empty blocks in FIM. ([#1897](https://github.com/wazuh/wazuh/pull/1897))
- Let the Windows agent reset the random generator context if it's corrupt. ([#1898](https://github.com/wazuh/wazuh/pull/1898))
- Prevent Remoted from logging errors if the cluster configuration is missing or invalid. ([#1900](https://github.com/wazuh/wazuh/pull/1900))
- Fix race condition hazard in Remoted when handling control messages. ([#1902](https://github.com/wazuh/wazuh/pull/1902))
- Fix uncontrolled condition in the vulnerability-detector version checker. ([#1932](https://github.com/wazuh/wazuh/pull/1932))
- Restore support for Amazon Linux in vulnerability-detector. ([#1932](https://github.com/wazuh/wazuh/pull/1932))
- Fixed starting wodles after a delay specified in `interval` when `run_on_start` is set to `no`, on the first run of the agent. ([#1906](https://github.com/wazuh/wazuh/pull/1906))
- Prevent `agent-auth` tool from creating the file _client.keys_ outside the agent's installation folder. ([#1924](https://github.com/wazuh/wazuh/pull/1924))
- Fix symbolic links attributes reported by `syscheck` in the alerts. ([#1926](https://github.com/wazuh/wazuh/pull/1926))
- Added some improvements and fixes in Whodata. ([#1929](https://github.com/wazuh/wazuh/pull/1929))
- Fix FIM decoder to accept Windows user containing spaces. ([#1930](https://github.com/wazuh/wazuh/pull/1930))
- Add missing field `restrict` when querying the FIM configuration remotely. ([#1931](https://github.com/wazuh/wazuh/pull/1931))
- Fix values of FIM scan showed in agent_control info. ([#1940](https://github.com/wazuh/wazuh/pull/1940))
- Fix agent group updating in database module. ([#2004](https://github.com/wazuh/wazuh/pull/2004))
- Logcollector prevents vmhgfs from synchronizing the inode. ([#2022](https://github.com/wazuh/wazuh/pull/2022))
- File descriptor leak that may impact agents running on UNIX platforms. ([#2021](https://github.com/wazuh/wazuh/pull/2021))
- CIS-CAT events were being processed by a wrong decoder. ([#2014](https://github.com/wazuh/wazuh/pull/2014))


## [v3.7.0] - 2018-11-10

### Added

- Adding feature to **remotely query agent configuration on demand.** ([#548](https://github.com/wazuh/wazuh/pull/548))
- **Boost Analysisd performance with multithreading.** ([#1039](https://github.com/wazuh/wazuh/pull/1039))
- Adding feature to **let agents belong to multiple groups.** ([#1135](https://github.com/wazuh/wazuh/pull/1135))
  - API support for multiple groups. ([#1300](https://github.com/wazuh/wazuh/pull/1300) [#1135](https://github.com/wazuh/wazuh/pull/1135))
- **Boost FIM decoding performance** by storing data into Wazuh DB using SQLite databases. ([#1333](https://github.com/wazuh/wazuh/pull/1333))
  - FIM database is cleaned after restarting agent 3 times, deleting all entries that left being monitored.
  - Added script to migrate older Syscheck databases to WazuhDB. ([#1504](https://github.com/wazuh/wazuh/pull/1504)) ([#1333](https://github.com/wazuh/wazuh/pull/1333))
- Added rule testing output when restarting manager. ([#1196](https://github.com/wazuh/wazuh/pull/1196))
- New wodle for **Azure environment log and process collection.** ([#1306](https://github.com/wazuh/wazuh/pull/1306))
- New wodle for **Docker container monitoring.** ([#1368](https://github.com/wazuh/wazuh/pull/1368))
- Disconnect manager nodes in cluster if no keep alive is received or sent during two minutes. ([#1482](https://github.com/wazuh/wazuh/pull/1482))
- API requests are forwarded to the proper manager node in cluster. ([#885](https://github.com/wazuh/wazuh/pull/885))
- Centralized configuration pushed from manager overwrite the configuration of directories that exist with the same path in ossec.conf. ([#1740](https://github.com/wazuh/wazuh/pull/1740))

### Changed

- Refactor Python framework code to standardize database requests and support queries. ([#921](https://github.com/wazuh/wazuh/pull/921))
- Replaced the `execvpe` function by `execvp` for the Wazuh modules. ([#1207](https://github.com/wazuh/wazuh/pull/1207))
- Avoid the use of reference ID in Syscollector network tables. ([#1315](https://github.com/wazuh/wazuh/pull/1315))
- Make Syscheck case insensitive on Windows agent. ([#1349](https://github.com/wazuh/wazuh/pull/1349))
- Avoid conflicts with the size of time_t variable in wazuh-db. ([#1366](https://github.com/wazuh/wazuh/pull/1366))
- Osquery integration updated: ([#1369](https://github.com/wazuh/wazuh/pull/1369))
  - Nest the result data into a "osquery" object.
  - Extract the pack name into a new field.
  - Include the query name in the alert description.
  - Minor fixes.
- Increased AWS S3 database entry limit to 5000 to prevent reprocessing repeated events. ([#1391](https://github.com/wazuh/wazuh/pull/1391))
- Increased the limit of concurrent agent requests: 1024 by default, configurable up to 4096. ([#1473](https://github.com/wazuh/wazuh/pull/1473))
- Change the default vulnerability-detector interval from 1 to 5 minutes. ([#1729](https://github.com/wazuh/wazuh/pull/1729))
- Port the UNIX version of Auth client (_agent_auth_) to the Windows agent. ([#1790](https://github.com/wazuh/wazuh/pull/1790))
  - Support of TLSv1.2 through embedded OpenSSL library.
  - Support of SSL certificates for agent and manager validation.
  - Unify Auth client option set.

### Fixed

- Fixed email_alerts configuration for multiple recipients. ([#1193](https://github.com/wazuh/wazuh/pull/1193))
- Fixed manager stopping when no command timeout is allowed. ([#1194](https://github.com/wazuh/wazuh/pull/1194))
- Fixed getting RAM memory information from mac OS X and FreeBSD agents. ([#1203](https://github.com/wazuh/wazuh/pull/1203))
- Fixed mandatory configuration labels check. ([#1208](https://github.com/wazuh/wazuh/pull/1208))
- Fix 0 value at check options from Syscheck. ([1209](https://github.com/wazuh/wazuh/pull/1209))
- Fix bug in whodata field extraction for Windows. ([#1233](https://github.com/wazuh/wazuh/issues/1233))
- Fix stack overflow when monitoring deep files. ([#1239](https://github.com/wazuh/wazuh/pull/1239))
- Fix typo in whodata alerts. ([#1242](https://github.com/wazuh/wazuh/issues/1242))
- Fix bug when running quick commands with timeout of 1 second. ([#1259](https://github.com/wazuh/wazuh/pull/1259))
- Prevent offline agents from generating vulnerability-detector alerts. ([#1292](https://github.com/wazuh/wazuh/pull/1292))
- Fix empty SHA256 of rotated alerts and log files. ([#1308](https://github.com/wazuh/wazuh/pull/1308))
- Fixed service startup on error. ([#1324](https://github.com/wazuh/wazuh/pull/1324))
- Set connection timeout for Auth server ([#1336](https://github.com/wazuh/wazuh/pull/1336))
- Fix the cleaning of the temporary folder. ([#1361](https://github.com/wazuh/wazuh/pull/1361))
- Fix check_mtime and check_inode views in Syscheck alerts. ([#1364](https://github.com/wazuh/wazuh/pull/1364))
- Fixed the reading of the destination address and type for PPP interfaces. ([#1405](https://github.com/wazuh/wazuh/pull/1405))
- Fixed a memory bug in regex when getting empty strings. ([#1430](https://github.com/wazuh/wazuh/pull/1430))
- Fixed report_changes with a big ammount of files. ([#1465](https://github.com/wazuh/wazuh/pull/1465))
- Prevent Logcollector from null-terminating socket output messages. ([#1547](https://github.com/wazuh/wazuh/pull/1547))
- Fix timeout overtaken message using infinite timeout. ([#1604](https://github.com/wazuh/wazuh/pull/1604))
- Prevent service from crashing if _global.db_ is not created. ([#1485](https://github.com/wazuh/wazuh/pull/1485))
- Set new agent.conf template when creating new groups. ([#1647](https://github.com/wazuh/wazuh/pull/1647))
- Fix bug in Wazuh Modules that tried to delete PID folders if a subprocess call failed. ([#1836](https://github.com/wazuh/wazuh/pull/1836))


## [v3.6.1] - 2018-09-07

### Fixed

- Fixed ID field length limit in JSON alerts, by @gandalfn. ([#1052](https://github.com/wazuh/wazuh/pull/1052))
- Fix segmentation fault when the agent version is empty in Vulnerability Detector. ([#1191](https://github.com/wazuh/wazuh/pull/1191))
- Fix bug that removes file extensions in rootcheck. ([#1197](https://github.com/wazuh/wazuh/pull/1197))
- Fixed incoherence in Client Syslog between plain-text and JSON alert input in `<location>` filter option. ([#1204](https://github.com/wazuh/wazuh/pull/1204))
- Fixed missing agent name and invalid predecoded hostname in JSON alerts. ([#1213](https://github.com/wazuh/wazuh/pull/1213))
- Fixed invalid location string in plain-text alerts. ([#1213](https://github.com/wazuh/wazuh/pull/1213))
- Fixed default stack size in threads on AIX and HP-UX. ([#1215](https://github.com/wazuh/wazuh/pull/1215))
- Fix socket error during agent restart due to daemon start/stop order. ([#1221](https://github.com/wazuh/wazuh/issues/1221))
- Fix bug when checking agent configuration in logcollector. ([#1225](https://github.com/wazuh/wazuh/issues/1225))
- Fix bug in folder recursion limit count in FIM real-time mode. ([#1226](https://github.com/wazuh/wazuh/issues/1226))
- Fixed errors when parsing AWS events in Elasticsearch. ([#1229](https://github.com/wazuh/wazuh/issues/1229))
- Fix bug when launching osquery from Wazuh. ([#1230](https://github.com/wazuh/wazuh/issues/1230))


## [v3.6.0] - 2018-08-29

### Added

- Add rescanning of expanded files with wildcards in logcollector ([#332](https://github.com/wazuh/wazuh/pull/332))
- Parallelization of logcollector ([#627](https://github.com/wazuh/wazuh/pull/672))
  - Now the input of logcollector is multithreaded, reading logs in parallel.
  - A thread is created for each type of output socket.
  - Periodically rescan of new files.
  - New options have been added to internal_options.conf file.
- Added statistical functions to remoted. ([#682](https://github.com/wazuh/wazuh/pull/682))
- Rootcheck and Syscheck (FIM) will run independently. ([#991](https://github.com/wazuh/wazuh/pull/991))
- Add hash validation for binaries executed by the wodle `command`. ([#1027](https://github.com/wazuh/wazuh/pull/1027))
- Added a recursion level option to Syscheck to set the directory scanning depth. ([#1081](https://github.com/wazuh/wazuh/pull/1081))
- Added inactive agent filtering option to agent_control, syscheck_control and rootcheck control_tools. ([#1088](https://github.com/wazuh/wazuh/pull/1088))
- Added custom tags to FIM directories and registries. ([#1096](https://github.com/wazuh/wazuh/pull/1096))
- Improved AWS CloudTrail wodle by @UranusBytes ([#913](https://github.com/wazuh/wazuh/pull/913) & [#1105](https://github.com/wazuh/wazuh/pull/1105)).
- Added support to process logs from more AWS services: Guard Duty, IAM, Inspector, Macie and VPC. ([#1131](https://github.com/wazuh/wazuh/pull/1131)).
- Create script for blocking IP's using netsh-advfirewall. ([#1172](https://github.com/wazuh/wazuh/pull/1172)).

### Changed

- The maximum log length has been extended up to 64 KiB. ([#411](https://github.com/wazuh/wazuh/pull/411))
- Changed logcollector analysis message order. ([#675](https://github.com/wazuh/wazuh/pull/675))
- Let hostname field be the name of the agent, without the location part. ([#1080](https://github.com/wazuh/wazuh/pull/1080))
- The internal option `syscheck.max_depth` has been renamed to `syscheck.default_max_depth`. ([#1081](https://github.com/wazuh/wazuh/pull/1081))
- Show warning message when configuring vulnerability-detector for an agent. ([#1130](https://github.com/wazuh/wazuh/pull/1130))
- Increase the minimum waiting time from 0 to 1 seconds in Vulnerability-Detector. ([#1132](https://github.com/wazuh/wazuh/pull/1132))
- Prevent Windows agent from not loading the configuration if an AWS module block is found. ([#1143](https://github.com/wazuh/wazuh/pull/1143))
- Set the timeout to consider an agent disconnected to 1800 seconds in the framework. ([#1155](https://github.com/wazuh/wazuh/pull/1155))

### Fixed

- Fix agent ID zero-padding in alerts coming from Vulnerability Detector. ([#1083](https://github.com/wazuh/wazuh/pull/1083))
- Fix multiple warnings when agent is offline. ([#1086](https://github.com/wazuh/wazuh/pull/1086))
- Fixed minor issues in the Makefile and the sources installer on HP-UX, Solaris on SPARC and AIX systems. ([#1089](https://github.com/wazuh/wazuh/pull/1089))
- Fixed SHA256 changes messages in alerts when it is disabled. ([#1100](https://github.com/wazuh/wazuh/pull/1100))
- Fixed empty configuration blocks for Wazuh modules. ([#1101](https://github.com/wazuh/wazuh/pull/1101))
- Fix broken pipe error in Wazuh DB by Vulnerability Detector. ([#1111](https://github.com/wazuh/wazuh/pull/1111))
- Restored firewall-drop AR script for Linux. ([#1114](https://github.com/wazuh/wazuh/pull/1114))
- Fix unknown severity in Red Hat systems. ([#1118](https://github.com/wazuh/wazuh/pull/1118))
- Added a building flag to compile the SQLite library externally for the API. ([#1119](https://github.com/wazuh/wazuh/issues/1119))
- Fixed variables length when storing RAM information by Syscollector. ([#1124](https://github.com/wazuh/wazuh/pull/1124))
- Fix Red Hat vulnerability database update. ([#1127](https://github.com/wazuh/wazuh/pull/1127))
- Fix allowing more than one wodle command. ([#1128](https://github.com/wazuh/wazuh/pull/1128))
- Fixed `after_regex` offset for the decoding algorithm. ([#1129](https://github.com/wazuh/wazuh/pull/1129))
- Prevents some vulnerabilities from not being checked for Debian. ([#1166](https://github.com/wazuh/wazuh/pull/1166))
- Fixed legacy configuration for `vulnerability-detector`. ([#1174](https://github.com/wazuh/wazuh/pull/1174))
- Fix active-response scripts installation for Windows. ([#1182](https://github.com/wazuh/wazuh/pull/1182)).
- Fixed `open-scap` deadlock when opening large files. ([#1206](https://github.com/wazuh/wazuh/pull/1206)). Thanks to @juergenc for detecting this issue.


### Removed

- The 'T' multiplier has been removed from option `max_output_size`. ([#1089](https://github.com/wazuh/wazuh/pull/1089))


## [v3.5.0] - 2018-08-10

### Added

- Improved configuration of OVAL updates. ([#416](https://github.com/wazuh/wazuh/pull/416))
- Added selective agent software request in vulnerability-detector. ([#404](https://github.com/wazuh/wazuh/pull/404))
- Get Linux packages inventory natively. ([#441](https://github.com/wazuh/wazuh/pull/441))
- Get Windows packages inventory natively. ([#471](https://github.com/wazuh/wazuh/pull/471))
- Supporting AES encryption for manager and agent. ([#448](https://github.com/wazuh/wazuh/pull/448))
- Added Debian and Ubuntu 18 support in vulnerability-detector. ([#470](https://github.com/wazuh/wazuh/pull/470))
- Added Rids Synchronization. ([#459](https://github.com/wazuh/wazuh/pull/459))
- Added option for setting the group that the agent belongs to when registering it with authd ([#460](https://github.com/wazuh/wazuh/pull/460))
- Added option for setting the source IP when the agent registers with authd ([#460](https://github.com/wazuh/wazuh/pull/460))
- Added option to force the vulnerability detection in unsupported OS. ([#462](https://github.com/wazuh/wazuh/pull/462))
- Get network inventory natively. ([#546](https://github.com/wazuh/wazuh/pull/546))
- Add arch check for Red Hat's OVAL in vulnerability-detector. ([#625](https://github.com/wazuh/wazuh/pull/625))
- Integration with Osquery. ([#627](https://github.com/wazuh/wazuh/pull/627))
    - Enrich osquery configuration with pack files aggregation and agent labels as decorators.
    - Launch osquery daemon in background.
    - Monitor results file and send them to the manager.
    - New option in rules `<location>` to filter events by osquery.
    - Support folders in shared configuration. This makes easy to send pack folders to agents.
    - Basic ruleset for osquery events and daemon logs.
- Boost Remoted performance with multithreading. ([#649](https://github.com/wazuh/wazuh/pull/649))
    - Up to 16 parallel threads to decrypt messages from agents.
    - Limit the frequency of agent keys reloading.
    - Message input buffer in Analysisd to prevent control messages starvation in Remoted.
- Module to download shared files for agent groups dinamically. ([#519](https://github.com/wazuh/wazuh/pull/519))
    - Added group creation for files.yml if the group does not exist. ([#1010](https://github.com/wazuh/wazuh/pull/1010))
- Added scheduling options to CIS-CAT integration. ([#586](https://github.com/wazuh/wazuh/pull/586))
- Option to download the wpk using http in `agent_upgrade`. ([#798](https://github.com/wazuh/wazuh/pull/798))
- Add `172.0.0.1` as manager IP when creating `global.db`. ([#970](https://github.com/wazuh/wazuh/pull/970))
- New requests for Syscollector. ([#728](https://github.com/wazuh/wazuh/pull/728))
- `cluster_control` shows an error if the status does not exist. ([#1002](https://github.com/wazuh/wazuh/pull/1002))
- Get Windows hardware inventory natively. ([#831](https://github.com/wazuh/wazuh/pull/831))
- Get processes and ports inventory by the Syscollector module.
- Added an integration with Kaspersky Endpoint Security for Linux via Active Response. ([#1056](https://github.com/wazuh/wazuh/pull/1056))

### Changed

- Add default value for option -x in agent_control tool.
- External libraries moved to an external repository.
- Ignore OverlayFS directories on Rootcheck system scan.
- Extracts agent's OS from the database instead of the agent-info.
- Increases the maximum size of XML parser to 20KB.
- Extract CVE instead of RHSA codes into vulnerability-detector. ([#549](https://github.com/wazuh/wazuh/pull/549))
- Store CIS-CAT results into Wazuh DB. ([#568](https://github.com/wazuh/wazuh/pull/568))
- Add profile information to CIS-CAT reports. ([#658](https://github.com/wazuh/wazuh/pull/658))
- Merge external libraries into a unique shared library. ([#620](https://github.com/wazuh/wazuh/pull/620))
- Cluster log rotation: set correct permissions and store rotations in /logs/ossec. ([#667](https://github.com/wazuh/wazuh/pull/667))
- `Distinct` requests don't allow `limit=0` or `limit>maximun_limit`. ([#1007](https://github.com/wazuh/wazuh/pull/1007))
- Deprecated arguments -i, -F and -r for Authd. ([#1013](https://github.com/wazuh/wazuh/pull/1013))
- Increase the internal memory for real-time from 12 KiB to 64 KiB. ([#1062](https://github.com/wazuh/wazuh/pull/1062))

### Fixed

- Fixed invalid alerts reported by Syscollector when the event contains the word "error". ([#461](https://github.com/wazuh/wazuh/pull/461))
- Silenced Vuls integration starting and ending alerts. ([#541](https://github.com/wazuh/wazuh/pull/541))
- Fix problem comparing releases of ubuntu packages. ([#556](https://github.com/wazuh/wazuh/pull/556))
- Windows delete pending active-responses before reset agent. ([#563](https://github.com/wazuh/wazuh/pull/563))
- Fix bug in Rootcheck for Windows that searches for keys in 32-bit mode only. ([#566](https://github.com/wazuh/wazuh/pull/566))
- Alert when unmerge files fails on agent. ([#731](https://github.com/wazuh/wazuh/pull/731))
- Fixed bugs reading logs in framework. ([#856](https://github.com/wazuh/wazuh/pull/856))
- Ignore uppercase and lowercase sorting an array in framework. ([#814](https://github.com/wazuh/wazuh/pull/814))
- Cluster: reject connection if the client node has a different cluster name. ([#892](https://github.com/wazuh/wazuh/pull/892))
- Prevent `the JSON object must be str, not 'bytes'` error. ([#997](https://github.com/wazuh/wazuh/pull/997))
- Fix long sleep times in vulnerability detector.
- Fix inconsistency in the alerts format for the manager in vulnerability-detector.
- Fix bug when processing the packages in vulnerability-detector.
- Prevent to process Syscollector events by the JSON decoder. ([#674](https://github.com/wazuh/wazuh/pull/674))
- Stop Syscollector data storage into Wazuh DB when an error appears. ([#674](https://github.com/wazuh/wazuh/pull/674))
- Fix bug in Syscheck that reported false positive about removed files. ([#1044](https://github.com/wazuh/wazuh/pull/1044))
- Fix bug in Syscheck that misinterpreted no_diff option. ([#1046](https://github.com/wazuh/wazuh/pull/1046))
- Fixes in file integrity monitoring for Windows. ([#1062](https://github.com/wazuh/wazuh/pull/1062))
  - Fix Windows agent crash if FIM fails to extract the file owner.
  - Prevent FIM real-time mode on Windows from stopping if the internal buffer gets overflowed.
- Prevent large logs from flooding the log file by Logcollector. ([#1067](https://github.com/wazuh/wazuh/pull/1067))
- Fix allowing more than one wodle command and compute command timeout when ignore_output is enabled. ([#1102](https://github.com/wazuh/wazuh/pull/1102))

### Removed

- Deleted Lua language support.
- Deleted integration with Vuls. ([#879](https://github.com/wazuh/wazuh/issues/879))
- Deleted agent_list tool, replaced by agent_control. ([ba0265b](https://github.com/wazuh/wazuh/commit/ba0265b6e9e3fed133d60ef2df3450fdf26f7da4#diff-f57f2991a6aa25fe45d8036c51bf8b4d))

## [v3.4.0] - 2018-07-24

### Added

- Support for SHA256 checksum in Syscheck (by @arshad01). ([#410](https://github.com/wazuh/wazuh/pull/410))
- Added an internal option for Syscheck to tune the RT alerting delay. ([#434](https://github.com/wazuh/wazuh/pull/434))
- Added two options in the tag <auto_ignore> `frequency` and `timeframe` to hide alerts when they are played several times in a given period of time. ([#857](https://github.com/wazuh/wazuh/pull/857))
- Include who-data in Syscheck for file integrity monitoring. ([#756](https://github.com/wazuh/wazuh/pull/756))
  - Linux Audit setup and monitoring to watch directories configured with who-data.
  - Direct communication with Auditd on Linux to catch who-data related events.
  - Setup of SACL for monitored directories on Windows.
  - Windows Audit events monitoring through Windows Event Channel.
  - Auto setup of audit configuration and reset when the agent quits.
- Syscheck in frequency time show alerts from deleted files. ([#857](https://github.com/wazuh/wazuh/pull/857))
- Added an option `target` to customize output format per-target in Logcollector. ([#863](https://github.com/wazuh/wazuh/pull/863))
- New option for the JSON decoder to choose the treatment of NULL values. ([#677](https://github.com/wazuh/wazuh/pull/677))
- Remove old snapshot files for FIM. ([#872](https://github.com/wazuh/wazuh/pull/872))
- Distinct operation in agents. ([#920](https://github.com/wazuh/wazuh/pull/920))
- Added support for unified WPK. ([#865](https://github.com/wazuh/wazuh/pull/865))
- Added missing debug options for modules in the internal options file. ([#901](https://github.com/wazuh/wazuh/pull/901))
- Added recursion limits when reading directories. ([#947](https://github.com/wazuh/wazuh/pull/947))

### Changed

- Renamed cluster _client_ node type to ___worker___ ([#850](https://github.com/wazuh/wazuh/pull/850)).
- Changed a descriptive message in the alert showing what attributes changed. ([#857](https://github.com/wazuh/wazuh/pull/857))
- Change visualization of Syscheck alerts. ([#857](https://github.com/wazuh/wazuh/pull/857))
- Add all the available fields in the Syscheck messages from the Wazuh configuration files. ([#857](https://github.com/wazuh/wazuh/pull/857))
- Now the no_full_log option only affects JSON alerts. ([#881](https://github.com/wazuh/wazuh/pull/881))
- Delete temporary files when stopping Wazuh. ([#732](https://github.com/wazuh/wazuh/pull/732))
- Send OpenSCAP checks results to a FIFO queue instead of temporary files. ([#732](https://github.com/wazuh/wazuh/pull/732))
- Default behavior when starting Syscheck and Rootcheck components. ([#829](https://github.com/wazuh/wazuh/pull/829))
  - They are disabled if not appear in the configuration.
  - They can be set up as empty blocks in the configuration, applying their default values.
  - Improvements of error and information messages when they start.
- Improve output of `DELETE/agents` when no agents were removed. ([#868](https://github.com/wazuh/wazuh/pull/868))
- Include the file owner SID in Syscheck alerts.
- Change no previous checksum error message to information log. ([#897](https://github.com/wazuh/wazuh/pull/897))
- Changed default Syscheck scan speed: 100 files per second. ([#975](https://github.com/wazuh/wazuh/pull/975))
- Show network protocol used by the agent when connecting to the manager. ([#980](https://github.com/wazuh/wazuh/pull/980))

### Fixed

- Syscheck RT process granularized to make frequency option more accurate. ([#434](https://github.com/wazuh/wazuh/pull/434))
- Fixed registry_ignore problem on Syscheck for Windows when arch="both" was used. ([#525](https://github.com/wazuh/wazuh/pull/525))
- Allow more than 256 directories in real-time for Windows agent using recursive watchers. ([#540](https://github.com/wazuh/wazuh/pull/540))
- Fix weird behavior in Syscheck when a modified file returns back to its first state. ([#434](https://github.com/wazuh/wazuh/pull/434))
- Replace hash value xxx (not enabled) for n/a if the hash couldn't be calculated. ([#857](https://github.com/wazuh/wazuh/pull/857))
- Do not report uid, gid or gname on Windows (avoid user=0). ([#857](https://github.com/wazuh/wazuh/pull/857))
- Several fixes generating sha256 hash. ([#857](https://github.com/wazuh/wazuh/pull/857))
- Fixed the option report_changes configuration. ([#857](https://github.com/wazuh/wazuh/pull/857))
- Fixed the 'report_changes' configuration when 'sha1' option is not set. ([#857](https://github.com/wazuh/wazuh/pull/857))
- Fix memory leak reading logcollector config. ([#884](https://github.com/wazuh/wazuh/pull/884))
- Fixed crash in Slack integration for alerts that don't have full log. ([#880](https://github.com/wazuh/wazuh/pull/880))
- Fixed active-responses.log definition path on Windows configuration. ([#739](https://github.com/wazuh/wazuh/pull/739))
- Added warning message when updating Syscheck/Rootcheck database to restart the manager. ([#817](https://github.com/wazuh/wazuh/pull/817))
- Fix PID file creation checking. ([#822](https://github.com/wazuh/wazuh/pull/822))
  - Check that the PID file was created and written.
  - This would prevent service from running multiple processes of the same daemon.
- Fix reading of Windows platform for 64 bits systems. ([#832](https://github.com/wazuh/wazuh/pull/832))
- Fixed Syslog output parser when reading the timestamp from the alerts in JSON format. ([#843](https://github.com/wazuh/wazuh/pull/843))
- Fixed filter for `gpg-pubkey` packages in Syscollector. ([#847](https://github.com/wazuh/wazuh/pull/847))
- Fixed bug in configuration when reading the `repeated_offenders` option in Active Response. ([#873](https://github.com/wazuh/wazuh/pull/873))
- Fixed variables parser when loading rules. ([#855](https://github.com/wazuh/wazuh/pull/855))
- Fixed parser files names in the Rootcheck scan. ([#840](https://github.com/wazuh/wazuh/pull/840))
- Removed frequency offset in rules. ([#827](https://github.com/wazuh/wazuh/pull/827)).
- Fix memory leak reading logcollector config. ([#884](https://github.com/wazuh/wazuh/pull/884))
- Fixed sort agents by status in `GET/agents` API request. ([#810](https://github.com/wazuh/wazuh/pull/810))
- Added exception when no agents are selected to restart. ([#870](https://github.com/wazuh/wazuh/pull/870))
- Prevent files from remaining open in the cluster. ([#874](https://github.com/wazuh/wazuh/pull/874))
- Fix network unreachable error when cluster starts. ([#800](https://github.com/wazuh/wazuh/pull/800))
- Fix empty rules and decoders file check. ([#887](https://github.com/wazuh/wazuh/pull/887))
- Prevent to access an unexisting hash table from 'whodata' thread. ([#911](https://github.com/wazuh/wazuh/pull/911))
- Fix CA verification with more than one 'ca_store' definitions. ([#927](https://github.com/wazuh/wazuh/pull/927))
- Fix error in syscollector API calls when Wazuh is installed in a directory different than `/var/ossec`. ([#942](https://github.com/wazuh/wazuh/pull/942)).
- Fix error in CentOS 6 when `wazuh-cluster` is disabled. ([#944](https://github.com/wazuh/wazuh/pull/944)).
- Fix Remoted connection failed warning in TCP mode due to timeout. ([#958](https://github.com/wazuh/wazuh/pull/958))
- Fix option 'rule_id' in syslog client. ([#979](https://github.com/wazuh/wazuh/pull/979))
- Fixed bug in legacy agent's server options that prevented it from setting port and protocol.

## [v3.3.1] - 2018-06-18

### Added

- Added `total_affected_agents` and `total_failed_ids` to the `DELETE/agents` API request. ([#795](https://github.com/wazuh/wazuh/pull/795))

### Changed

- Management of empty blocks in the configuration files. ([#781](https://github.com/wazuh/wazuh/pull/781))
- Verify WPK with Wazuh CA by default. ([#799](https://github.com/wazuh/wazuh/pull/799))

### Fixed

- Windows prevents agent from renaming file. ([#773](https://github.com/wazuh/wazuh/pull/773))
- Fix manager-agent version comparison in remote upgrades. ([#765](https://github.com/wazuh/wazuh/pull/765))
- Fix log flooding when restarting agent while the merged file is being receiving. ([#788](https://github.com/wazuh/wazuh/pull/788))
- Fix issue when overwriting rotated logs in Windows agents. ([#776](https://github.com/wazuh/wazuh/pull/776))
- Prevent OpenSCAP module from running on Windows agents (incompatible). ([#777](https://github.com/wazuh/wazuh/pull/777))
- Fix issue in file changes report for FIM on Linux when a directory contains a backslash. ([#775](https://github.com/wazuh/wazuh/pull/775))
- Fixed missing `minor` field in agent data managed by the framework. ([#771](https://github.com/wazuh/wazuh/pull/771))
- Fixed missing `build` and `key` fields in agent data managed by the framework. ([#802](https://github.com/wazuh/wazuh/pull/802))
- Fixed several bugs in upgrade agents ([#784](https://github.com/wazuh/wazuh/pull/784)):
    - Error upgrading an agent with status `Never Connected`.
    - Fixed API support.
    - Sockets were not closing properly.
- Cluster exits showing an error when an error occurs. ([#790](https://github.com/wazuh/wazuh/pull/790))
- Fixed bug when cluster control or API cannot request the list of nodes to the master. ([#762](https://github.com/wazuh/wazuh/pull/762))
- Fixed bug when the `agent.conf` contains an unrecognized module. ([#796](https://github.com/wazuh/wazuh/pull/796))
- Alert when unmerge files fails on agent. ([#731](https://github.com/wazuh/wazuh/pull/731))
- Fix invalid memory access when parsing ruleset configuration. ([#787](https://github.com/wazuh/wazuh/pull/787))
- Check version of python in cluster control. ([#760](https://github.com/wazuh/wazuh/pull/760))
- Removed duplicated log message when Rootcheck is disabled. ([#783](https://github.com/wazuh/wazuh/pull/783))
- Avoid infinite attempts to download CVE databases when it fails. ([#792](https://github.com/wazuh/wazuh/pull/792))


## [v3.3.0] - 2018-06-06

### Added

- Supporting multiple socket output in Logcollector. ([#395](https://github.com/wazuh/wazuh/pull/395))
- Allow inserting static field parameters in rule comments. ([#397](https://github.com/wazuh/wazuh/pull/397))
- Added an output format option for Logcollector to build custom logs. ([#423](https://github.com/wazuh/wazuh/pull/423))
- Included millisecond timing in timestamp to JSON events. ([#467](https://github.com/wazuh/wazuh/pull/467))
- Added an option in Analysisd to set input event offset for plugin decoders. ([#512](https://github.com/wazuh/wazuh/pull/512))
- Allow decoders mix plugin and multiregex children. ([#602](https://github.com/wazuh/wazuh/pull/602))
- Added the option to filter by any field in `get_agents_overview`, `get_agent_group` and `get_agents_without_group` functions of the Python framework. ([#743](https://github.com/wazuh/wazuh/pull/743))

### Changed

- Add default value for option -x in agent_upgrade tool.
- Changed output of agents in cluster control. ([#741](https://github.com/wazuh/wazuh/pull/741))

### Fixed

- Fix bug in Logcollector when removing duplicate localfiles. ([#402](https://github.com/wazuh/wazuh/pull/402))
- Fix memory error in Logcollector when using wildcards.
- Prevent command injection in Agentless daemon. ([#600](https://github.com/wazuh/wazuh/pull/600))
- Fixed bug getting the agents in cluster control. ([#741](https://github.com/wazuh/wazuh/pull/741))
- Prevent Logcollector from reporting an error when a path with wildcards matches no files.
- Fixes the feature to group with the option multi-line. ([#754](https://github.com/wazuh/wazuh/pull/754))


## [v3.2.4] - 2018-06-01

### Fixed
- Fixed segmentation fault in maild when `<queue-size>` is included in the global configuration.
- Fixed bug in Framework when retrieving mangers logs. ([#644](https://github.com/wazuh/wazuh/pull/644))
- Fixed bug in clusterd to prevent the synchronization of `.swp` files. ([#694](https://github.com/wazuh/wazuh/pull/694))
- Fixed bug in Framework parsing agent configuration. ([#681](https://github.com/wazuh/wazuh/pull/681))
- Fixed several bugs using python3 with the Python framework. ([#701](https://github.com/wazuh/wazuh/pull/701))


## [v3.2.3] - 2018-05-28

### Added

- New internal option to enable merged file creation by Remoted. ([#603](https://github.com/wazuh/wazuh/pull/603))
- Created alert item for GDPR and GPG13. ([#608](https://github.com/wazuh/wazuh/pull/608))
- Add support for Amazon Linux in vulnerability-detector.
- Created an input queue for Analysisd to prevent Remoted starvation. ([#661](https://github.com/wazuh/wazuh/pull/661))

### Changed

- Set default agent limit to 14.000 and file descriptor limit to 65.536 per process. ([#624](https://github.com/wazuh/wazuh/pull/624))
- Cluster improvements.
    - New protocol for communications.
    - Inverted communication flow: clients start communications with the master.
    - Just the master address is required in the `<nodes>` list configuration.
    - Improved synchronization algorithm.
    - Reduced the number of processes to one: `wazuh-clusterd`.
- Cluster control tool improvements: outputs are the same regardless of node type.
- The default input queue for remote events has been increased to 131072 events. ([#660](https://github.com/wazuh/wazuh/pull/660))
- Disconnected agents will no longer report vulnerabilities. ([#666](https://github.com/wazuh/wazuh/pull/666))

### Fixed

- Fixed agent wait condition and improve logging messages. ([#550](https://github.com/wazuh/wazuh/pull/550))
- Fix race condition in settings load time by Windows agent. ([#551](https://github.com/wazuh/wazuh/pull/551))
- Fix bug in Authd that prevented it from deleting agent-info files when removing agents.
- Fix bug in ruleset that did not overwrite the `<info>` option. ([#584](https://github.com/wazuh/wazuh/issues/584))
- Fixed bad file descriptor error in Wazuh DB ([#588](https://github.com/wazuh/wazuh/issues/588))
- Fixed unpredictable file sorting when creating merged files. ([#599](https://github.com/wazuh/wazuh/issues/599))
- Fixed race condition in Remoted when closing connections.
- Fix epoch check in vulnerability-detector.
- Fixed hash sum in logs rotation. ([#636](https://github.com/wazuh/wazuh/issues/636))
- Fixed cluster CPU usage.
- Fixed invalid deletion of agent timestamp entries. ([#639](https://github.com/wazuh/wazuh/issues/639))
- Fixed segmentation fault in logcollector when multi-line is applied to a remote configuration. ([#641](https://github.com/wazuh/wazuh/pull/641))
- Fixed issue in Syscheck that may leave the process running if the agent is stopped quickly. ([#671](https://github.com/wazuh/wazuh/pull/671))

### Removed

- Removed cluster database and internal cluster daemon.


## [v3.2.2] - 2018-05-07

### Added

- Created an input queue for Remoted to prevent agent connection starvation. ([#509](https://github.com/wazuh/wazuh/pull/509))

### Changed

- Updated Slack integration. ([#443](https://github.com/wazuh/wazuh/pull/443))
- Increased connection timeout for remote upgrades. ([#480](https://github.com/wazuh/wazuh/pull/480))
- Vulnerability-detector does not stop agents detection if it fails to find the software for one of them.
- Improve the version comparator algorithm in vulnerability-detector. ([#508](https://github.com/wazuh/wazuh/pull/508))

### Fixed

- Fixed bug in labels settings parser that may make Agentd or Logcollector crash.
- Fixed issue when setting multiple `<server-ip>` stanzas in versions 3.0 - 3.2.1. ([#433](https://github.com/wazuh/wazuh/pull/433))
- Fixed bug when socket database messages are not sent correctly. ([#435](https://github.com/wazuh/wazuh/pull/435))
- Fixed unexpected stop in the sources installer when overwriting a previous corrupt installation.
- Added a synchronization timeout in the cluster to prevent it from blocking ([#447](https://github.com/wazuh/wazuh/pull/447))
- Fixed issue in CSyslogd when filtering by rule group. ([#446](https://github.com/wazuh/wazuh/pull/446))
- Fixed error on DB daemon when parsing rules with options introduced in version 3.0.0.
- Fixed unrecognizable characters error in Windows version name. ([#478](https://github.com/wazuh/wazuh/pull/478))
- Fix Authd client in old versions of Windows ([#479](https://github.com/wazuh/wazuh/pull/479))
- Cluster's socket management improved to use persistent connections ([#481](https://github.com/wazuh/wazuh/pull/481))
- Fix memory corruption in Syscollector decoder and memory leaks in Vulnerability Detector. ([#482](https://github.com/wazuh/wazuh/pull/482))
- Fixed memory corruption in Wazuh DB autoclosing procedure.
- Fixed dangling db files at DB Sync module folder. ([#489](https://github.com/wazuh/wazuh/pull/489))
- Fixed agent group file deletion when using Authd.
- Fix memory leak in Maild with JSON input. ([#498](https://github.com/wazuh/wazuh/pull/498))
- Fixed remote command switch option. ([#504](https://github.com/wazuh/wazuh/pull/504))

## [v3.2.1] - 2018-03-03

### Added

- Added option in Makefile to disable CIS-CAT module. ([#381](https://github.com/wazuh/wazuh/pull/381))
- Added field `totalItems` to `GET/agents/purgeable/:timeframe` API call. ([#385](https://github.com/wazuh/wazuh/pull/385))

### Changed

- Giving preference to use the selected Java over the default one in CIS-CAT wodle.
- Added delay between message delivery for every module. ([#389](https://github.com/wazuh/wazuh/pull/389))
- Verify all modules for the shared configuration. ([#408](https://github.com/wazuh/wazuh/pull/408))
- Updated OpenSSL library to 1.1.0g.
- Insert agent labels in JSON archives no matter the event matched a rule.
- Support for relative/full/network paths in the CIS-CAT configuration. ([#419](https://github.com/wazuh/wazuh/pull/419))
- Improved cluster control to give more information. ([#421](https://github.com/wazuh/wazuh/pull/421))
- Updated rules for CIS-CAT.
- Removed unnecessary compilation of vulnerability-detector in agents.
- Increased wazuh-modulesd's subprocess pool.
- Improved the agent software recollection by Syscollector.

### Fixed

- Fixed crash in Agentd when testing Syscollector configuration from agent.conf file.
- Fixed duplicate alerts in Vulnerability Detector.
- Fixed compiling issues in Solaris and HP-UX.
- Fixed bug in Framework when listing directories due to permissions issues.
- Fixed error handling in CIS-CAT module. ([#401](https://github.com/wazuh/wazuh/pull/401))
- Fixed some defects reported by Coverity. ([#406](https://github.com/wazuh/wazuh/pull/406))
- Fixed OS name detection in macOS and old Linux distros. ([#409](https://github.com/wazuh/wazuh/pull/409))
- Fixed linked in HP-UX.
- Fixed Red Hat detection in vulnerability-detector.
- Fixed segmentation fault in wazuh-cluster when files path is too long.
- Fixed a bug getting groups and searching by them in `GET/agents` API call. ([#390](https://github.com/wazuh/wazuh/pull/390))
- Several fixes and improvements in cluster.
- Fixed bug in wazuh-db when closing exceeded databases in transaction.
- Fixed bug in vulnerability-detector that discarded valid agents.
- Fixed segmentation fault in Windows agents when getting OS info.
- Fixed memory leaks in vulnerability-detector and CIS-CAT wodle.
- Fixed behavior when working directory is not found in CIS-CAT wodle.

## [v3.2.0] - 2018-02-13

### Added
- Added support to synchronize custom rules and decoders in the cluster.([#344](https://github.com/wazuh/wazuh/pull/344))
- Add field `status` to `GET/agents/groups/:group_id` API call.([#338](https://github.com/wazuh/wazuh/pull/338))
- Added support for Windows to CIS-CAT integration module ([#369](https://github.com/wazuh/wazuh/pull/369))
- New Wazuh Module "aws-cloudtrail" fetching logs from S3 bucket. ([#351](https://github.com/wazuh/wazuh/pull/351))
- New Wazuh Module "vulnerability-detector" to detect vulnerabilities in agents and managers.

### Fixed
- Fixed oscap.py to support new versions of OpenSCAP scanner.([#331](https://github.com/wazuh/wazuh/pull/331))
- Fixed timeout bug when the cluster port was closed. ([#343](https://github.com/wazuh/wazuh/pull/343))
- Improve exception handling in `cluster_control`. ([#343](https://github.com/wazuh/wazuh/pull/343))
- Fixed bug in cluster when receive an error response from client. ([#346](https://github.com/wazuh/wazuh/pull/346))
- Fixed bug in framework when the manager is installed in different path than /var/ossec. ([#335](https://github.com/wazuh/wazuh/pull/335))
- Fixed predecoder hostname field in JSON event output.
- Several fixes and improvements in cluster.

## [v3.1.0] - 2017-12-22

### Added

- New Wazuh Module "command" for asynchronous command execution.
- New field "predecoder.timestamp" for JSON alerts including timestamp from logs.
- Added reload action to ossec-control in local mode.
- Add duration control of a cluster database synchronization.
- New internal option for agents to switch applying shared configuration.
- Added GeoIP address finding for input logs in JSON format.
- Added alert and archive output files rotation capabilities.
- Added rule option to discard field "firedtimes".
- Added VULS integration for running vulnerability assessments.
- CIS-CAT Wazuh Module to scan CIS policies.

### Changed

- Keepping client.keys file permissions when modifying it.
- Improve Rootcheck formula to select outstanding defects.
- Stop related daemon when disabling components in ossec-control.
- Prevented cluster daemon from starting on RHEL 5 or older.
- Let Syscheck report file changes on first scan.
- Allow requests by node name in cluster_control binary.
- Improved help of cluster_control binary.
- Integrity control of files in the cluster.

### Fixed

- Fixed netstat command in localfile configuration.
- Fixed error when searching agents by ID.
- Fixed syslog format pre-decoder for logs with missing (optional) space after tag.
- Fixed alert ID when plain-text alert output disabled.
- Fixed Monitord freezing when a sendmail-like executable SMTP server is set.
- Fixed validation of Active Response used by agent_control.
- Allow non-ASCII characters in Windows version string.

## [v3.0.0] - 2017-12-12

### Added

- Added group property for agents to customize shared files set.
- Send shared files to multiple agents in parallel.
- New decoder plugin for logs in JSON format with dynamic fields definition.
- Brought framework from API to Wazuh project.
- Show merged files MD5 checksum by agent_control and framework.
- New reliable request protocol for manager-agent communication.
- Remote agent upgrades with signed WPK packages.
- Added option for Remoted to prevent it from writing shared merged file.
- Added state for Agentd and Windows agent to notify connection state and metrics.
- Added new JSON log format for local file monitoring.
- Added OpenSCAP SSG datastream content for Ubuntu Trusty Tahr.
- Field "alert_id" in JSON alerts (by Dan Parriott).
- Added support of "any" IP address to OSSEC batch manager (by Jozef Reisinger).
- Added ossec-agent SElinux module (by kreon).
- Added previous output to JSON output (by João Soares).
- Added option for Authd to specify the allowed cipher list (by James Le Cuirot).
- Added option for cipher suites in Authd settings.
- Added internal option for Remoted to set the shared configuration reloading time.
- Auto restart agents when new shared configuration is pushed from the manager.
- Added native support for Systemd.
- Added option to register unlimited agents in Authd.
- New internal option to limit the number of file descriptors in Analysisd and Remoted.
- Added new state "pending" for agents.
- Added internal option to disable real-time DB synchronization.
- Allow multiple manager stanzas in Agentd settings.
- New internal option to limit the receiving time in TCP mode.
- Added manager hostname data to agent information.
- New option for rotating internal logs by size.
- Added internal option to enable or disable daily rotation of internal logs.
- Added command option for Monitord to overwrite 'day_wait' parameter.
- Adding templates and sample alert for Elasticsearch 6.0.
- Added option to enable/disable Authd on install and auto-generate certificates.
- Pack secure TCP messages into a single packet.
- Added function to install SCAP policies depending on OS version.
- Added integration with Virustotal.
- Added timeout option for TCP sockets in Remoted and Agentd.
- Added option to start the manager after installing.
- Added a cluster of managers (`wazuh-clusterd`) and a script to control it (`cluster_control`).

### Changed

- Increased shared file delivery speed when using TCP.
- Increased TCP listening socket backlog.
- Changed Windows agent UI panel to show revision number instead of installation date.
- Group every decoded field (static and dynamic fields) into a data object for JSON alerts.
- Reload shared files by Remoted every 10 minutes.
- Increased string size limit for XML reader to 4096 bytes.
- Updated Logstash configuration and Elasticsearch mappings.
- Changed template fields structure for Kibana dashboards.
- Increased dynamic field limit to 1024, and default to 256.
- Changed agent buffer 'length' parameter to 'queue_size'.
- Changed some Rootcheck error messages to verbose logs.
- Removed unnecessary message by manage_agents advising to restart Wazuh manager.
- Update PF tables Active response (by d31m0).
- Create the users and groups as system users and groups in specs (by Dan Parriott).
- Show descriptive errors when an agent loses the connection using TCP.
- Prevent agents with the same name as the manager host from getting added.
- Changed 'message' field to 'data' for successful agent removing response in Authd API.
- Changed critical error to standard error in Syslog Remoted when no access list has been configured.
- Ignore hidden files in shared folder for merged file.
- Changed agent notification time values: notify time to 1 minute and reconnect time to 5 minutes.
- Prevent data field from being inserted into JSON alerts when it's empty.
- Spelling corrections (by Josh Soref).
- Moved debug messages when updating shared files to level 2.
- Do not create users ossecm or ossecr on agents.
- Upgrade netstat command in Logcollector.
- Prevent Monitord and DB sync module from dealing with agent files on local installations.
- Speed up DB syncing by keeping databases opened and an inotify event queue.
- Merge server's IP and hostname options to one setting.
- Enabled Active Response by default in both Windows and UNIX.
- Make Monitord 'day_wait' internal option affect log rotation.
- Extend Monitord 'day_wait' internal option range.
- Prevent Windows agent from log error when the manager disconnected.
- Improve Active Response filtering options.
- Use init system (Systemd/SysVinit) to restart Wazuh when upgrading.
- Added possibility of filtering agents by manager hostname in the Framework.
- Prevent installer from overwriting agent.conf file.
- Cancel file sending operation when agent socket is closed.
- Clean up agent shared folder before unmerging shared configuration.
- Print descriptive error when request socket refuses connection due to AR disabled.
- Extend Logcollector line burst limit range.
- Fix JSON alert file reloading when the file is rotated.
- Merge IP and Hostname server configuration into "Address" field.
- Improved TCP transmission performance by packing secure messages.

### Fixed

- Fixed wrong queries to get last Syscheck and Rootcheck date.
- Prevent Logcollector keep-alives from being stored on archives.json.
- Fixed length of random message within keep-alives.
- Fixed Windows version detection for Windows 8 and newer.
- Fixed incorrect CIDR writing on client.keys by Authd.
- Fixed missing buffer flush by Analysisd when updating Rootcheck database.
- Stop Wazuh service before removing folder to reinstall.
- Fixed Remoted service for Systemd (by Phil Porada).
- Fixed Administrator account mapping in Windows agent installation (by andrewm0374@gmail.com).
- Fixed MySQL support in dbd (by andrewm0374@gmail.com).
- Fixed incorrect warning when unencrypting messages (by Dan Parriott).
- Fixed Syslog mapping for alerts via Csyslogd (by Dan Parriott).
- Fixed syntax error in the creation of users in Solaris 11.2 (by Pedro Flor).
- Fixed some warnings that appeared when compiling on Fedora 26.
- Fixed permission issue in logs folder.
- Fixed issue in Remoted that prevented it from send shared configuration when it changed.
- Fixed Windows agent compilation compability with CentOS.
- Supporting different case from password prompt in Agentless (by Jesus Fidalgo).
- Fix bad detection of inotify queue overflowed.
- Fix repetitive error when a rule's diff file is empty.
- Fixed log group permission when created by a daemon running as root.
- Prevented Agentd from logging too many errors when restarted while receiving the merged file.
- Prevented Remoted from sending data to disconnected agents in TCP mode.
- Fixed alerts storage in PostgreSQL databases.
- Fixed invalid previous output data in JSON alerts.
- Fixed memory error in modulesd for invalid configurations.
- Fixed default Auth configuration to support custom install directory.
- Fixed directory transversal vulnerability in Active response commands.
- Fixed Active response timeout accuracy.
- Fixed race conditions in concurrent transmissions over TCP.

### Removed

- Removed Picviz support (by Dan Parriott).


## [v2.1.1] - 2017-09-21

### Changed

- Improved errors messages related to TCP connection queue.
- Changed info log about unsupported FS checking in Rootcheck scan to debug messages.
- Prevent Modules daemon from giving critical error when no wodles are enabled.

### Fixed

- Fix endianess incompatibility in agents on SPARC when connecting via TCP.
- Fix bug in Authd that made it crash when removing keys.
- Fix race condition in Remoted when writing logs.
- Avoid repeated errors by Remoted when sending data to a disconnected agent.
- Prevented Monitord from rotating non-existent logs.
- Some fixes to support HP-UX.
- Prevent processes from sending events when TCP connection is lost.
- Fixed output header by Syslog client when reading JSON alerts.
- Fixed bug in Integrator settings parser when reading rules list.

## [v2.1.0] - 2017-08-14

### Added

- Rotate and compress log feature.
- Labeling data for agents to be shown in alerts.
- New 'auth' configuration template.
- Make manage_agents capable of add and remove agents via Authd.
- Implemented XML configuration for Authd.
- Option -F for Authd to force insertion if it finds duplicated name.
- Local auth client to manage agent keys.
- Added OS name and version into global.db.
- Option for logging in JSON format.
- Allow maild to send through a sendmail-like executable (by James Le Cuirot).
- Leaky bucket-like buffer for agents to prevent network flooding.
- Allow Syslog client to read JSON alerts.
- Allow Mail reporter to read JSON alerts.
- Added internal option to tune Rootcheck sleep time.
- Added route-null Active Response script for Windows 2012 (by @CrazyLlama).

### Changed

- Updated SQLite library to 3.19.2.
- Updated zlib to 1.2.11.
- Updated cJSON library to 1.4.7.
- Change some manage_agents option parameters.
- Run Auth in background by default.
- Log classification as debug, info, warning, error and critical.
- Limit number of reads per cycle by Logcollector to prevent log starvation.
- Limit OpenSCAP module's event forwarding speed.
- Increased debug level of repeated Rootcheck messages.
- Send events when OpenSCAP starts and finishes scans.
- Delete PID files when a process exits not due to a signal.
- Change error messages due to SSL handshake failure to debug messages.
- Force group addition on installation for compatibility with LDAP (thanks to Gary Feltham).

### Fixed

- Fixed compiling error on systems with no OpenSSL.
- Fixed compiling warning at manage_agents.
- Fixed ossec-control enable/disable help message.
- Fixed unique aperture of random device on Unix.
- Fixed file sum comparison bug at Syscheck realtime engine. (Thanks to Arshad Khan)
- Close analysisd if alert outputs are disabled for all formats.
- Read Windows version name for versions newer than Windows 8 / Windows Server 2012.
- Fixed error in Analysisd that wrote Syscheck and Rootcheck databases of re-added agents on deleted files.
- Fixed internal option to configure the maximum labels' cache time.
- Fixed Auth password parsing on client side.
- Fix bad agent ID assignation in Authd on i686 architecture.
- Fixed Logcollector misconfiguration in Windows agents.

### Removed

- Remove unused message queue to send alerts from Authd.


## [v2.0.1] - 2017-07-19

### Changed

- Changed random data generator for a secure OS-provided generator.
- Changed Windows installer file name (depending on version).
- Linux distro detection using standard os-release file.
- Changed some URLs to documentation.
- Disable synchronization with SQLite databases for Syscheck by default.
- Minor changes at Rootcheck formatter for JSON alerts.
- Added debugging messages to Integrator logs.
- Show agent ID when possible on logs about incorrectly formatted messages.
- Use default maximum inotify event queue size.
- Show remote IP on encoding format errors when unencrypting messages.
- Remove temporary files created by Syscheck changes reports.
- Remove temporary Syscheck files for changes reporting by Windows installer when upgrading.

### Fixed

- Fixed resource leaks at rules configuration parsing.
- Fixed memory leaks at rules parser.
- Fixed memory leaks at XML decoders parser.
- Fixed TOCTOU condition when removing directories recursively.
- Fixed insecure temporary file creation for old POSIX specifications.
- Fixed missing agentless devices identification at JSON alerts.
- Fixed FIM timestamp and file name issue at SQLite database.
- Fixed cryptographic context acquirement on Windows agents.
- Fixed debug mode for Analysisd.
- Fixed bad exclusion of BTRFS filesystem by Rootcheck.
- Fixed compile errors on macOS.
- Fixed option -V for Integrator.
- Exclude symbolic links to directories when sending FIM diffs (by Stephan Joerrens).
- Fixed daemon list for service reloading at ossec-control.
- Fixed socket waiting issue on Windows agents.
- Fixed PCI_DSS definitions grouping issue at Rootcheck controls.
- Fixed segmentation fault bug when stopping on CentOS 5.
- Fixed compatibility with AIX.
- Fixed race conditions in ossec-control script.
- Fixed compiling issue on Windows.
- Fixed compatibility with Solaris.
- Fixed XML parsing error due to byte stashing issue.
- Fixed false error by Syscheck when creating diff snapshots of empty files.
- Fixed segmentation fault in Authd on i386 platform.
- Fixed agent-auth exit code for controlled server's errors.
- Fixed incorrect OVAL patch results classification.

## [v2.0.0] - 2017-03-14

### Added

- Wazuh modules manager.
- Wazuh module for OpenSCAP.
- Ruleset for OpenSCAP alerts.
- Kibana dashboards for OpenSCAP.
- Option at agent_control to restart all agents.
- Dynamic fields to rules and decoders.
- Dynamic fields to JSON in alerts/archives.
- CDB list lookup with dynamic fields.
- FTS for dynamic fields.
- Logcollector option to set the frequency of file checking.
- GeoIP support in Alerts (by Scott R Shinn).
- Internal option to output GeoIP data on JSON alerts.
- Matching pattern negation (by Daniel Cid).
- Syscheck and Rootcheck events on SQLite databases.
- Data migration tool to SQLite databases.
- Jenkins QA.
- 64-bit Windows registry keys support.
- Complete FIM data output to JSON and alerts.
- Username, date and inode attributes to FIM events on Unix.
- Username attribute to FIM events on Windows.
- Report changes (FIM file diffs) to Windows agent.
- File diffs to JSON output.
- Elastic mapping updated for new FIM events.
- Title and file fields extracted at Rootcheck alerts.
- Rule description formatting with dynamic field referencing.
- Multithreaded design for Authd server for fast and reliable client dispatching, with key caching and write scheduling.
- Auth registration client for Windows (by Gael Muller).
- Auth password authentication for Windows client.
- New local decoder file by default.
- Show server certificate and key paths at Authd help.
- New option for Authd to verify agent's address.
- Added support for new format at predecoder (by Brad Lhotsky).
- Agentless passlist encoding to Base64.
- New Auditd-specific log format for Logcollector.
- Option for Authd to auto-choose TLS/SSL method.
- Compile option for Authd to make it compatible with legacy OSs.
- Added new templates layout to auto-compose configuration file.
- New wodle for SQLite database syncing (agent information and fim/pm data).
- Added XML settings options to exclude some rules or decoders files.
- Option for agent_control to broadcast AR on all agents.
- Extended FIM event information forwarded by csyslogd (by Sivakumar Nellurandi).
- Report Syscheck's new file events on real time.

### Changed

- Isolated logtest directory from analysisd.
- Remoted informs Analysisd about agent ID.
- Updated Kibana dashboards.
- Syscheck FIM attributes to dynamic fields.
- Force services to exit if PID file creation fails.
- Atomic writing of client.keys through temporary files.
- Disabled remote message ID verification by default.
- Show actual IP on debug message when agents get connected.
- Enforce rules IDs to max 6 digits.
- OSSEC users and group as system (UI-hidden) users (by Dennis Golden).
- Increases Authd connection pool size.
- Use general-purpose version-flexible SSL/TLS methods for Authd registration.
- Enforce minimum 3-digit agent ID format.
- Exclude BTRFS from Rootcheck searching for hidden files inside directories (by Stephan Joerrens).
- Moved OSSEC and Wazuh decoders to one directory.
- Prevent manage_agents from doing invalid actions (such methods for manager at agent).
- Disabled capturing of security events 5145 and 5156 on Windows agent.
- Utilities to rename an agent or change the IP address (by Antonio Querubin).
- Added quiet option for Logtest (by Dan Parriott).
- Output decoder information onto JSON alerts.
- Enable mail notifications by default for server installation.
- Agent control option to restart all agents' Syscheck will also restart manager's Syscheck.
- Make ossec-control to check Authd PID.
- Enforce every rule to contain a description.
- JSON output won't contain field "agentip" if tis value is "any".
- Don't broadcast Active Response messages to disconnected agents.
- Don't print Syscheck logs if it's disabled.
- Set default Syscheck and Rootcheck frequency to 12 hours.
- Generate FIM new file alert by default.
- Added option for Integrator to set the maximum log length.
- JSON output nested objects modelling through dynamic fields.
- Disable TCP for unsupported OSs.
- Show previous log on JSON alert.
- Removed confirmation prompt when importing an agent key successfully.
- Made Syscheck not to ignore files that change more than 3 times by default.
- Enabled JSON output by default.
- Updated default syscheck configuration for Windows agents.
- Limited agent' maximum connection time for notification time.
- Improved client.keys changing detection method by remoted: use date and inode.
- Changed boot service name to Wazuh.
- Active response enabled on Windows agents by default.
- New folder structure for rules and decoders.
- More descriptive logs about syscheck real-time monitoring.
- Renamed XML tags related to rules and decoders inclusion.
- Set default maximum agents to 8000.
- Removed FTS numeric bitfield from JSON output.
- Fixed ID misassignment by manage_agents when the greatest ID exceeds 32512.
- Run Windows Registry Syscheck scan on first stage when scan_on_start enabled.
- Set all Syscheck delay stages to a multiple of internal_options.conf/syscheck.sleep value.
- Changed JSON timestamp format to ISO8601.
- Overwrite @timestamp field from Logstash with the alert timestamp.
- Moved timestamp JSON field to the beginning of the object.
- Changed random data generator for a secure OS-provided generator.

### Fixed

- Logcollector bug that inhibited alerts about file reduction.
- Memory issue on string manipulation at JSON.
- Memory bug at JSON alerts.
- Fixed some CLang warnings.
- Issue on marching OSSEC user on installing.
- Memory leaks at configuration.
- Memory leaks at Analysisd.
- Bugs and memory errors at agent management.
- Mistake with incorrect name for PID file (by Tickhon Clearscale).
- Agent-auth name at messages (it appeared to be the server).
- Avoid Monitord to log errors when the JSON alerts file doesn't exists.
- Agents numbering issue (minimum 3 digits).
- Avoid no-JSON message at agent_control when client.keys empty.
- Memory leaks at manage_agents.
- Authd error messages about connection to queue passed to warning.
- Issue with Authd password checking.
- Avoid ossec-control to use Dash.
- Fixed false error about disconnected agent when trying to send it the shared files.
- Avoid Authd to close when it reaches the maximum concurrency.
- Fixed memory bug at event diff execution.
- Fixed resource leak at file operations.
- Hide help message by useadd and groupadd on OpenBSD.
- Fixed error that made Analysisd to crash if it received a missing FIM file entry.
- Fixed compile warnings at cJSON library.
- Fixed bug that made Active Response to disable all commands if one of them was disabled (by Jason Thomas).
- Fixed segmentation fault at logtest (by Dan Parriott).
- Fixed SQL injection vulnerability at Database.
- Fixed Active Response scripts for Slack and Twitter.
- Fixed potential segmentation fault at file queue operation.
- Fixed file permissions.
- Fixed failing test for Apache 2.2 logs (by Brad Lhotsky).
- Fixed memory error at net test.
- Limit agent waiting time for retrying to connect.
- Fixed compile warnings on i386 architecture.
- Fixed Monitord crash when sending daily report email.
- Fixed script to null route an IP address on Windows Server 2012+ (by Theresa Meiksner).
- Fixed memory leak at Logtest.
- Fixed manager with TCP support on FreeBSD (by Dave Stoddard).
- Fixed Integrator launching at local-mode installation.
- Fixed issue on previous alerts counter (rules with if_matched_sid option).
- Fixed compile and installing error on Solaris.
- Fixed segmentation fault on syscheck when no configuration is defined.
- Fixed bug that prevented manage_agents from removing syscheck/rootcheck database.
- Fixed bug that made agents connected on TCP to hang if they are rejected by the manager.
- Fixed segmentation fault on remoted due to race condition on managing keystore.
- Fixed data lossing at remoted when reloading keystore.
- Fixed compile issue on MacOS.
- Fixed version reading at ruleset updater.
- Fixed detection of BSD.
- Fixed memory leak (by Byron Golden).
- Fixed misinterpretation of octal permissions given by Agentless (by Stephan Leemburg).
- Fixed mistake incorrect openssl flag at Makefile (by Stephan Leemburg).
- Silence Slack integration transmission messages (by Dan Parriott).
- Fixed OpenSUSE Systemd misconfiguration (By Stephan Joerrens).
- Fixed case issue on JSON output for Rootcheck alerts.
- Fixed potential issue on duplicated agent ID detection.
- Fixed issue when creating agent backups.
- Fixed hanging problem on Windows Auth client when negotiation issues.
- Fixed bug at ossec-remoted that mismatched agent-info files.
- Fixed resource leaks at rules configuration parsing.
- Fixed memory leaks at rules parser.
- Fixed memory leaks at XML decoders parser.
- Fixed TOCTOU condition when removing directories recursively.
- Fixed insecure temporary file creation for old POSIX specifications.
- Fixed missing agentless devices identification at JSON alerts.

### Removed

- Deleted link to LUA sources.
- Delete ZLib generated files on cleaning.
- Removed maximum lines limit from diff messages (that remain limited by length).

## [v1.1.1] - 2016-05-12

### Added

- agent_control: maximum number of agents can now be extracted using option "-m".
- maild: timeout limitation, preventing it from hang in some cases.
- Updated decoders, ruleset and rootchecks from Wazuh Ruleset v1.0.8.
- Updated changes from ossec-hids repository.

### Changed

- Avoid authd to rename agent if overplaced.
- Changed some log messages.
- Reordered directories for agent backups.
- Don't exit when client.keys is empty by default.
- Improved client.keys reloading capabilities.

### Fixed

- Fixed JSON output at rootcheck_control.
- Fixed agent compilation on OS X.
- Fixed memory issue on removing timestamps.
- Fixed segmentation fault at reported.
- Fixed segmentation fault at logcollector.

### Removed

- Removed old rootcheck options.

## [v1.1.0] - 2016-04-06

### Added

- Re-usage of agent ID in manage_agents and authd, with time limit.
- Added option to avoid manager from exiting when there are no keys.
- Backup of the information about an agent that's going to be deleted.
- Alerting if Authd can't add an agent because of a duplicated IP.
- Integrator with Slack and PagerDuty.
- Simplified keywords for the option "frequency".
- Added custom Reply-to e-mail header.
- Added option to syscheck to avoid showing diffs on some files.
- Created agents-timestamp file to save the agents' date of adding.

### Changed

- client.keys: No longer overwrite the name of an agent with "#-#-#-" to mark it as deleted. Instead, the name will appear with a starting "!".
- API: Distinction between duplicated and invalid name for agent.
- Stop the "ERROR: No such file or directory" for Apache.
- Changed defaults to analysisd event counter.
- Authd won't use password by default.
- Changed name of fields at JSON output from binaries.
- Upgraded rules to Wazuh Ruleset v1.07

### Fixed

- Fixed merged.mg push on Windows Agent
- Fixed Windows agent compilation issue
- Fixed glob broken implementation.
- Fixed memory corruption on the OSSEC alert decoder.
- Fixed command "useradd" on OpenBSD.
- Fixed some PostgreSQL issues.
- Allow to disable syscheck:check_perm after enable check_all.

## [v1.0.4] - 2016-02-24
​
### Added

- JSON output for manage_agents.
- Increased analysis daemon's memory size.
- Authd: Added password authorization.
- Authd: Boost speed performance at assignation of ID for agents
- Authd: New option -f *sec*. Force addding new agent (even with duplicated IP) if it was not active for the last *sec* seconds.
- manage_agents: new option -d. Force adding new agent (even with duplicated IP)
- manage_agents: Printing new agent ID on adding.

### Changed

- Authd and manage_agents won't add agents with duplicated IP.

### Fixed

- Solved duplicate IP conflicts on client.keys which prevented the new agent to connect.
- Hashing files in binary mode. Solved some problems related to integrity checksums on Windows.
- Fixed issue that made console programs not to work on Windows.

### Removed

- RESTful API no longer included in extensions/api folder. Available now at https://github.com/wazuh/wazuh-api


## [v1.0.3] - 2016-02-11

### Added

- JSON CLI outputs: ossec-control, rootcheck_control, syscheck_control, ossec-logtest and more.
- Preparing integration with RESTful API
- Upgrade version scripts
- Merge commits from ossec-hids
- Upgraded rules to Wazuh Ruleset v1.06

### Fixed

- Folders are no longer included on etc/shared
- Fixes typos on rootcheck files
- Kibana dashboards fixes

## [v1.0.2] - 2016-01-29

### Added

- Added Wazuh Ruleset updater
- Added extensions files to support ELK Stack latest versions (ES 2.x, LS 2.1, Kibana 4.3)

### Changed

- Upgraded rules to Wazuh Ruleset v1.05
- Fixed crash in reportd
- Fixed Windows EventChannel syntaxis issue
- Fixed manage_agents bulk option bug. No more "randombytes" errors.
- Windows deployment script improved

## [v1.0.1] - 2015-12-10

### Added

- Wazuh version info file
- ossec-init.conf now includes wazuh version
- Integrated with wazuh OSSEC ruleset updater
- Several new fields at JSON output (archives and alerts)
- Wazuh decoders folder

### Changed

- Decoders are now splitted in differents files.
- jsonout_out enable by default
- JSON groups improvements
- Wazuh ruleset updated to 1.0.2
- Extensions: Improved Kibana dashboards
- Extensions: Improved Windows deployment script

## [v1.0.0] - 2015-11-23
- Initial Wazuh version v1.0<|MERGE_RESOLUTION|>--- conflicted
+++ resolved
@@ -1,7 +1,6 @@
 # Change Log
 All notable changes to this project will be documented in this file.
 
-<<<<<<< HEAD
 ## [v4.9.0]
 
 ### Manager
@@ -43,7 +42,6 @@
 
 - Fixed loading of whodata through timeouts and retries. ([#21455](https://github.com/wazuh/wazuh/pull/21455))
 - Avoided backup failures during WPK update by adding dependency checking for the tar package. ([#21729](https://github.com/wazuh/wazuh/pull/21729))
-- Fixed using memmove instead of memcpy to avoid unwanted behavior. ([#21595](https://github.com/wazuh/wazuh/pull/21595))
 - Fixed a crash in the agent due to a library incompatibility. ([#22210](https://github.com/wazuh/wazuh/pull/22210))
 - Fixed an error in the osquery integration on Windows that avoided loading osquery.conf. ([#21728](https://github.com/wazuh/wazuh/pull/21728))
 - Fixed a crash in the agent's Rootcheck component when using `<ignore>`. ([#22588](https://github.com/wazuh/wazuh/pull/22588))
@@ -124,15 +122,15 @@
 #### Fixed
 
 - Fixed a buffer overflow hazard in HMAC internal library. ([#19794](https://github.com/wazuh/wazuh/pull/19794))
-=======
+
+
 ## [v4.8.2]
 
 ### Manager
 
 #### Fixed
 
-- Backport fix when remoted fails to read a message. ([#25225](https://github.com/wazuh/wazuh/issues/25225))
->>>>>>> 2617f9fa
+- Fixed memory management in wazuh-remoted that might cause data corruption in incoming messages. ([#25225](https://github.com/wazuh/wazuh/issues/25225))
 
 ## [v4.8.1]
 
