--- conflicted
+++ resolved
@@ -1,7 +1,6 @@
 # Change Log
 All notable changes to this project will be documented in this file.
 
-<<<<<<< HEAD
 ## [v4.8.0]
 
 ### Manager
@@ -126,9 +125,7 @@
 #### Deleted
 
 - Removed external `python-jose` and `ecdsa` library dependencies. ([#21749](https://github.com/wazuh/wazuh/pull/21749))
-=======
 ## [v4.7.5]
->>>>>>> 2f97b338
 
 
 ## [v4.7.4]
