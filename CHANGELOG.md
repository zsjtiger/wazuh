--- conflicted
+++ resolved
@@ -1,17 +1,12 @@
 # Change Log
 All notable changes to this project will be documented in this file.
 
-<<<<<<< HEAD
 ## [v4.8.0]
-=======
-## [v4.7.5]
->>>>>>> 5036872a
 
 ### Manager
 
 #### Added
 
-<<<<<<< HEAD
 - Added new query "rollback" to wazuh-db. ([#16058](https://github.com/wazuh/wazuh/pull/16058))
 - Transition to Wazuh Keystore for Indexer Configuration. ([#21670](https://github.com/wazuh/wazuh/pull/21670))
 
@@ -130,7 +125,14 @@
 #### Deleted
 
 - Removed external `python-jose` and `ecdsa` library dependencies. ([#21749](https://github.com/wazuh/wazuh/pull/21749))
-=======
+
+
+## [v4.7.5]
+
+### Manager
+
+#### Added
+
 - Added a database endpoint to recalculate the hash of agent groups. ([#23441](https://github.com/wazuh/wazuh/pull/23441))
 
 #### Fixed
@@ -144,7 +146,6 @@
 
 - Fixed segmentation fault in logcollector multiline-regex configuration. ([#23468](https://github.com/wazuh/wazuh/pull/23468))
 - Fixed crash in fim when processing paths with non UTF-8 characters. ([#23543](https://github.com/wazuh/wazuh/pull/23543))
->>>>>>> 5036872a
 
 
 ## [v4.7.4]
