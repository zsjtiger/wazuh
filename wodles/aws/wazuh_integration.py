--- conflicted
+++ resolved
@@ -112,12 +112,6 @@
         args['config'] = botocore.config.Config(retries=aws_tools.WAZUH_DEFAULT_RETRY_CONFIGURATION)
 
         if path.exists(aws_tools.DEFAULT_AWS_CONFIG_PATH):
-<<<<<<< HEAD
-=======
-            # Create boto Config object
-            args['config'] = config.Config()
-
->>>>>>> e8f855ac
             # Get User Aws Config
             aws_config = aws_tools.get_aws_config_params()
 
@@ -149,11 +143,6 @@
             aws_tools.debug(f"Created Config object using profile: '{profile}' configuration", 2)
 
         else:
-<<<<<<< HEAD
-=======
-            # Set retries parameters to avoid a throttling exception
-            args['config'] = config.Config(retries=copy.deepcopy(WAZUH_DEFAULT_RETRY_CONFIGURATION))
->>>>>>> e8f855ac
             aws_tools.debug(
                 f"Generating default configuration for retries: {aws_tools.RETRY_MODE_BOTO_KEY} "
                 f"{args['config'].retries[aws_tools.RETRY_MODE_BOTO_KEY]} - "
